package exchangewrapperstandards

import (
	"context"
	"errors"
	"os"
	"reflect"
	"slices"
	"strings"
	"testing"
	"time"

	"github.com/stretchr/testify/require"
	"github.com/thrasher-corp/gocryptotrader/common"
	"github.com/thrasher-corp/gocryptotrader/common/key"
	"github.com/thrasher-corp/gocryptotrader/config"
	"github.com/thrasher-corp/gocryptotrader/currency"
	"github.com/thrasher-corp/gocryptotrader/engine"
	"github.com/thrasher-corp/gocryptotrader/exchange/websocket"
	exchange "github.com/thrasher-corp/gocryptotrader/exchanges"
	"github.com/thrasher-corp/gocryptotrader/exchanges/account"
	"github.com/thrasher-corp/gocryptotrader/exchanges/asset"
	"github.com/thrasher-corp/gocryptotrader/exchanges/collateral"
	"github.com/thrasher-corp/gocryptotrader/exchanges/deposit"
	"github.com/thrasher-corp/gocryptotrader/exchanges/fundingrate"
	"github.com/thrasher-corp/gocryptotrader/exchanges/futures"
	"github.com/thrasher-corp/gocryptotrader/exchanges/kline"
	"github.com/thrasher-corp/gocryptotrader/exchanges/margin"
	"github.com/thrasher-corp/gocryptotrader/exchanges/order"
	"github.com/thrasher-corp/gocryptotrader/exchanges/orderbook"
	"github.com/thrasher-corp/gocryptotrader/exchanges/request"
	"github.com/thrasher-corp/gocryptotrader/exchanges/ticker"
	"github.com/thrasher-corp/gocryptotrader/portfolio/banking"
	"github.com/thrasher-corp/gocryptotrader/portfolio/withdraw"
)

func TestMain(m *testing.M) {
	// only run testing suite for one CI/CD environment
	if skipAdditionalWrapperCITests() {
		return
	}
	os.Exit(m.Run())
}

// singleExchangeOverride enter an exchange name to only test that exchange
var singleExchangeOverride = ""

func TestAllExchangeWrappers(t *testing.T) {
	t.Parallel()
	cfg := config.GetConfig()
	err := cfg.LoadConfig("../../testdata/configtest.json", true)
	if err != nil {
		t.Fatal("load config error", err)
	}
	for i := range cfg.Exchanges {
		name := strings.ToLower(cfg.Exchanges[i].Name)
		t.Run(name+" wrapper tests", func(t *testing.T) {
			t.Parallel()
			if slices.Contains(unsupportedExchangeNames, name) {
				t.Skipf("skipping unsupported exchange %v", name)
			}
			if singleExchangeOverride != "" && name != singleExchangeOverride {
				t.Skip("skipping ", name, " due to override")
			}
			ctx := t.Context()
			if isCITest() && slices.Contains(blockedCIExchanges, name) {
				// rather than skipping tests where execution is blocked, provide an expired
				// context, so no executions can take place
				var cancelFn context.CancelFunc
				ctx, cancelFn = context.WithTimeout(ctx, 0)
				cancelFn()
			}
			exch, assetPairs := setupExchange(ctx, t, name, cfg)
			executeExchangeWrapperTests(ctx, t, exch, assetPairs)
		})
	}
}

func setupExchange(ctx context.Context, t *testing.T, name string, cfg *config.Config) (exchange.IBotExchange, []assetPair) {
	t.Helper()
	em := engine.NewExchangeManager()
	exch, err := em.NewExchangeByName(name)
	if err != nil {
		t.Fatalf("Cannot setup %v NewExchangeByName  %v", name, err)
	}
	var exchCfg *config.Exchange
	exchCfg, err = cfg.GetExchangeConfig(name)
	if err != nil {
		t.Fatalf("Cannot setup %v GetExchangeConfig %v", name, err)
	}
	exch.SetDefaults()
	exchCfg.API.AuthenticatedSupport = true
	exchCfg.API.Credentials = getExchangeCredentials(name)
	err = exch.Setup(exchCfg)
	if err != nil {
		t.Fatalf("Cannot setup %v exchange Setup %v", name, err)
	}
	err = exch.UpdateTradablePairs(ctx, true)
	require.Truef(t, errors.Is(err, context.DeadlineExceeded) || err == nil, "Exchange %s UpdateTradablePairs must not error: %s", name, err)
	b := exch.GetBase()
	assets := b.CurrencyPairs.GetAssetTypes(false)
	require.NotEmptyf(t, assets, "Exchange %s must have assets", name)
	for _, a := range assets {
		require.NoErrorf(t, b.CurrencyPairs.SetAssetEnabled(a, true), "Exchange %s SetAssetEnabled must not error for asset %s: %s", name, a, err)
	}
	// Add +1 to len to verify that exchanges can handle requests with unset pairs and assets
	assetPairs := make([]assetPair, 0, len(assets)+1)
assets:
	for j := range assets {
		var pairs currency.Pairs
		pairs, err = b.CurrencyPairs.GetPairs(assets[j], false)
		if err != nil {
			t.Fatalf("Cannot setup %v asset %v GetPairs %v", name, assets[j], err)
		}
		var p currency.Pair
		p, err = getPairFromPairs(t, pairs)
		if err != nil {
			if errors.Is(err, currency.ErrCurrencyPairsEmpty) {
				continue
			}
			t.Fatalf("Cannot setup %v asset %v getPairFromPairs %v", name, assets[j], err)
		}
		err = b.CurrencyPairs.EnablePair(assets[j], p)
		require.Truef(t, errors.Is(err, currency.ErrPairAlreadyEnabled) || err == nil, "Exchange %s EnablePair must not error for %s", name, p)
		p, err = b.FormatExchangeCurrency(p, assets[j])
		if err != nil {
			t.Fatalf("Cannot setup %v asset %v FormatExchangeCurrency %v", name, assets[j], err)
		}
		for x := range unsupportedAssets {
			if assets[j] == unsupportedAssets[x] {
				// this asset cannot handle disrupt formatting
				continue assets
			}
		}
		p, err = disruptFormatting(t, p)
		if err != nil {
			t.Fatalf("Cannot setup %v asset %v disruptFormatting %v", name, assets[j], err)
		}
		assetPairs = append(assetPairs, assetPair{
			Pair:  p,
			Asset: assets[j],
		})
	}
	assetPairs = append(assetPairs, assetPair{})
	return exch, assetPairs
}

// isUnacceptableError sentences errs to 10 years dungeon if unacceptable
func isUnacceptableError(t *testing.T, err error) error {
	t.Helper()
	for i := range acceptableErrors {
		if errors.Is(err, acceptableErrors[i]) {
			return nil
		}
	}
	for i := range warningErrors {
		if errors.Is(err, warningErrors[i]) {
			t.Log(err)
			return nil
		}
	}
	return err
}

var validWrapperParams = []reflect.Type{
	assetParam,
	orderSubmitParam,
	orderModifyParam,
	orderCancelParam,
	orderCancelsParam,
	pairKeySliceParam,
	getOrdersRequestParam,
	latestRateRequest,
}

func executeExchangeWrapperTests(ctx context.Context, t *testing.T, exch exchange.IBotExchange, assetParams []assetPair) {
	t.Helper()
	iExchange := reflect.TypeOf(&exch).Elem()
	actualExchange := reflect.ValueOf(exch)
	for x := range iExchange.NumMethod() {
		methodName := iExchange.Method(x).Name
		if _, ok := excludedMethodNames[methodName]; ok {
			continue
		}
		method := actualExchange.MethodByName(methodName)
		var assetLen int
		for y := range method.Type().NumIn() {
			input := method.Type().In(y)
			if slices.ContainsFunc(validWrapperParams, func(t reflect.Type) bool {
				return input.AssignableTo(t)
			}) {
				assetLen = len(assetParams) - 1
				break
			}
		}
		tt := time.Now()
		e := time.Date(tt.Year(), tt.Month(), tt.Day()-1, 0, 0, 0, 0, time.UTC)
		s := e.Add(-time.Hour * 24 * 2)
		if methodName == "GetHistoricTrades" {
			// limit trade history
			e = time.Now()
			s = e.Add(-time.Minute * 3)
		}
		for y := 0; y <= assetLen; y++ {
			inputs := make([]reflect.Value, method.Type().NumIn())
			argGenerator := &MethodArgumentGenerator{
				Exchange:    exch,
				AssetParams: assetParams[y],
				MethodName:  methodName,
				Start:       s,
				End:         e,
			}
			for z := range method.Type().NumIn() {
				argGenerator.MethodInputType = method.Type().In(z)
				generatedArg := generateMethodArg(ctx, t, argGenerator)
				inputs[z] = *generatedArg
			}
			assetY := assetParams[y].Asset.String()
			pairY := assetParams[y].Pair.String()
			t.Run(methodName+"-"+assetY+"-"+pairY, func(t *testing.T) {
				t.Parallel()
				CallExchangeMethod(t, method, inputs, methodName, exch)
			})
		}
	}
}

// CallExchangeMethod will call an exchange's method using generated arguments
// and determine if the error is friendly
func CallExchangeMethod(t *testing.T, methodToCall reflect.Value, methodValues []reflect.Value, methodName string, exch exchange.IBotExchange) {
	t.Helper()
	outputs := methodToCall.Call(methodValues)
	for i := range outputs {
		outputInterface := outputs[i].Interface()
		err, ok := outputInterface.(error)
		if !ok {
			continue
		}
		if isUnacceptableError(t, err) != nil {
			literalInputs := make([]any, len(methodValues))
			for j := range methodValues {
				if methodValues[j].Kind() == reflect.Ptr {
					// dereference pointers just to add a bit more clarity
					literalInputs[j] = methodValues[j].Elem().Interface()
					continue
				}
				literalInputs[j] = methodValues[j].Interface()
			}
			t.Errorf("%v Func '%v' Error: '%v'. Inputs: %v.", exch.GetName(), methodName, err, literalInputs)
		}
		break
	}
}

// MethodArgumentGenerator is used to create arguments for
// an IBotExchange method
type MethodArgumentGenerator struct {
	Exchange        exchange.IBotExchange
	AssetParams     assetPair
	MethodInputType reflect.Type
	MethodName      string
	Start           time.Time
	End             time.Time
	StartTimeSet    bool
	argNum          int64
}

var (
	currencyPairParam    = reflect.TypeOf((*currency.Pair)(nil)).Elem()
	klineParam           = reflect.TypeOf((*kline.Interval)(nil)).Elem()
	contextParam         = reflect.TypeOf((*context.Context)(nil)).Elem()
	timeParam            = reflect.TypeOf((*time.Time)(nil)).Elem()
	codeParam            = reflect.TypeOf((*currency.Code)(nil)).Elem()
	currencyPairsParam   = reflect.TypeOf((*currency.Pairs)(nil)).Elem()
	withdrawRequestParam = reflect.TypeOf((**withdraw.Request)(nil)).Elem()
	stringParam          = reflect.TypeOf((*string)(nil)).Elem()
	feeBuilderParam      = reflect.TypeOf((**exchange.FeeBuilder)(nil)).Elem()
	credentialsParam     = reflect.TypeOf((**account.Credentials)(nil)).Elem()
	orderSideParam       = reflect.TypeOf((*order.Side)(nil)).Elem()
	collateralModeParam  = reflect.TypeOf((*collateral.Mode)(nil)).Elem()
	marginTypeParam      = reflect.TypeOf((*margin.Type)(nil)).Elem()
	int64Param           = reflect.TypeOf((*int64)(nil)).Elem()
	float64Param         = reflect.TypeOf((*float64)(nil)).Elem()
	// types with asset in params
	assetParam                  = reflect.TypeOf((*asset.Item)(nil)).Elem()
	orderSubmitParam            = reflect.TypeOf((**order.Submit)(nil)).Elem()
	orderModifyParam            = reflect.TypeOf((**order.Modify)(nil)).Elem()
	orderCancelParam            = reflect.TypeOf((**order.Cancel)(nil)).Elem()
	orderCancelsParam           = reflect.TypeOf((*[]order.Cancel)(nil)).Elem()
	getOrdersRequestParam       = reflect.TypeOf((**order.MultiOrderRequest)(nil)).Elem()
	positionChangeRequestParam  = reflect.TypeOf((**margin.PositionChangeRequest)(nil)).Elem()
	positionSummaryRequestParam = reflect.TypeOf((**futures.PositionSummaryRequest)(nil)).Elem()
	positionsRequestParam       = reflect.TypeOf((**futures.PositionsRequest)(nil)).Elem()
	latestRateRequest           = reflect.TypeOf((**fundingrate.LatestRateRequest)(nil)).Elem()
	pairKeySliceParam           = reflect.TypeOf((*[]key.PairAsset)(nil)).Elem()
)

// generateMethodArg determines the argument type and returns a pre-made
// response, else an empty version of the type
func generateMethodArg(ctx context.Context, t *testing.T, argGenerator *MethodArgumentGenerator) *reflect.Value {
	t.Helper()
	exchName := strings.ToLower(argGenerator.Exchange.GetName())
	var input reflect.Value
	switch {
	case argGenerator.MethodInputType.AssignableTo(stringParam):
		switch argGenerator.MethodName {
		case "GetDepositAddress":
			if argGenerator.argNum == 2 {
				// account type
				input = reflect.ValueOf("trading")
			} else {
				// Crypto Chain
				input = reflect.ValueOf(cryptoChainPerExchange[exchName])
			}
		case "MatchSymbolWithAvailablePairs", "MatchSymbolCheckEnabled":
			input = reflect.ValueOf(argGenerator.AssetParams.Pair.Base.Lower().String() + argGenerator.AssetParams.Pair.Quote.Lower().String())
		default:
			// OrderID
			input = reflect.ValueOf("1337")
		}
	case argGenerator.MethodInputType.AssignableTo(pairKeySliceParam):
		input = reflect.ValueOf(key.PairAsset{
			Base:  argGenerator.AssetParams.Pair.Base.Item,
			Quote: argGenerator.AssetParams.Pair.Quote.Item,
			Asset: argGenerator.AssetParams.Asset,
		})
	case argGenerator.MethodInputType.AssignableTo(credentialsParam):
		input = reflect.ValueOf(&account.Credentials{
			Key:             "test",
			Secret:          "test",
			ClientID:        "test",
			PEMKey:          "test",
			SubAccount:      "test",
			OneTimePassword: "test",
		})
	case argGenerator.MethodInputType.Implements(contextParam):
		// Need to deploy a context.Context value as nil value is not
		// checked throughout codebase.
		input = reflect.ValueOf(ctx)
	case argGenerator.MethodInputType.AssignableTo(feeBuilderParam):
		input = reflect.ValueOf(&exchange.FeeBuilder{
			FeeType:       exchange.OfflineTradeFee,
			Amount:        150,
			PurchasePrice: 150,
			Pair:          argGenerator.AssetParams.Pair,
		})
	case argGenerator.MethodInputType.AssignableTo(currencyPairParam):
		input = reflect.ValueOf(argGenerator.AssetParams.Pair)
	case argGenerator.MethodInputType.AssignableTo(assetParam):
		input = reflect.ValueOf(argGenerator.AssetParams.Asset)
	case argGenerator.MethodInputType.AssignableTo(klineParam):
		input = reflect.ValueOf(kline.OneDay)
	case argGenerator.MethodInputType.AssignableTo(codeParam):
		if argGenerator.MethodName == "GetAvailableTransferChains" {
			input = reflect.ValueOf(currency.ETH)
		} else {
			input = reflect.ValueOf(argGenerator.AssetParams.Pair.Base)
		}
	case argGenerator.MethodInputType.AssignableTo(timeParam):
		if !argGenerator.StartTimeSet {
			input = reflect.ValueOf(argGenerator.Start)
			argGenerator.StartTimeSet = true
		} else {
			input = reflect.ValueOf(argGenerator.End)
		}
	case argGenerator.MethodInputType.AssignableTo(currencyPairsParam):
		b := argGenerator.Exchange.GetBase()
		if argGenerator.AssetParams.Asset != asset.Empty {
			input = reflect.ValueOf(b.CurrencyPairs.Pairs[argGenerator.AssetParams.Asset].Available)
		} else {
			input = reflect.ValueOf(currency.Pairs{
				argGenerator.AssetParams.Pair,
			})
		}
	case argGenerator.MethodInputType.AssignableTo(withdrawRequestParam):
		req := &withdraw.Request{
			Exchange:      exchName,
			Description:   "1337",
			Amount:        1,
			ClientOrderID: "1337",
			WalletID:      "7331",
		}
		if argGenerator.MethodName == "WithdrawCryptocurrencyFunds" {
			req.Type = withdraw.Crypto
			switch {
			case !isFiat(t, argGenerator.AssetParams.Pair.Base.Item.Lower):
				req.Currency = argGenerator.AssetParams.Pair.Base
			case !isFiat(t, argGenerator.AssetParams.Pair.Quote.Item.Lower):
				req.Currency = argGenerator.AssetParams.Pair.Quote
			default:
				req.Currency = currency.ETH
			}

			req.Crypto = withdraw.CryptoRequest{
				Address:    "1337",
				AddressTag: "1337",
				Chain:      cryptoChainPerExchange[exchName],
			}
		} else {
			req.Type = withdraw.Fiat
			b := argGenerator.Exchange.GetBase()
			if len(b.Config.BaseCurrencies) > 0 {
				req.Currency = b.Config.BaseCurrencies[0]
			} else {
				req.Currency = currency.USD
			}
			req.Fiat = withdraw.FiatRequest{
				Bank: banking.Account{
					Enabled:             true,
					ID:                  "1337",
					BankName:            "1337",
					BankAddress:         "1337",
					BankPostalCode:      "1337",
					BankPostalCity:      "1337",
					BankCountry:         "1337",
					AccountName:         "1337",
					AccountNumber:       "1337",
					SWIFTCode:           "1337",
					IBAN:                "1337",
					BSBNumber:           "1337",
					BankCode:            1337,
					SupportedCurrencies: req.Currency.String(),
					SupportedExchanges:  exchName,
				},
				IsExpressWire:                 false,
				RequiresIntermediaryBank:      false,
				IntermediaryBankAccountNumber: 1338,
				IntermediaryBankName:          "1338",
				IntermediaryBankAddress:       "1338",
				IntermediaryBankCity:          "1338",
				IntermediaryBankCountry:       "1338",
				IntermediaryBankPostalCode:    "1338",
				IntermediarySwiftCode:         "1338",
				IntermediaryBankCode:          1338,
				IntermediaryIBAN:              "1338",
				WireCurrency:                  "1338",
			}
		}
		input = reflect.ValueOf(req)
	case argGenerator.MethodInputType.AssignableTo(orderSubmitParam):
		input = reflect.ValueOf(&order.Submit{
			Exchange:      exchName,
			Type:          order.Limit,
			Side:          order.Buy,
			Pair:          argGenerator.AssetParams.Pair,
			AssetType:     argGenerator.AssetParams.Asset,
			Price:         150,
			Amount:        1,
			ClientID:      "1337",
			ClientOrderID: "13371337",
			TimeInForce:   order.ImmediateOrCancel,
			Leverage:      1,
		})
	case argGenerator.MethodInputType.AssignableTo(orderModifyParam):
		input = reflect.ValueOf(&order.Modify{
			Exchange:      exchName,
			Type:          order.Limit,
			Side:          order.Buy,
			Pair:          argGenerator.AssetParams.Pair,
			AssetType:     argGenerator.AssetParams.Asset,
			Price:         150,
			Amount:        1,
			ClientOrderID: "13371337",
			OrderID:       "1337",
			TimeInForce:   order.ImmediateOrCancel,
		})
	case argGenerator.MethodInputType.AssignableTo(orderCancelParam):
		input = reflect.ValueOf(&order.Cancel{
			Exchange:  exchName,
			Type:      order.Limit,
			Side:      order.Buy,
			Pair:      argGenerator.AssetParams.Pair,
			AssetType: argGenerator.AssetParams.Asset,
			OrderID:   "1337",
		})
	case argGenerator.MethodInputType.AssignableTo(orderCancelsParam):
		input = reflect.ValueOf([]order.Cancel{
			{
				Exchange:  exchName,
				Type:      order.Market,
				Side:      order.Buy,
				Pair:      argGenerator.AssetParams.Pair,
				AssetType: argGenerator.AssetParams.Asset,
				OrderID:   "1337",
			},
		})
	case argGenerator.MethodInputType.AssignableTo(getOrdersRequestParam):
		input = reflect.ValueOf(&order.MultiOrderRequest{
			Type:        order.AnyType,
			Side:        order.AnySide,
			FromOrderID: "1337",
			AssetType:   argGenerator.AssetParams.Asset,
			Pairs:       currency.Pairs{argGenerator.AssetParams.Pair},
		})
	case argGenerator.MethodInputType.AssignableTo(marginTypeParam):
		input = reflect.ValueOf(margin.Isolated)
	case argGenerator.MethodInputType.AssignableTo(collateralModeParam):
		input = reflect.ValueOf(collateral.SingleMode)
	case argGenerator.MethodInputType.AssignableTo(positionChangeRequestParam):
		input = reflect.ValueOf(&margin.PositionChangeRequest{
			Exchange:                argGenerator.Exchange.GetName(),
			Pair:                    argGenerator.AssetParams.Pair,
			Asset:                   argGenerator.AssetParams.Asset,
			MarginType:              margin.Isolated,
			OriginalAllocatedMargin: 150,
			NewAllocatedMargin:      151,
		})
	case argGenerator.MethodInputType.AssignableTo(positionSummaryRequestParam):
		input = reflect.ValueOf(&futures.PositionSummaryRequest{
			Asset:     argGenerator.AssetParams.Asset,
			Pair:      argGenerator.AssetParams.Pair,
			Direction: order.Buy,
		})
	case argGenerator.MethodInputType.AssignableTo(positionsRequestParam):
		input = reflect.ValueOf(&futures.PositionsRequest{
			Asset:                     argGenerator.AssetParams.Asset,
			Pairs:                     currency.Pairs{argGenerator.AssetParams.Pair},
			StartDate:                 argGenerator.Start,
			EndDate:                   argGenerator.End,
			RespectOrderHistoryLimits: true,
		})
	case argGenerator.MethodInputType.AssignableTo(orderSideParam):
		input = reflect.ValueOf(order.Long)
	case argGenerator.MethodInputType.AssignableTo(int64Param):
		input = reflect.ValueOf(150)
	case argGenerator.MethodInputType.AssignableTo(float64Param):
		input = reflect.ValueOf(150.0)
	case argGenerator.MethodInputType.AssignableTo(latestRateRequest):
		input = reflect.ValueOf(&fundingrate.LatestRateRequest{
			Asset:                argGenerator.AssetParams.Asset,
			Pair:                 argGenerator.AssetParams.Pair,
			IncludePredictedRate: true,
		})
	default:
		input = reflect.Zero(argGenerator.MethodInputType)
	}
	argGenerator.argNum++

	return &input
}

// assetPair holds a currency pair associated with an asset
type assetPair struct {
	Pair  currency.Pair
	Asset asset.Item
}

// excludedMethodNames represent the functions that are not
// currently tested under this suite due to irrelevance
// or not worth checking yet
var excludedMethodNames = map[string]struct{}{
	"Setup":                          {}, // Is run via test setup
	"Start":                          {}, // Is run via test setup
	"SetDefaults":                    {}, // Is run via test setup
	"UpdateTradablePairs":            {}, // Is run via test setup
	"GetDefaultConfig":               {}, // Is run via test setup
	"FetchTradablePairs":             {}, // Is run via test setup
	"AuthenticateWebsocket":          {}, // Unnecessary websocket test
	"FlushWebsocketChannels":         {}, // Unnecessary websocket test
	"UnsubscribeToWebsocketChannels": {}, // Unnecessary websocket test
	"SubscribeToWebsocketChannels":   {}, // Unnecessary websocket test
	"UpdateCurrencyStates":           {}, // Not widely supported/implemented feature
	"CanTradePair":                   {}, // Not widely supported/implemented feature
	"CanTrade":                       {}, // Not widely supported/implemented feature
	"CanWithdraw":                    {}, // Not widely supported/implemented feature
	"CanDeposit":                     {}, // Not widely supported/implemented feature
	"GetCurrencyStateSnapshot":       {}, // Not widely supported/implemented feature
	"SetHTTPClientUserAgent":         {}, // standard base implementation
	"SetClientProxyAddress":          {}, // standard base implementation
	// Not widely supported/implemented futures endpoints
	"GetCollateralCurrencyForContract": {},
	"GetCurrencyForRealisedPNL":        {},
	"GetFuturesPositions":              {},
	"GetHistoricalFundingRates":        {},
	"IsPerpetualFutureCurrency":        {},
	"GetMarginRatesHistory":            {},
	"CalculatePNL":                     {},
	"CalculateTotalCollateral":         {},
	"ScaleCollateral":                  {},
	"GetPositionSummary":               {},
	"GetFuturesPositionSummary":        {},
	"GetFuturesPositionOrders":         {},
	"SetCollateralMode":                {},
	"GetCollateralMode":                {},
	"SetLeverage":                      {},
	"GetLeverage":                      {},
	"SetMarginType":                    {},
	"ChangePositionMargin":             {},
}

// blockedCIExchanges are exchanges that are not able to be tested on CI
var blockedCIExchanges = []string{
	"binance", // binance API is banned from executing within the US where github Actions is ran
	"bybit",   // bybit API is banned from executing within the US where github Actions is ran
}

// unsupportedAssets contains assets that cannot handle
// normal processing for testing. This is to be used very sparingly
var unsupportedAssets = []asset.Item{
	asset.Index,
}

var unsupportedExchangeNames = []string{
	"testexch",
<<<<<<< HEAD
	"alphapoint",
	"bitflyer", // Bitflyer has many "ErrNotYetImplemented, which is true, but not what we care to test for here
	"btse",     // 	TODO rm once timeout issues resolved
	"poloniex", // 	outdated API // TODO rm once updated
=======
	"bitflyer",    // Bitflyer has many "ErrNotYetImplemented, which is true, but not what we care to test for here
	"btse",        // 	TODO rm once timeout issues resolved
	"poloniex",    // 	outdated API // TODO rm once updated
	"coinbasepro", // 	outdated API // TODO rm once updated
>>>>>>> f878d1f0
}

// cryptoChainPerExchange holds the deposit address chain per exchange
var cryptoChainPerExchange = map[string]string{
	"binanceus": "ERC20",
	"bybit":     "ERC20",
	"gateio":    "ERC20",
}

// acceptable errors do not throw test errors, see below for why
var acceptableErrors = []error{
	common.ErrFunctionNotSupported,       // Shows API cannot perform function and developer has recognised this
	common.ErrNotYetImplemented,          // Shows API can perform function but developer has not implemented it yet
	asset.ErrNotSupported,                // Shows that valid and invalid asset types are handled
	request.ErrAuthRequestFailed,         // We must set authenticated requests properly in order to understand and better handle auth failures
	order.ErrUnsupportedOrderType,        // Should be returned if an ordertype like ANY is requested and the implementation knows to throw this specific error
	currency.ErrCurrencyPairEmpty,        // Demonstrates handling of EMPTYPAIR scenario and returns the correct error
	currency.ErrCurrencyNotSupported,     // Ensures a standard error is used for when a particular currency/pair is not supported by an exchange
	currency.ErrCurrencyNotFound,         // Semi-randomly selected currency pairs may not be found at an endpoint, so long as this is returned it is okay
	asset.ErrNotEnabled,                  // Allows distinction when checking for supported versus enabled
	request.ErrRateLimiterAlreadyEnabled, // If the rate limiter is already enabled, it is not an error
	context.DeadlineExceeded,             // If the context deadline is exceeded, it is not an error as only blockedCIExchanges use expired contexts by design
	order.ErrPairIsEmpty,                 // Is thrown when the empty pair and asset scenario for an order submission is sent in the Validate() function
	deposit.ErrAddressNotFound,           // Is thrown when an address is not found due to the exchange requiring valid API keys
	futures.ErrNotFuturesAsset,           // Is thrown when a futures function receives a non-futures asset
	currency.ErrSymbolStringEmpty,        // Is thrown when a symbol string is empty for blank MatchSymbol func checks
	futures.ErrNotPerpetualFuture,        // Is thrown when a futures function receives a non-perpetual future
	order.ErrExchangeLimitNotLoaded,      // Is thrown when the limits aren't loaded for a particular exchange, asset, pair
	order.ErrCannotValidateAsset,         // Is thrown when attempting to get order limits from an asset that is not yet loaded
	order.ErrCannotValidateBaseCurrency,  // Is thrown when attempting to get order limits from an base currency that is not yet loaded
	order.ErrCannotValidateQuoteCurrency, // Is thrown when attempting to get order limits from an quote currency that is not yet loaded
	account.ErrExchangeHoldingsNotFound,
	ticker.ErrTickerNotFound,
	orderbook.ErrOrderbookNotFound,
	websocket.ErrNotConnected,
}

// warningErrors will t.Log(err) when thrown to diagnose things, but not necessarily suggest
// that the implementation is in error
var warningErrors = []error{
	kline.ErrNoTimeSeriesDataToConvert, // No data returned for a candle isn't worth failing the test suite over necessarily
}

// getPairFromPairs prioritises more normal pairs for an increased
// likelihood of returning data from API endpoints
func getPairFromPairs(t *testing.T, p currency.Pairs) (currency.Pair, error) {
	t.Helper()
	pFmt, err := p.GetFormatting()
	if err != nil {
		return currency.Pair{}, err
	}
	goodEth := currency.NewPair(currency.ETH, currency.USDT).Format(pFmt)
	if p.Contains(goodEth, true) {
		return goodEth, nil
	}
	for i := range p {
		if p[i].Base.Equal(currency.ETH) {
			return p[i], nil
		}
	}
	goodBtc := currency.NewBTCUSDT().Format(pFmt)
	if p.Contains(goodBtc, true) {
		return goodBtc, nil
	}
	for i := range p {
		if p[i].Base.Equal(currency.BTC) {
			return p[i], nil
		}
	}
	return p.GetRandomPair()
}

// isFiat helps determine fiat currency without using currency.storage
func isFiat(t *testing.T, c string) bool {
	t.Helper()
	fiats := []string{
		currency.USD.Item.Lower,
		currency.AUD.Item.Lower,
		currency.EUR.Item.Lower,
		currency.CAD.Item.Lower,
		currency.TRY.Item.Lower,
		currency.UAH.Item.Lower,
		currency.RUB.Item.Lower,
		currency.RUR.Item.Lower,
		currency.JPY.Item.Lower,
		currency.HKD.Item.Lower,
		currency.SGD.Item.Lower,
		currency.ZUSD.Item.Lower,
		currency.ZEUR.Item.Lower,
		currency.ZCAD.Item.Lower,
		currency.ZJPY.Item.Lower,
	}
	return slices.Contains(fiats, c)
}

// disruptFormatting adds in an unused delimiter and strange casing features to
// ensure format currency pair is used throughout the code base.
func disruptFormatting(t *testing.T, p currency.Pair) (currency.Pair, error) {
	t.Helper()
	if p.Base.IsEmpty() {
		return currency.EMPTYPAIR, errors.New("cannot disrupt formatting as base is not populated")
	}
	// NOTE: Quote can be empty for margin funding
	return currency.Pair{
		Base:      p.Base.Upper(),
		Quote:     p.Quote.Lower(),
		Delimiter: "-TEST-DELIM-",
	}, nil
}

func getExchangeCredentials(exchangeName string) config.APICredentialsConfig {
	var resp config.APICredentialsConfig
	switch exchangeName {
	case "lbank":
		// these are just random keys, they are not usable
		resp.Key = `MIIBIjANBgkqhkiG9w0BAQEFAAOCAQ8AMIIBCgKCAQEA3R2vuz3cpQUbCX0TgYZL
TiLSxUXdrvVEIyoqQyxNf+9fmHLEBrsO1s1msIKvWg24gdbLWXQ6NBCygO8OvZpm
+lfXD4MRv/0PxxIAkaD6Iplhv+qbae8nJkYQOpDJF3bPC9LCKfchCnRpZoGqkHgS
GqOBU13UDZ8BM1SaOLVBzcmE/iJCLPQPORNSzfLSb8TC+woe0AcaDmF9KjIzXPd0
Slacp1ZgZ+yIi1B5/akwxu6sGzHov6weXj/v9K8nUhL9+oPMd8FNzZ+z3viHY0fm
yWiHBywwlh4LgzrjGTUdUk9msjSr2rwjTdCp268A8ECC1fChvhdJfO3lYVj8ltDb
OQIDAQAB`
		resp.Secret = `MIIEvgIBADANBgkqhkiG9w0BAQEFAASCBKgwggSkAgEAAoIBAQDdHa+7PdylBRsJ
fROBhktOItLFRd2u9UQjKipDLE1/71+YcsQGuw7WzWawgq9aDbiB1stZdDo0ELKA
7w69mmb6V9cPgxG//Q/HEgCRoPoimWG/6ptp7ycmRhA6kMkXds8L0sIp9yEKdGlm
gaqQeBIao4FTXdQNnwEzVJo4tUHNyYT+IkIs9A85E1LN8tJvxML7Ch7QBxoOYX0q
MjNc93RKVpynVmBn7IiLUHn9qTDG7qwbMei/rB5eP+/0rydSEv36g8x3wU3Nn7Pe
+IdjR+bJaIcHLDCWHguDOuMZNR1ST2ayNKvavCNN0KnbrwDwQILV8KG+F0l87eVh
WPyW0Ns5AgMBAAECggEAdBs7hJmWO7yzlsbrsC7BajUU8eue3VkCv2hLqtwfkdcz
HkzdLB+bSiWvD25//0yHHv6X5tAGJALEiLl+xwbFnhzz27xaXLLYTxLf45hg4Dwk
PO9HTlf6+bj+mpIeVcjYLYAs3nZbDi9UjTP3SUcTUpOavBjf2YstyTNai/55oEF/
x+ulzP/OISVhKrk5iiSKgjB4KyFpQnBWyluTmnlNS17/T/k6FkECQFgNpzbUmHTH
Yq+s0I9fGXMMvsNnnoJjX6ALe9fkMjY6ijeA45plDeBZp+5J8uGOKV+/iTCNzm5o
wrQKPz335+tTZgsDdKLUFA9Rwmkcpn4PShOtnR6aZQKBgQD9tzFlomqt/mSWbHAV
Gfjog9snlvgEWBIUjfP5Ow79rbz0cGcL3GAexwKK1dwNmMHDx+fu4uVAIf0dM5aT
xfdp/I4OTkxOFcIupu+L4gmz1vY32pFLPQYbp+9oOAMy4thUFb5o/Dsq2g65e2BC
+gNALEWxPuhNYbI7c0cu5Y7AJwKBgQDfG1ovhNlETJO+oli25csayRwgm/qll4fH
sOnYospQiJ3ka0WjPT6NY8m2anWDp7+/guIwq+xXVF6wQNxNZc+6/MgNJo2R3XG5
FKPH5FYgI52Zv6VN1AUhdfInDpKQXQ8vWO6HV+/uJmHeZK2+D6nycN4dL2h7ElK/
sCthmNtFnwKBgQDCGdaGpLzspAScOBV/b0FH0Shmn07bM+2RIBCYiaAsXzCB6URM
hKpcoW/Ge1pAZK9IcrVzws4URGx6XK9EGl3wDbE4LJqf2nGWc0wsPh+iIEB59pLV
drgnjFDR8Jgx4+4QVho4A0/Ytr4xFLxOQSsfez9OHIxoNue+J7E7pY+SXQKBgBTT
0tl4x2eO1oQHV8zLKui3OX750K5AtRY5N7tXhxd5iXPXZ8rTXtGILT5wNcQylr3k
FAWDJy8H20cM5wP6qyfDjVFc9f5V89XZTWjNshSR/pZpw56+WjRDdHWc8KW1akN7
Q9kypl1PC/fc4jNJ9w2A59tFn7VNgpgOdB5KTL31AoGBAN3BIjKXzoOJnVGL3bja
SYC2m+JcRn/mVO7I5Hop8GDoWXPFAnPNx1YKSpRLM/EV+ukUJsOV/LTPb7BsXMsJ
IY9SZceJS6glsxt+blFxGEpypyv13xW+jeCrPjlxQX2TNbL0KwHqvm1zMnM9bss/
Rsd80LrBCVI8ctzrvYRFSugC`
	default:
		resp.Key = "realKey"
		resp.Secret = "YXBpU2VjcmV0" // base64 encoded "apiSecret"
		resp.ClientID = "realClientID"
	}
	return resp
}

func isCITest() bool {
	return os.Getenv("CI") == "true"
}

func skipAdditionalWrapperCITests() bool {
	return os.Getenv("SKIP_WRAPPER_CI_TESTS") == "true"
}<|MERGE_RESOLUTION|>--- conflicted
+++ resolved
@@ -602,17 +602,9 @@
 
 var unsupportedExchangeNames = []string{
 	"testexch",
-<<<<<<< HEAD
-	"alphapoint",
 	"bitflyer", // Bitflyer has many "ErrNotYetImplemented, which is true, but not what we care to test for here
 	"btse",     // 	TODO rm once timeout issues resolved
 	"poloniex", // 	outdated API // TODO rm once updated
-=======
-	"bitflyer",    // Bitflyer has many "ErrNotYetImplemented, which is true, but not what we care to test for here
-	"btse",        // 	TODO rm once timeout issues resolved
-	"poloniex",    // 	outdated API // TODO rm once updated
-	"coinbasepro", // 	outdated API // TODO rm once updated
->>>>>>> f878d1f0
 }
 
 // cryptoChainPerExchange holds the deposit address chain per exchange
