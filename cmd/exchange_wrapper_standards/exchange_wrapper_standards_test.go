package exchangewrapperstandards

import (
	"context"
	"errors"
	"os"
	"reflect"
	"strings"
	"testing"
	"time"

	"github.com/thrasher-corp/gocryptotrader/common"
	"github.com/thrasher-corp/gocryptotrader/common/key"
	"github.com/thrasher-corp/gocryptotrader/config"
	"github.com/thrasher-corp/gocryptotrader/currency"
	"github.com/thrasher-corp/gocryptotrader/engine"
	exchange "github.com/thrasher-corp/gocryptotrader/exchanges"
	"github.com/thrasher-corp/gocryptotrader/exchanges/account"
	"github.com/thrasher-corp/gocryptotrader/exchanges/asset"
	"github.com/thrasher-corp/gocryptotrader/exchanges/collateral"
	"github.com/thrasher-corp/gocryptotrader/exchanges/deposit"
	"github.com/thrasher-corp/gocryptotrader/exchanges/fundingrate"
	"github.com/thrasher-corp/gocryptotrader/exchanges/futures"
	"github.com/thrasher-corp/gocryptotrader/exchanges/kline"
	"github.com/thrasher-corp/gocryptotrader/exchanges/margin"
	"github.com/thrasher-corp/gocryptotrader/exchanges/order"
	"github.com/thrasher-corp/gocryptotrader/exchanges/request"
	"github.com/thrasher-corp/gocryptotrader/portfolio/banking"
	"github.com/thrasher-corp/gocryptotrader/portfolio/withdraw"
)

func TestMain(m *testing.M) {
	// only run testing suite for one CI/CD environment
	if skipAdditionalWrapperCITests() {
		return
	}
	os.Exit(m.Run())
}

// singleExchangeOverride enter an exchange name to only test that exchange
var singleExchangeOverride = ""

func TestAllExchangeWrappers(t *testing.T) {
	t.Parallel()
	cfg := config.GetConfig()
	err := cfg.LoadConfig("../../testdata/configtest.json", true)
	if err != nil {
		t.Fatal("load config error", err)
	}
	for i := range cfg.Exchanges {
		name := strings.ToLower(cfg.Exchanges[i].Name)
		t.Run(name+" wrapper tests", func(t *testing.T) {
			if common.StringDataContains(unsupportedExchangeNames, name) {
				t.Skipf("skipping unsupported exchange %v", name)
			}
			if singleExchangeOverride != "" && name != singleExchangeOverride {
				t.Skip("skipping ", name, " due to override")
			}
			ctx := context.Background()
			if isCITest() && common.StringDataContains(blockedCIExchanges, name) {
				// rather than skipping tests where execution is blocked, provide an expired
				// context, so no executions can take place
				var cancelFn context.CancelFunc
				ctx, cancelFn = context.WithTimeout(ctx, 0)
				cancelFn()
			}
			exch, assetPairs := setupExchange(ctx, t, name, cfg)
			executeExchangeWrapperTests(ctx, t, exch, assetPairs)
		})
	}
}

func setupExchange(ctx context.Context, t *testing.T, name string, cfg *config.Config) (exchange.IBotExchange, []assetPair) {
	t.Helper()
	em := engine.NewExchangeManager()
	exch, err := em.NewExchangeByName(name)
	if err != nil {
		t.Fatalf("Cannot setup %v NewExchangeByName  %v", name, err)
	}
	var exchCfg *config.Exchange
	exchCfg, err = cfg.GetExchangeConfig(name)
	if err != nil {
		t.Fatalf("Cannot setup %v GetExchangeConfig %v", name, err)
	}
	exch.SetDefaults()
	exchCfg.API.AuthenticatedSupport = true
	exchCfg.API.Credentials = getExchangeCredentials(name)

	err = exch.Setup(exchCfg)
	if err != nil {
		t.Fatalf("Cannot setup %v exchange Setup %v", name, err)
	}

	err = exch.UpdateTradablePairs(ctx, true)
	if err != nil && !errors.Is(err, context.DeadlineExceeded) {
		t.Fatalf("Cannot setup %v UpdateTradablePairs %v", name, err)
	}
	b := exch.GetBase()

	assets := b.CurrencyPairs.GetAssetTypes(false)
	if len(assets) == 0 {
		t.Fatalf("Cannot setup %v, exchange has no assets", name)
	}
	for j := range assets {
		err = b.CurrencyPairs.SetAssetEnabled(assets[j], true)
		if err != nil && !errors.Is(err, currency.ErrAssetAlreadyEnabled) {
			t.Fatalf("Cannot setup %v SetAssetEnabled %v", name, err)
		}
	}

	// Add +1 to len to verify that exchanges can handle requests with unset pairs and assets
	assetPairs := make([]assetPair, 0, len(assets)+1)
assets:
	for j := range assets {
		var pairs currency.Pairs
		pairs, err = b.CurrencyPairs.GetPairs(assets[j], false)
		if err != nil {
			t.Fatalf("Cannot setup %v asset %v GetPairs %v", name, assets[j], err)
		}
		var p currency.Pair
		p, err = getPairFromPairs(t, pairs)
		if err != nil {
			if errors.Is(err, currency.ErrCurrencyPairsEmpty) {
				continue
			}
			t.Fatalf("Cannot setup %v asset %v getPairFromPairs %v", name, assets[j], err)
		}
		err = b.CurrencyPairs.EnablePair(assets[j], p)
		if err != nil && !errors.Is(err, currency.ErrPairAlreadyEnabled) {
			t.Fatalf("Cannot setup %v asset %v EnablePair %v", name, assets[j], err)
		}
		p, err = b.FormatExchangeCurrency(p, assets[j])
		if err != nil {
			t.Fatalf("Cannot setup %v asset %v FormatExchangeCurrency %v", name, assets[j], err)
		}
		for x := range unsupportedAssets {
			if assets[j] == unsupportedAssets[x] {
				// this asset cannot handle disrupt formatting
				continue assets
			}
		}
		p, err = disruptFormatting(t, p)
		if err != nil {
			t.Fatalf("Cannot setup %v asset %v disruptFormatting %v", name, assets[j], err)
		}
		assetPairs = append(assetPairs, assetPair{
			Pair:  p,
			Asset: assets[j],
		})
	}
	assetPairs = append(assetPairs, assetPair{})

	return exch, assetPairs
}

// isUnacceptableError sentences errs to 10 years dungeon if unacceptable
func isUnacceptableError(t *testing.T, err error) error {
	t.Helper()
	for i := range acceptableErrors {
		if errors.Is(err, acceptableErrors[i]) {
			return nil
		}
	}
	for i := range warningErrors {
		if errors.Is(err, warningErrors[i]) {
			t.Log(err)
			return nil
		}
	}
	return err
}

func executeExchangeWrapperTests(ctx context.Context, t *testing.T, exch exchange.IBotExchange, assetParams []assetPair) {
	t.Helper()
	iExchange := reflect.TypeOf(&exch).Elem()
	actualExchange := reflect.ValueOf(exch)

	var firstPriority []string
	var secondPriority []string

	for x := 0; x < iExchange.NumMethod(); x++ {
		methodName := iExchange.Method(x).Name
		if _, ok := excludedMethodNames[methodName]; ok {
			continue
		}
<<<<<<< HEAD

		if _, ok := priorityMethodNames[methodName]; ok {
			firstPriority = append(firstPriority, methodName)
		} else {
			secondPriority = append(secondPriority, methodName)
=======
		method := actualExchange.MethodByName(methodName)

		var assetLen int
		for y := 0; y < method.Type().NumIn(); y++ {
			input := method.Type().In(y)
			for _, t := range []reflect.Type{
				assetParam, orderSubmitParam, orderModifyParam, orderCancelParam, orderCancelsParam, pairKeySliceParam, getOrdersRequestParam, latestRateRequest,
			} {
				if input.AssignableTo(t) {
					// this allows wrapper functions that support assets types
					// to be tested with all supported assets
					assetLen = len(assetParams) - 1
					break
				}
			}
		}
		tt := time.Now()
		e := time.Date(tt.Year(), tt.Month(), tt.Day()-1, 0, 0, 0, 0, time.UTC)
		s := e.Add(-time.Hour * 24 * 2)
		if methodName == "GetHistoricTrades" {
			// limit trade history
			e = time.Now()
			s = e.Add(-time.Minute * 3)
>>>>>>> 1e95ae9b
		}
	}
	handleExchangeWrapperTests(ctx, t, actualExchange, firstPriority, exch, assetParams, "PRIORITY GROUP")
	handleExchangeWrapperTests(ctx, t, actualExchange, secondPriority, exch, assetParams, "SECONDARY GROUP")
}

func handleExchangeWrapperTests(ctx context.Context, t *testing.T, actualExchange reflect.Value, methodNames []string, exch exchange.IBotExchange, assetParams []assetPair, groupTestID string) {
	t.Helper()
	t.Run(groupTestID, func(t *testing.T) {
		t.Parallel()
		for x := range methodNames {
			method := actualExchange.MethodByName(methodNames[x])

			var assetLen int
			for y := 0; y < method.Type().NumIn(); y++ {
				input := method.Type().In(y)
				if input.AssignableTo(assetParam) ||
					input.AssignableTo(orderSubmitParam) ||
					input.AssignableTo(orderModifyParam) ||
					input.AssignableTo(orderCancelParam) ||
					input.AssignableTo(orderCancelsParam) ||
					input.AssignableTo(pairKeySliceParam) ||
					input.AssignableTo(getOrdersRequestParam) ||
					input.AssignableTo(pairKeySliceParam) {
					// this allows wrapper functions that support assets types
					// to be tested with all supported assets
					assetLen = len(assetParams) - 1
				}
			}
			tt := time.Now()
			e := time.Date(tt.Year(), tt.Month(), tt.Day()-1, 0, 0, 0, 0, time.UTC)
			s := e.Add(-time.Hour * 24 * 2)
			if methodNames[x] == "GetHistoricTrades" {
				// limit trade history
				e = time.Now()
				s = e.Add(-time.Minute * 3)
			}
			for y := 0; y <= assetLen; y++ {
				inputs := make([]reflect.Value, method.Type().NumIn())
				methodName := methodNames[x]
				argGenerator := &MethodArgumentGenerator{
					Exchange:    exch,
					AssetParams: assetParams[y],
					MethodName:  methodName,
					Start:       s,
					End:         e,
				}
				for z := 0; z < method.Type().NumIn(); z++ {
					argGenerator.MethodInputType = method.Type().In(z)
					generatedArg := generateMethodArg(ctx, t, argGenerator)
					inputs[z] = *generatedArg
				}
				assetY := assetParams[y].Asset.String()
				pairY := assetParams[y].Pair.String()

				t.Run(methodName+"-"+assetY+"-"+pairY, func(t *testing.T) {
					t.Parallel()
					CallExchangeMethod(t, method, inputs, methodName, exch)
				})
			}
		}
	})
}

// CallExchangeMethod will call an exchange's method using generated arguments
// and determine if the error is friendly
func CallExchangeMethod(t *testing.T, methodToCall reflect.Value, methodValues []reflect.Value, methodName string, exch exchange.IBotExchange) {
	t.Helper()
	outputs := methodToCall.Call(methodValues)
	for i := range outputs {
		outputInterface := outputs[i].Interface()
		err, ok := outputInterface.(error)
		if !ok {
			continue
		}
		if isUnacceptableError(t, err) != nil {
			literalInputs := make([]interface{}, len(methodValues))
			for j := range methodValues {
				if methodValues[j].Kind() == reflect.Ptr {
					// dereference pointers just to add a bit more clarity
					literalInputs[j] = methodValues[j].Elem().Interface()
					continue
				}
				literalInputs[j] = methodValues[j].Interface()
			}
			t.Errorf("%v Func '%v' Error: '%v'. Inputs: %v.", exch.GetName(), methodName, err, literalInputs)
		}
		break
	}
}

// MethodArgumentGenerator is used to create arguments for
// an IBotExchange method
type MethodArgumentGenerator struct {
	Exchange        exchange.IBotExchange
	AssetParams     assetPair
	MethodInputType reflect.Type
	MethodName      string
	Start           time.Time
	End             time.Time
	StartTimeSet    bool
	argNum          int64
}

var (
	currencyPairParam    = reflect.TypeOf((*currency.Pair)(nil)).Elem()
	klineParam           = reflect.TypeOf((*kline.Interval)(nil)).Elem()
	contextParam         = reflect.TypeOf((*context.Context)(nil)).Elem()
	timeParam            = reflect.TypeOf((*time.Time)(nil)).Elem()
	codeParam            = reflect.TypeOf((*currency.Code)(nil)).Elem()
	currencyPairsParam   = reflect.TypeOf((*currency.Pairs)(nil)).Elem()
	withdrawRequestParam = reflect.TypeOf((**withdraw.Request)(nil)).Elem()
	stringParam          = reflect.TypeOf((*string)(nil)).Elem()
	feeBuilderParam      = reflect.TypeOf((**exchange.FeeBuilder)(nil)).Elem()
	credentialsParam     = reflect.TypeOf((**account.Credentials)(nil)).Elem()
	orderSideParam       = reflect.TypeOf((*order.Side)(nil)).Elem()
	collateralModeParam  = reflect.TypeOf((*collateral.Mode)(nil)).Elem()
	marginTypeParam      = reflect.TypeOf((*margin.Type)(nil)).Elem()
	int64Param           = reflect.TypeOf((*int64)(nil)).Elem()
	float64Param         = reflect.TypeOf((*float64)(nil)).Elem()
	// types with asset in params
	assetParam                  = reflect.TypeOf((*asset.Item)(nil)).Elem()
	orderSubmitParam            = reflect.TypeOf((**order.Submit)(nil)).Elem()
	orderModifyParam            = reflect.TypeOf((**order.Modify)(nil)).Elem()
	orderCancelParam            = reflect.TypeOf((**order.Cancel)(nil)).Elem()
	orderCancelsParam           = reflect.TypeOf((*[]order.Cancel)(nil)).Elem()
	getOrdersRequestParam       = reflect.TypeOf((**order.MultiOrderRequest)(nil)).Elem()
	positionChangeRequestParam  = reflect.TypeOf((**margin.PositionChangeRequest)(nil)).Elem()
	positionSummaryRequestParam = reflect.TypeOf((**futures.PositionSummaryRequest)(nil)).Elem()
	positionsRequestParam       = reflect.TypeOf((**futures.PositionsRequest)(nil)).Elem()
	latestRateRequest           = reflect.TypeOf((**fundingrate.LatestRateRequest)(nil)).Elem()
	pairKeySliceParam           = reflect.TypeOf((*[]key.PairAsset)(nil)).Elem()
)

// generateMethodArg determines the argument type and returns a pre-made
// response, else an empty version of the type
func generateMethodArg(ctx context.Context, t *testing.T, argGenerator *MethodArgumentGenerator) *reflect.Value {
	t.Helper()
	exchName := strings.ToLower(argGenerator.Exchange.GetName())
	var input reflect.Value
	switch {
	case argGenerator.MethodInputType.AssignableTo(stringParam):
		switch argGenerator.MethodName {
		case "GetDepositAddress":
			if argGenerator.argNum == 2 {
				// account type
				input = reflect.ValueOf("trading")
			} else {
				// Crypto Chain
				input = reflect.ValueOf(cryptoChainPerExchange[exchName])
			}
		case "MatchSymbolWithAvailablePairs", "MatchSymbolCheckEnabled":
			input = reflect.ValueOf(argGenerator.AssetParams.Pair.Base.Lower().String() + argGenerator.AssetParams.Pair.Quote.Lower().String())
		default:
			// OrderID
			input = reflect.ValueOf("1337")
		}
	case argGenerator.MethodInputType.AssignableTo(pairKeySliceParam):
		input = reflect.ValueOf(key.PairAsset{
			Base:  argGenerator.AssetParams.Pair.Base.Item,
			Quote: argGenerator.AssetParams.Pair.Quote.Item,
			Asset: argGenerator.AssetParams.Asset,
		})
	case argGenerator.MethodInputType.AssignableTo(credentialsParam):
		input = reflect.ValueOf(&account.Credentials{
			Key:             "test",
			Secret:          "test",
			ClientID:        "test",
			PEMKey:          "test",
			SubAccount:      "test",
			OneTimePassword: "test",
		})
	case argGenerator.MethodInputType.Implements(contextParam):
		// Need to deploy a context.Context value as nil value is not
		// checked throughout codebase.
		input = reflect.ValueOf(ctx)
	case argGenerator.MethodInputType.AssignableTo(feeBuilderParam):
		input = reflect.ValueOf(&exchange.FeeBuilder{
			FeeType:       exchange.OfflineTradeFee,
			Amount:        150,
			PurchasePrice: 150,
			Pair:          argGenerator.AssetParams.Pair,
		})
	case argGenerator.MethodInputType.AssignableTo(currencyPairParam):
		input = reflect.ValueOf(argGenerator.AssetParams.Pair)
	case argGenerator.MethodInputType.AssignableTo(assetParam):
		input = reflect.ValueOf(argGenerator.AssetParams.Asset)
	case argGenerator.MethodInputType.AssignableTo(klineParam):
		input = reflect.ValueOf(kline.OneDay)
	case argGenerator.MethodInputType.AssignableTo(codeParam):
		if argGenerator.MethodName == "GetAvailableTransferChains" {
			input = reflect.ValueOf(currency.ETH)
		} else {
			input = reflect.ValueOf(argGenerator.AssetParams.Pair.Base)
		}
	case argGenerator.MethodInputType.AssignableTo(timeParam):
		if !argGenerator.StartTimeSet {
			input = reflect.ValueOf(argGenerator.Start)
			argGenerator.StartTimeSet = true
		} else {
			input = reflect.ValueOf(argGenerator.End)
		}
	case argGenerator.MethodInputType.AssignableTo(currencyPairsParam):
		b := argGenerator.Exchange.GetBase()
		if argGenerator.AssetParams.Asset != asset.Empty {
			input = reflect.ValueOf(b.CurrencyPairs.Pairs[argGenerator.AssetParams.Asset].Available)
		} else {
			input = reflect.ValueOf(currency.Pairs{
				argGenerator.AssetParams.Pair,
			})
		}
	case argGenerator.MethodInputType.AssignableTo(withdrawRequestParam):
		req := &withdraw.Request{
			Exchange:      exchName,
			Description:   "1337",
			Amount:        1,
			ClientOrderID: "1337",
		}
		if argGenerator.MethodName == "WithdrawCryptocurrencyFunds" {
			req.Type = withdraw.Crypto
			switch {
			case !isFiat(t, argGenerator.AssetParams.Pair.Base.Item.Lower):
				req.Currency = argGenerator.AssetParams.Pair.Base
			case !isFiat(t, argGenerator.AssetParams.Pair.Quote.Item.Lower):
				req.Currency = argGenerator.AssetParams.Pair.Quote
			default:
				req.Currency = currency.ETH
			}

			req.Crypto = withdraw.CryptoRequest{
				Address:    "1337",
				AddressTag: "1337",
				Chain:      cryptoChainPerExchange[exchName],
			}
		} else {
			req.Type = withdraw.Fiat
			b := argGenerator.Exchange.GetBase()
			if len(b.Config.BaseCurrencies) > 0 {
				req.Currency = b.Config.BaseCurrencies[0]
			} else {
				req.Currency = currency.USD
			}
			req.Fiat = withdraw.FiatRequest{
				Bank: banking.Account{
					Enabled:             true,
					ID:                  "1337",
					BankName:            "1337",
					BankAddress:         "1337",
					BankPostalCode:      "1337",
					BankPostalCity:      "1337",
					BankCountry:         "1337",
					AccountName:         "1337",
					AccountNumber:       "1337",
					SWIFTCode:           "1337",
					IBAN:                "1337",
					BSBNumber:           "1337",
					BankCode:            1337,
					SupportedCurrencies: req.Currency.String(),
					SupportedExchanges:  exchName,
				},
				IsExpressWire:                 false,
				RequiresIntermediaryBank:      false,
				IntermediaryBankAccountNumber: 1338,
				IntermediaryBankName:          "1338",
				IntermediaryBankAddress:       "1338",
				IntermediaryBankCity:          "1338",
				IntermediaryBankCountry:       "1338",
				IntermediaryBankPostalCode:    "1338",
				IntermediarySwiftCode:         "1338",
				IntermediaryBankCode:          1338,
				IntermediaryIBAN:              "1338",
				WireCurrency:                  "1338",
			}
		}
		input = reflect.ValueOf(req)
	case argGenerator.MethodInputType.AssignableTo(orderSubmitParam):
		input = reflect.ValueOf(&order.Submit{
			Exchange:          exchName,
			Type:              order.Limit,
			Side:              order.Buy,
			Pair:              argGenerator.AssetParams.Pair,
			AssetType:         argGenerator.AssetParams.Asset,
			Price:             150,
			Amount:            1,
			ClientID:          "1337",
			ClientOrderID:     "13371337",
			ImmediateOrCancel: true,
			Leverage:          1,
		})
	case argGenerator.MethodInputType.AssignableTo(orderModifyParam):
		input = reflect.ValueOf(&order.Modify{
			Exchange:          exchName,
			Type:              order.Limit,
			Side:              order.Buy,
			Pair:              argGenerator.AssetParams.Pair,
			AssetType:         argGenerator.AssetParams.Asset,
			Price:             150,
			Amount:            1,
			ClientOrderID:     "13371337",
			OrderID:           "1337",
			ImmediateOrCancel: true,
		})
	case argGenerator.MethodInputType.AssignableTo(orderCancelParam):
		input = reflect.ValueOf(&order.Cancel{
			Exchange:  exchName,
			Type:      order.Limit,
			Side:      order.Buy,
			Pair:      argGenerator.AssetParams.Pair,
			AssetType: argGenerator.AssetParams.Asset,
			OrderID:   "1337",
		})
	case argGenerator.MethodInputType.AssignableTo(orderCancelsParam):
		input = reflect.ValueOf([]order.Cancel{
			{
				Exchange:  exchName,
				Type:      order.Market,
				Side:      order.Buy,
				Pair:      argGenerator.AssetParams.Pair,
				AssetType: argGenerator.AssetParams.Asset,
				OrderID:   "1337",
			},
		})
	case argGenerator.MethodInputType.AssignableTo(getOrdersRequestParam):
		input = reflect.ValueOf(&order.MultiOrderRequest{
			Type:        order.AnyType,
			Side:        order.AnySide,
			FromOrderID: "1337",
			AssetType:   argGenerator.AssetParams.Asset,
			Pairs:       currency.Pairs{argGenerator.AssetParams.Pair},
		})
	case argGenerator.MethodInputType.AssignableTo(marginTypeParam):
		input = reflect.ValueOf(margin.Isolated)
	case argGenerator.MethodInputType.AssignableTo(collateralModeParam):
		input = reflect.ValueOf(collateral.SingleMode)
	case argGenerator.MethodInputType.AssignableTo(positionChangeRequestParam):
		input = reflect.ValueOf(&margin.PositionChangeRequest{
			Exchange:                argGenerator.Exchange.GetName(),
			Pair:                    argGenerator.AssetParams.Pair,
			Asset:                   argGenerator.AssetParams.Asset,
			MarginType:              margin.Isolated,
			OriginalAllocatedMargin: 150,
			NewAllocatedMargin:      151,
		})
	case argGenerator.MethodInputType.AssignableTo(positionSummaryRequestParam):
		input = reflect.ValueOf(&futures.PositionSummaryRequest{
			Asset:     argGenerator.AssetParams.Asset,
			Pair:      argGenerator.AssetParams.Pair,
			Direction: order.Buy,
		})
	case argGenerator.MethodInputType.AssignableTo(positionsRequestParam):
		input = reflect.ValueOf(&futures.PositionsRequest{
			Asset:                     argGenerator.AssetParams.Asset,
			Pairs:                     currency.Pairs{argGenerator.AssetParams.Pair},
			StartDate:                 argGenerator.Start,
			EndDate:                   argGenerator.End,
			RespectOrderHistoryLimits: true,
		})
	case argGenerator.MethodInputType.AssignableTo(orderSideParam):
		input = reflect.ValueOf(order.Long)
	case argGenerator.MethodInputType.AssignableTo(int64Param):
		input = reflect.ValueOf(150)
	case argGenerator.MethodInputType.AssignableTo(float64Param):
		input = reflect.ValueOf(150.0)
	case argGenerator.MethodInputType.AssignableTo(latestRateRequest):
		input = reflect.ValueOf(&fundingrate.LatestRateRequest{
			Asset:                argGenerator.AssetParams.Asset,
			Pair:                 argGenerator.AssetParams.Pair,
			IncludePredictedRate: true,
		})
	default:
		input = reflect.Zero(argGenerator.MethodInputType)
	}
	argGenerator.argNum++

	return &input
}

// assetPair holds a currency pair associated with an asset
type assetPair struct {
	Pair  currency.Pair
	Asset asset.Item
}

// priorityMethodNames are called before other exchange functions
var priorityMethodNames = map[string]struct{}{
	"UpdateTickers":   {}, // Is required before FetchTickers is called
	"UpdateTicker":    {}, // Is required before FetchTicker is called
	"UpdateOrderbook": {}, // Is required before FetchOrderbook is called
}

// excludedMethodNames represent the functions that are not
// currently tested under this suite due to irrelevance
// or not worth checking yet
var excludedMethodNames = map[string]struct{}{
	"Setup":                          {}, // Is run via test setup
	"Start":                          {}, // Is run via test setup
	"SetDefaults":                    {}, // Is run via test setup
	"UpdateTradablePairs":            {}, // Is run via test setup
	"GetDefaultConfig":               {}, // Is run via test setup
	"FetchTradablePairs":             {}, // Is run via test setup
	"AuthenticateWebsocket":          {}, // Unnecessary websocket test
	"FlushWebsocketChannels":         {}, // Unnecessary websocket test
	"UnsubscribeToWebsocketChannels": {}, // Unnecessary websocket test
	"SubscribeToWebsocketChannels":   {}, // Unnecessary websocket test
	"UpdateCurrencyStates":           {}, // Not widely supported/implemented feature
	"CanTradePair":                   {}, // Not widely supported/implemented feature
	"CanTrade":                       {}, // Not widely supported/implemented feature
	"CanWithdraw":                    {}, // Not widely supported/implemented feature
	"CanDeposit":                     {}, // Not widely supported/implemented feature
	"GetCurrencyStateSnapshot":       {}, // Not widely supported/implemented feature
	"SetHTTPClientUserAgent":         {}, // standard base implementation
	"SetClientProxyAddress":          {}, // standard base implementation
	// Not widely supported/implemented futures endpoints
	"GetCollateralCurrencyForContract": {},
	"GetCurrencyForRealisedPNL":        {},
	"GetFuturesPositions":              {},
	"GetHistoricalFundingRates":        {},
	"IsPerpetualFutureCurrency":        {},
	"GetMarginRatesHistory":            {},
	"CalculatePNL":                     {},
	"CalculateTotalCollateral":         {},
	"ScaleCollateral":                  {},
	"GetPositionSummary":               {},
	"GetFuturesPositionSummary":        {},
	"GetFuturesPositionOrders":         {},
	"SetCollateralMode":                {},
	"GetCollateralMode":                {},
	"SetLeverage":                      {},
	"GetLeverage":                      {},
	"SetMarginType":                    {},
	"ChangePositionMargin":             {},
	"FetchAccountInfo":                 {}, // Account info is not retrieved in these tests
}

// blockedCIExchanges are exchanges that are not able to be tested on CI
var blockedCIExchanges = []string{
	"binance", // binance API is banned from executing within the US where github Actions is ran
	"bybit",   // bybit API is banned from executing within the US where github Actions is ran
}

// unsupportedAssets contains assets that cannot handle
// normal processing for testing. This is to be used very sparingly
var unsupportedAssets = []asset.Item{
	asset.Index,
}

var unsupportedExchangeNames = []string{
	"testexch",
	"alphapoint",
	"bitflyer", // Bitflyer has many "ErrNotYetImplemented, which is true, but not what we care to test for here
	"btse",     // 	TODO rm once timeout issues resolved
	"poloniex", // 	outdated API // TODO rm once updated
}

// cryptoChainPerExchange holds the deposit address chain per exchange
var cryptoChainPerExchange = map[string]string{
	"binanceus": "ERC20",
	"bybit":     "ERC20",
	"gateio":    "ERC20",
}

// acceptable errors do not throw test errors, see below for why
var acceptableErrors = []error{
	common.ErrFunctionNotSupported,       // Shows API cannot perform function and developer has recognised this
	common.ErrNotYetImplemented,          // Shows API can perform function but developer has not implemented it yet
	asset.ErrNotSupported,                // Shows that valid and invalid asset types are handled
	request.ErrAuthRequestFailed,         // We must set authenticated requests properly in order to understand and better handle auth failures
	order.ErrUnsupportedOrderType,        // Should be returned if an ordertype like ANY is requested and the implementation knows to throw this specific error
	currency.ErrCurrencyPairEmpty,        // Demonstrates handling of EMPTYPAIR scenario and returns the correct error
	currency.ErrCurrencyNotSupported,     // Ensures a standard error is used for when a particular currency/pair is not supported by an exchange
	currency.ErrCurrencyNotFound,         // Semi-randomly selected currency pairs may not be found at an endpoint, so long as this is returned it is okay
	asset.ErrNotEnabled,                  // Allows distinction when checking for supported versus enabled
	request.ErrRateLimiterAlreadyEnabled, // If the rate limiter is already enabled, it is not an error
	context.DeadlineExceeded,             // If the context deadline is exceeded, it is not an error as only blockedCIExchanges use expired contexts by design
	order.ErrPairIsEmpty,                 // Is thrown when the empty pair and asset scenario for an order submission is sent in the Validate() function
	deposit.ErrAddressNotFound,           // Is thrown when an address is not found due to the exchange requiring valid API keys
	futures.ErrNotFuturesAsset,           // Is thrown when a futures function receives a non-futures asset
	currency.ErrSymbolStringEmpty,        // Is thrown when a symbol string is empty for blank MatchSymbol func checks
	futures.ErrNotPerpetualFuture,        // Is thrown when a futures function receives a non-perpetual future
	order.ErrExchangeLimitNotLoaded,      // Is thrown when the limits aren't loaded for a particular exchange, asset, pair
	order.ErrCannotValidateAsset,         // Is thrown when attempting to get order limits from an asset that is not yet loaded
	order.ErrCannotValidateBaseCurrency,  // Is thrown when attempting to get order limits from an base currency that is not yet loaded
	order.ErrCannotValidateQuoteCurrency, // Is thrown when attempting to get order limits from an quote currency that is not yet loaded
}

// warningErrors will t.Log(err) when thrown to diagnose things, but not necessarily suggest
// that the implementation is in error
var warningErrors = []error{
	kline.ErrNoTimeSeriesDataToConvert, // No data returned for a candle isn't worth failing the test suite over necessarily
}

// getPairFromPairs prioritises more normal pairs for an increased
// likelihood of returning data from API endpoints
func getPairFromPairs(t *testing.T, p currency.Pairs) (currency.Pair, error) {
	t.Helper()
	pFmt, err := p.GetFormatting()
	if err != nil {
		return currency.Pair{}, err
	}
	goodEth := currency.NewPair(currency.ETH, currency.USDT).Format(pFmt)
	if p.Contains(goodEth, true) {
		return goodEth, nil
	}
	for i := range p {
		if p[i].Base.Equal(currency.ETH) {
			return p[i], nil
		}
	}
	goodBtc := currency.NewPair(currency.BTC, currency.USDT).Format(pFmt)
	if p.Contains(goodBtc, true) {
		return goodBtc, nil
	}
	for i := range p {
		if p[i].Base.Equal(currency.BTC) {
			return p[i], nil
		}
	}
	return p.GetRandomPair()
}

// isFiat helps determine fiat currency without using currency.storage
func isFiat(t *testing.T, c string) bool {
	t.Helper()
	var fiats = []string{
		currency.USD.Item.Lower,
		currency.AUD.Item.Lower,
		currency.EUR.Item.Lower,
		currency.CAD.Item.Lower,
		currency.TRY.Item.Lower,
		currency.UAH.Item.Lower,
		currency.RUB.Item.Lower,
		currency.RUR.Item.Lower,
		currency.JPY.Item.Lower,
		currency.HKD.Item.Lower,
		currency.SGD.Item.Lower,
		currency.ZUSD.Item.Lower,
		currency.ZEUR.Item.Lower,
		currency.ZCAD.Item.Lower,
		currency.ZJPY.Item.Lower,
	}
	for i := range fiats {
		if fiats[i] == c {
			return true
		}
	}
	return false
}

// disruptFormatting adds in an unused delimiter and strange casing features to
// ensure format currency pair is used throughout the code base.
func disruptFormatting(t *testing.T, p currency.Pair) (currency.Pair, error) {
	t.Helper()
	if p.Base.IsEmpty() {
		return currency.EMPTYPAIR, errors.New("cannot disrupt formatting as base is not populated")
	}
	// NOTE: Quote can be empty for margin funding
	return currency.Pair{
		Base:      p.Base.Upper(),
		Quote:     p.Quote.Lower(),
		Delimiter: "-TEST-DELIM-",
	}, nil
}

func getExchangeCredentials(exchangeName string) config.APICredentialsConfig {
	var resp config.APICredentialsConfig
	switch exchangeName {
	case "lbank":
		// these are just random keys, they are not usable
		resp.Key = `MIIBIjANBgkqhkiG9w0BAQEFAAOCAQ8AMIIBCgKCAQEA3R2vuz3cpQUbCX0TgYZL
TiLSxUXdrvVEIyoqQyxNf+9fmHLEBrsO1s1msIKvWg24gdbLWXQ6NBCygO8OvZpm
+lfXD4MRv/0PxxIAkaD6Iplhv+qbae8nJkYQOpDJF3bPC9LCKfchCnRpZoGqkHgS
GqOBU13UDZ8BM1SaOLVBzcmE/iJCLPQPORNSzfLSb8TC+woe0AcaDmF9KjIzXPd0
Slacp1ZgZ+yIi1B5/akwxu6sGzHov6weXj/v9K8nUhL9+oPMd8FNzZ+z3viHY0fm
yWiHBywwlh4LgzrjGTUdUk9msjSr2rwjTdCp268A8ECC1fChvhdJfO3lYVj8ltDb
OQIDAQAB`
		resp.Secret = `MIIEvgIBADANBgkqhkiG9w0BAQEFAASCBKgwggSkAgEAAoIBAQDdHa+7PdylBRsJ
fROBhktOItLFRd2u9UQjKipDLE1/71+YcsQGuw7WzWawgq9aDbiB1stZdDo0ELKA
7w69mmb6V9cPgxG//Q/HEgCRoPoimWG/6ptp7ycmRhA6kMkXds8L0sIp9yEKdGlm
gaqQeBIao4FTXdQNnwEzVJo4tUHNyYT+IkIs9A85E1LN8tJvxML7Ch7QBxoOYX0q
MjNc93RKVpynVmBn7IiLUHn9qTDG7qwbMei/rB5eP+/0rydSEv36g8x3wU3Nn7Pe
+IdjR+bJaIcHLDCWHguDOuMZNR1ST2ayNKvavCNN0KnbrwDwQILV8KG+F0l87eVh
WPyW0Ns5AgMBAAECggEAdBs7hJmWO7yzlsbrsC7BajUU8eue3VkCv2hLqtwfkdcz
HkzdLB+bSiWvD25//0yHHv6X5tAGJALEiLl+xwbFnhzz27xaXLLYTxLf45hg4Dwk
PO9HTlf6+bj+mpIeVcjYLYAs3nZbDi9UjTP3SUcTUpOavBjf2YstyTNai/55oEF/
x+ulzP/OISVhKrk5iiSKgjB4KyFpQnBWyluTmnlNS17/T/k6FkECQFgNpzbUmHTH
Yq+s0I9fGXMMvsNnnoJjX6ALe9fkMjY6ijeA45plDeBZp+5J8uGOKV+/iTCNzm5o
wrQKPz335+tTZgsDdKLUFA9Rwmkcpn4PShOtnR6aZQKBgQD9tzFlomqt/mSWbHAV
Gfjog9snlvgEWBIUjfP5Ow79rbz0cGcL3GAexwKK1dwNmMHDx+fu4uVAIf0dM5aT
xfdp/I4OTkxOFcIupu+L4gmz1vY32pFLPQYbp+9oOAMy4thUFb5o/Dsq2g65e2BC
+gNALEWxPuhNYbI7c0cu5Y7AJwKBgQDfG1ovhNlETJO+oli25csayRwgm/qll4fH
sOnYospQiJ3ka0WjPT6NY8m2anWDp7+/guIwq+xXVF6wQNxNZc+6/MgNJo2R3XG5
FKPH5FYgI52Zv6VN1AUhdfInDpKQXQ8vWO6HV+/uJmHeZK2+D6nycN4dL2h7ElK/
sCthmNtFnwKBgQDCGdaGpLzspAScOBV/b0FH0Shmn07bM+2RIBCYiaAsXzCB6URM
hKpcoW/Ge1pAZK9IcrVzws4URGx6XK9EGl3wDbE4LJqf2nGWc0wsPh+iIEB59pLV
drgnjFDR8Jgx4+4QVho4A0/Ytr4xFLxOQSsfez9OHIxoNue+J7E7pY+SXQKBgBTT
0tl4x2eO1oQHV8zLKui3OX750K5AtRY5N7tXhxd5iXPXZ8rTXtGILT5wNcQylr3k
FAWDJy8H20cM5wP6qyfDjVFc9f5V89XZTWjNshSR/pZpw56+WjRDdHWc8KW1akN7
Q9kypl1PC/fc4jNJ9w2A59tFn7VNgpgOdB5KTL31AoGBAN3BIjKXzoOJnVGL3bja
SYC2m+JcRn/mVO7I5Hop8GDoWXPFAnPNx1YKSpRLM/EV+ukUJsOV/LTPb7BsXMsJ
IY9SZceJS6glsxt+blFxGEpypyv13xW+jeCrPjlxQX2TNbL0KwHqvm1zMnM9bss/
Rsd80LrBCVI8ctzrvYRFSugC`
	default:
		resp.Key = "realKey"
		resp.Secret = "YXBpU2VjcmV0" // base64 encoded "apiSecret"
		resp.ClientID = "realClientID"
	}
	return resp
}

func isCITest() bool {
	return os.Getenv("CI") == "true"
}

func skipAdditionalWrapperCITests() bool {
	return os.Getenv("SKIP_WRAPPER_CI_TESTS") == "true"
}<|MERGE_RESOLUTION|>--- conflicted
+++ resolved
@@ -38,7 +38,7 @@
 }
 
 // singleExchangeOverride enter an exchange name to only test that exchange
-var singleExchangeOverride = ""
+var singleExchangeOverride = "okx"
 
 func TestAllExchangeWrappers(t *testing.T) {
 	t.Parallel()
@@ -183,37 +183,11 @@
 		if _, ok := excludedMethodNames[methodName]; ok {
 			continue
 		}
-<<<<<<< HEAD
 
 		if _, ok := priorityMethodNames[methodName]; ok {
 			firstPriority = append(firstPriority, methodName)
 		} else {
 			secondPriority = append(secondPriority, methodName)
-=======
-		method := actualExchange.MethodByName(methodName)
-
-		var assetLen int
-		for y := 0; y < method.Type().NumIn(); y++ {
-			input := method.Type().In(y)
-			for _, t := range []reflect.Type{
-				assetParam, orderSubmitParam, orderModifyParam, orderCancelParam, orderCancelsParam, pairKeySliceParam, getOrdersRequestParam, latestRateRequest,
-			} {
-				if input.AssignableTo(t) {
-					// this allows wrapper functions that support assets types
-					// to be tested with all supported assets
-					assetLen = len(assetParams) - 1
-					break
-				}
-			}
-		}
-		tt := time.Now()
-		e := time.Date(tt.Year(), tt.Month(), tt.Day()-1, 0, 0, 0, 0, time.UTC)
-		s := e.Add(-time.Hour * 24 * 2)
-		if methodName == "GetHistoricTrades" {
-			// limit trade history
-			e = time.Now()
-			s = e.Add(-time.Minute * 3)
->>>>>>> 1e95ae9b
 		}
 	}
 	handleExchangeWrapperTests(ctx, t, actualExchange, firstPriority, exch, assetParams, "PRIORITY GROUP")
@@ -225,35 +199,32 @@
 	t.Run(groupTestID, func(t *testing.T) {
 		t.Parallel()
 		for x := range methodNames {
+			methodName := methodNames[x]
 			method := actualExchange.MethodByName(methodNames[x])
-
 			var assetLen int
 			for y := 0; y < method.Type().NumIn(); y++ {
 				input := method.Type().In(y)
-				if input.AssignableTo(assetParam) ||
-					input.AssignableTo(orderSubmitParam) ||
-					input.AssignableTo(orderModifyParam) ||
-					input.AssignableTo(orderCancelParam) ||
-					input.AssignableTo(orderCancelsParam) ||
-					input.AssignableTo(pairKeySliceParam) ||
-					input.AssignableTo(getOrdersRequestParam) ||
-					input.AssignableTo(pairKeySliceParam) {
-					// this allows wrapper functions that support assets types
-					// to be tested with all supported assets
-					assetLen = len(assetParams) - 1
+				for _, t := range []reflect.Type{
+					assetParam, orderSubmitParam, orderModifyParam, orderCancelParam, orderCancelsParam, pairKeySliceParam, getOrdersRequestParam, latestRateRequest,
+				} {
+					if input.AssignableTo(t) {
+						// this allows wrapper functions that support assets types
+						// to be tested with all supported assets
+						assetLen = len(assetParams) - 1
+						break
+					}
 				}
 			}
 			tt := time.Now()
 			e := time.Date(tt.Year(), tt.Month(), tt.Day()-1, 0, 0, 0, 0, time.UTC)
 			s := e.Add(-time.Hour * 24 * 2)
-			if methodNames[x] == "GetHistoricTrades" {
+			if methodName == "GetHistoricTrades" {
 				// limit trade history
 				e = time.Now()
 				s = e.Add(-time.Minute * 3)
 			}
 			for y := 0; y <= assetLen; y++ {
 				inputs := make([]reflect.Value, method.Type().NumIn())
-				methodName := methodNames[x]
 				argGenerator := &MethodArgumentGenerator{
 					Exchange:    exch,
 					AssetParams: assetParams[y],
@@ -268,7 +239,6 @@
 				}
 				assetY := assetParams[y].Asset.String()
 				pairY := assetParams[y].Pair.String()
-
 				t.Run(methodName+"-"+assetY+"-"+pairY, func(t *testing.T) {
 					t.Parallel()
 					CallExchangeMethod(t, method, inputs, methodName, exch)
