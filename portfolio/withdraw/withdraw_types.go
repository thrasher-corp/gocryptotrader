--- conflicted
+++ resolved
@@ -110,13 +110,10 @@
 	Amount      float64       `json:"amount"`
 	Type        RequestType   `json:"type"`
 
-<<<<<<< HEAD
 	// PortfolioID used exclusively in CoinbaseInternational
 	PortfolioID string `json:"portfolio"`
 
 	// Used exclusively in Binance.US
-=======
->>>>>>> b4a272de
 	ClientOrderID string `json:"clientID"`
 
 	WalletID string `json:"walletID"`
