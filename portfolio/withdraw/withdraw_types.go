--- conflicted
+++ resolved
@@ -92,14 +92,10 @@
 	// Used exclusively in Binance.US
 	ClientOrderID string `json:"clientID"`
 
-<<<<<<< HEAD
 	// Currently used exclusively in Coinbase
 	WalletID string `json:"walletID"`
 
-	// Used exclusively in Okcoin to classify internal represented by '3' or on chain represented by '4'
-=======
 	// Used exclusively in OKX to classify internal represented by '3' or on chain represented by '4'
->>>>>>> 649f3df2
 	InternalTransfer bool
 
 	TradePassword   string
