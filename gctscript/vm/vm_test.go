package vm

import (
	"errors"
	"os"
	"path/filepath"
	"reflect"
	"testing"
	"time"

	"github.com/gofrs/uuid"
	"github.com/thrasher-corp/gocryptotrader/common/convert"
	"github.com/thrasher-corp/gocryptotrader/log"
)

const (
	maxTestVirtualMachines    uint8 = 30
	testVirtualMachineTimeout       = time.Minute
	scriptName                      = "1D01TH0RS3.gct"
)

var (
	testScript               = filepath.Join("..", "..", "testdata", "gctscript", "once.gct")
	testInvalidScript        = filepath.Join("..", "..", "testdata", "gctscript", "invalid.gct")
	testBrokenScript         = filepath.Join("..", "..", "testdata", "gctscript", "broken.gct")
	testScriptRunner         = filepath.Join("..", "..", "testdata", "gctscript", "timer.gct")
	testScriptRunner1s       = filepath.Join("..", "..", "testdata", "gctscript", "1s_timer.gct")
	testScriptRunnerInvalid  = filepath.Join("..", "..", "testdata", "gctscript", "invalid_timer.gct")
	testScriptRunnerNegative = filepath.Join("..", "..", "testdata", "gctscript", "negative_timer.gct")
)

func TestMain(m *testing.M) {
	c := log.GenDefaultSettings()
	c.Enabled = convert.BoolPtr(false)
	log.RWM.Lock()
	log.GlobalLogConfig = &c
<<<<<<< HEAD
=======
	log.RWM.Unlock()
	GCTScriptConfig = configHelper(true, true, maxTestVirtualMachines)
>>>>>>> 80bc8c7e
	os.Exit(m.Run())
}

func TestNewVM(t *testing.T) {
	manager := GctScriptManager{
		config: configHelper(true, true, maxTestVirtualMachines),
	}
	x := manager.New()
	if x != nil {
		t.Error("Should not create a VM when manager not started")
	}
	manager.started = 1
	x = manager.New()
	xType := reflect.TypeOf(x).String()
	if xType != "*vm.VM" {
		t.Fatalf("vm.New should return pointer to VM instead received: %v", x)
	}
}

func TestVMLoad(t *testing.T) {
	manager := GctScriptManager{
		config:  configHelper(true, true, maxTestVirtualMachines),
		started: 1,
	}
	testVM := manager.New()
	err := testVM.Load(testScript)
	if err != nil {
		t.Fatal(err)
	}

	testScript = testScript[0 : len(testScript)-4]
	testVM = manager.New()
	err = testVM.Load(testScript)
	if err != nil {
		t.Fatal(err)
	}

	manager.config = configHelper(false, false, maxTestVirtualMachines)
	err = testVM.Load(testScript)
	if err != nil {
		if !errors.Is(err, ErrScriptingDisabled) {
			t.Fatal(err)
		}
	}
}

func TestVMLoad1s(t *testing.T) {
	manager := GctScriptManager{
		config:  configHelper(true, true, maxTestVirtualMachines),
		started: 1,
	}
	testVM := manager.New()
	err := testVM.Load(testScriptRunner1s)
	if err != nil {
		t.Fatal(err)
	}

	testVM.CompileAndRun()
	time.Sleep(5000)
	err = testVM.Shutdown()
	if err != nil {
		if !errors.Is(err, ErrNoVMLoaded) {
			t.Fatal(err)
		}
	}
}

func TestVMLoadNegativeTimer(t *testing.T) {
	manager := GctScriptManager{
		config:  configHelper(true, true, maxTestVirtualMachines),
		started: 1,
	}
	testVM := manager.New()
	err := testVM.Load(testScriptRunnerNegative)
	if err != nil {
		if !errors.Is(err, ErrNoVMLoaded) {
			t.Fatal(err)
		}
	}
	testVM.CompileAndRun()
	err = testVM.Shutdown()
	if err == nil {
		t.Fatal("expect error on shutdown due to invalid VM")
	}
}

func TestVMLoadNilVM(t *testing.T) {
	manager := GctScriptManager{
		config:  configHelper(true, true, maxTestVirtualMachines),
		started: 1,
	}
	testVM := manager.New()
	err := testVM.Load(testScript)
	if err != nil {
		if !errors.Is(err, ErrNoVMLoaded) {
			t.Fatal(err)
		}
	}
	testVM = nil
	err = testVM.Load(testScript)
	if err != nil {
		if !errors.Is(err, ErrNoVMLoaded) {
			t.Fatal(err)
		}
	}
}

func TestCompileAndRunNilVM(t *testing.T) {
	manager := GctScriptManager{
		config:  configHelper(true, true, maxTestVirtualMachines),
		started: 1,
	}
	vmcount := VMSCount.Len()
	testVM := manager.New()
	err := testVM.Load(testScript)
	if err != nil {
		if !errors.Is(err, ErrNoVMLoaded) {
			t.Fatal(err)
		}
	}
	err = testVM.Load(testScript)
	if err != nil {
		if !errors.Is(err, ErrNoVMLoaded) {
			t.Fatal(err)
		}
	}

	testVM = nil
	testVM.CompileAndRun()
	err = testVM.Shutdown()
	if err == nil {
		t.Fatal("VM should not be running with invalid timer")
	}
	if VMSCount.Len() == vmcount-1 {
		t.Fatal("expected VM count to decrease")
	}
}

func TestVMLoadNoFile(t *testing.T) {
	manager := GctScriptManager{
		config:  configHelper(true, true, maxTestVirtualMachines),
		started: 1,
	}
	testVM := manager.New()
	err := testVM.Load("missing file")
	if err != nil {
		if !errors.Is(err, os.ErrNotExist) {
			t.Fatal(err)
		}
	}
}

func TestVMCompile(t *testing.T) {
	manager := GctScriptManager{
		config:  configHelper(true, true, maxTestVirtualMachines),
		started: 1,
	}
	testVM := manager.New()
	err := testVM.Load(testScript)
	if err != nil {
		t.Fatal(err)
	}

	err = testVM.Compile()
	if err != nil {
		t.Fatal(err)
	}
}

func TestVMRun(t *testing.T) {
	manager := GctScriptManager{
		config:  configHelper(true, true, maxTestVirtualMachines),
		started: 1,
	}
	testVM := manager.NewVM()
	err := testVM.Load(testScript)
	if err != nil {
		t.Fatal(err)
	}

	err = testVM.Compile()
	if err != nil {
		t.Fatal(err)
	}

	err = testVM.Run()
	if err != nil {
		t.Fatal(err)
	}
}

func TestVMRunTX(t *testing.T) {
	manager := GctScriptManager{
		config:  configHelper(true, true, maxTestVirtualMachines),
		started: 1,
	}
	testVM := manager.NewVM()
	err := testVM.Load(testScript)
	if err != nil {
		t.Fatal(err)
	}

	err = testVM.Compile()
	if err != nil {
		t.Fatal(err)
	}

	err = testVM.RunCtx()
	if err != nil {
		t.Fatal(err)
	}
}

func TestVMWithRunner(t *testing.T) {
	manager := GctScriptManager{
		config:  configHelper(true, true, maxTestVirtualMachines),
		started: 1,
	}
	vmCount := VMSCount.Len()
	VM := manager.New()
	if VM == nil {
		t.Fatal("Failed to allocate new VM exiting")
	}
	err := VM.Load(testScriptRunner)
	if err != nil {
		t.Fatal(err)
	}
	if VMSCount.Len() == vmCount {
		t.Fatal("expected VM count to increase")
	}
	VM.CompileAndRun()
	err = VM.Shutdown()
	if err != nil {
		t.Fatal(err)
	}
	if VMSCount.Len() == vmCount-1 {
		t.Fatal("expected VM count to decrease")
	}
}

func TestVMWithRunnerOnce(t *testing.T) {
	manager := GctScriptManager{
		config:  configHelper(true, true, maxTestVirtualMachines),
		started: 1,
	}
	vmCount := VMSCount.Len()
	VM := manager.New()
	if VM == nil {
		t.Fatal("Failed to allocate new VM exiting")
	}
	err := VM.Load(testScript)
	if err != nil {
		t.Fatal(err)
	}
	if VMSCount.Len() == vmCount {
		t.Fatal("expected VM count to increase")
	}
	VM.CompileAndRun()
	err = VM.Shutdown()
	if err == nil {
		t.Fatal("VM should not be running with invalid timer")
	}
}

func TestVMWithRunnerNegativeTimer(t *testing.T) {
	manager := GctScriptManager{
		config:  configHelper(true, true, maxTestVirtualMachines),
		started: 1,
	}
	vmCount := VMSCount.Len()
	VM := manager.New()
	if VM == nil {
		t.Fatal("Failed to allocate new VM exiting")
	}
	err := VM.Load(testScriptRunnerNegative)
	if err != nil {
		t.Fatal(err)
	}
	if VMSCount.Len() == vmCount {
		t.Fatal("expected VM count to increase")
	}
	VM.CompileAndRun()
	err = VM.Shutdown()
	if err == nil {
		t.Fatal("VM should not be running with invalid timer")
	}
	if VMSCount.Len() == vmCount-1 {
		t.Fatal("expected VM count to decrease")
	}
}

func TestShutdownAll(t *testing.T) {
	manager := GctScriptManager{
		config:  configHelper(true, true, maxTestVirtualMachines),
		started: 1,
	}
	vmCount := VMSCount.Len()
	VM := manager.New()
	err := VM.Load(testScriptRunner)
	if err != nil {
		t.Fatal(err)
	}

	VM.CompileAndRun()

	if VMSCount.Len() == vmCount {
		t.Fatal("expected VM count to increase")
	}
	err = manager.ShutdownAll()
	if err != nil {
		t.Fatal(err)
	}

	if VMSCount.Len() == vmCount-1 {
		t.Fatal("expected VM count to decrease")
	}
}

func TestRead(t *testing.T) {
	manager := GctScriptManager{
		config:  configHelper(true, true, maxTestVirtualMachines),
		started: 1,
	}
	VM := manager.NewVM()
	err := VM.Load(testScriptRunner)
	if err != nil {
		t.Fatal(err)
	}

	ScriptPath = filepath.Join("..", "..", "testdata", "gctscript")
	data, err := VM.Read()
	if err != nil {
		t.Fatal(err)
	}
	if len(data) < 1 {
		t.Fatal("expected data to be returned")
	}
	_ = VM.Shutdown()
}

func TestRemoveVM(t *testing.T) {
	manager := GctScriptManager{
		config:  configHelper(true, true, maxTestVirtualMachines),
		started: 1,
	}
	id, _ := uuid.FromString("6f20c907-64a0-48f2-848a-7837dee61672")
	err := manager.RemoveVM(id)

	if err != nil {
		if err.Error() != "VM 6f20c907-64a0-48f2-848a-7837dee61672 not found" {
			t.Fatal(err)
		}
	}
}

func TestError_Error(t *testing.T) {
	x := Error{
		Script: "noscript.gct",
		Action: "test",
		Cause:  errors.New("HELLO ERROR"),
	}

	if x.Error() != "GCT Script: (ACTION) test (SCRIPT) noscript.gct HELLO ERROR" {
		t.Fatal(x.Error())
	}
}

func TestVM_CompileInvalid(t *testing.T) {
	manager := GctScriptManager{
		config:  configHelper(true, true, maxTestVirtualMachines),
		started: 1,
	}
	testVM := manager.New()
	err := testVM.Load(testInvalidScript)
	if err != nil {
		t.Fatal(err)
	}

	err = testVM.Compile()
	if err != nil {
		t.Fatal(err)
	}
	err = testVM.Run()
	if err == nil {
		t.Fatal("unexpected result broken script compiled successfully ")
	}

	testVM = manager.New()
	err = testVM.Load(testInvalidScript)
	if err != nil {
		t.Fatal(err)
	}

	err = testVM.Compile()
	if err != nil {
		t.Fatal(err)
	}

	err = testVM.RunCtx()
	if err == nil {
		t.Fatal("unexpected result broken script compiled successfully ")
	}

	testVM = manager.New()
	err = testVM.Load(testInvalidScript)
	if err != nil {
		t.Fatal(err)
	}

	testVM.CompileAndRun()
	err = testVM.Shutdown()
	if err == nil {
		t.Fatal("Shutdown() passed successfully but expected to fail with invalid script")
	}
}

func TestVM_CompileBroken(t *testing.T) {
	manager := GctScriptManager{
		config:  configHelper(true, true, maxTestVirtualMachines),
		started: 1,
	}
	testVM := manager.New()
	err := testVM.Load(testBrokenScript)
	if err != nil {
		t.Fatal(err)
	}

	err = testVM.Compile()
	if err == nil {
		t.Fatal("unexpected result broken script compiled successfully ")
	}
}

func TestVM_CompileAndRunBroken(t *testing.T) {
	manager := GctScriptManager{
		config:  configHelper(true, true, maxTestVirtualMachines),
		started: 1,
	}
	testVM := manager.New()
	err := testVM.Load(testBrokenScript)
	if err != nil {
		t.Fatal(err)
	}

	testVM.CompileAndRun()
	err = testVM.Shutdown()
	if err == nil {
		t.Fatal("expect error on shutdown due to invalid VM")
	}
}

func TestValidate(t *testing.T) {
	manager := GctScriptManager{
		config:  configHelper(true, true, maxTestVirtualMachines),
		started: 1,
	}
	err := manager.Validate(testBrokenScript)
	if err == nil {
		t.Fatal(err)
	}
	err = manager.Validate(testScript)
	if err != nil {
		t.Fatal(err)
	}
}

func TestVMLimit(t *testing.T) {
	manager := GctScriptManager{
		config:  configHelper(true, false, 0),
		started: 1,
	}
	testVM := manager.New()
	if testVM != nil {
		t.Fatal("expected nil but received pointer to VM")
	}
}

func TestAutoload(t *testing.T) {
	manager := GctScriptManager{
		config: &Config{
			Enabled: true,
			AutoLoad: []string{
				scriptName,
			},
			Verbose: true,
		},
	}

	ScriptPath = filepath.Join("..", "..", "testdata", "gctscript")
	err := manager.Autoload(scriptName, true)
	if err != nil {
		t.Fatal(err)
	}
	err = manager.Autoload(scriptName, true)
	if err == nil {
		t.Fatal("expected err to be script not found received nil")
	}
	err = manager.Autoload("once", false)
	if err != nil {
		t.Fatal(err)
	}
	err = manager.Autoload(scriptName, false)
	if err == nil {
		t.Fatal("expected err to be script not found received nil")
	}
}

func TestVMCount(t *testing.T) {
	var c vmscount
	c.add()
	if c.Len() != 1 {
		t.Fatalf("expect c len to be 1 instead received %v", c.Len())
	}
	c.remove()
	if c.Len() != 0 {
		t.Fatalf("expect c len to be 0 instead received %v", c.Len())
	}
}

func configHelper(enabled, imports bool, max uint8) *Config {
	return &Config{
		Enabled:            enabled,
		AllowImports:       imports,
		ScriptTimeout:      testVirtualMachineTimeout,
		MaxVirtualMachines: max,
		Verbose:            true,
	}
}<|MERGE_RESOLUTION|>--- conflicted
+++ resolved
@@ -34,11 +34,7 @@
 	c.Enabled = convert.BoolPtr(false)
 	log.RWM.Lock()
 	log.GlobalLogConfig = &c
-<<<<<<< HEAD
-=======
 	log.RWM.Unlock()
-	GCTScriptConfig = configHelper(true, true, maxTestVirtualMachines)
->>>>>>> 80bc8c7e
 	os.Exit(m.Run())
 }
 
