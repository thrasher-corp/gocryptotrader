--- conflicted
+++ resolved
@@ -47,12 +47,9 @@
 	github.com/fsnotify/fsnotify v1.7.0 // indirect
 	github.com/google/uuid v1.6.0 // indirect
 	github.com/hashicorp/hcl v1.0.0 // indirect
-<<<<<<< HEAD
 	github.com/klauspost/cpuid/v2 v2.0.9 // indirect
-=======
 	github.com/huandu/xstrings v1.3.3 // indirect
 	github.com/imdario/mergo v0.3.11 // indirect
->>>>>>> 1e60493f
 	github.com/magiconair/properties v1.8.7 // indirect
 	github.com/mitchellh/copystructure v1.0.0 // indirect
 	github.com/mitchellh/mapstructure v1.5.0 // indirect
