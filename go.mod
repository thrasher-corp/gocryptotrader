--- conflicted
+++ resolved
@@ -1,11 +1,6 @@
 module github.com/thrasher-corp/gocryptotrader
 
-<<<<<<< HEAD
-go 1.24.0
-
-=======
 go 1.24.1
->>>>>>> 179519a3
 require (
 	github.com/Masterminds/sprig/v3 v3.3.0
 	github.com/buger/jsonparser v1.1.1
