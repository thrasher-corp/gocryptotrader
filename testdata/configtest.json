{
 "name": "Skynet",
 "encryptConfig": -1,
 "globalHTTPTimeout": 15000000000,
 "database": {
  "enabled": true,
  "verbose": false,
  "driver": "sqlite3",
  "connectionDetails": {
   "host": "",
   "port": 0,
   "username": "",
   "password": "",
   "database": "gocryptotrader.db",
   "sslmode": ""
  }
 },
 "logging": {
  "enabled": true,
  "level": "INFO|DEBUG|WARN|ERROR",
  "output": "console",
  "fileSettings": {
   "filename": "log.txt",
   "rotate": false,
   "maxsize": 100
  },
  "advancedSettings": {
   "showLogSystemName": false,
   "spacer": " | ",
   "timeStampFormat": " 02/01/2006 15:04:05 ",
   "headers": {
    "info": "[INFO]",
    "warn": "[WARN]",
    "debug": "[DEBUG]",
    "error": "[ERROR]"
   }
  }
 },
 "connectionMonitor": {
  "preferredDNSList": [
   "8.8.8.8",
   "8.8.4.4",
   "1.1.1.1",
   "1.0.0.1"
  ],
  "preferredDomainList": [
   "www.google.com",
   "www.cloudflare.com",
   "www.facebook.com"
  ],
  "checkInterval": 1000000000
 },
 "profiler": {
  "enabled": false,
  "mutex_profile_fraction": 0
 },
 "ntpclient": {
  "enabled": 0,
  "pool": [
   "0.pool.ntp.org:123",
   "pool.ntp.org:123"
  ],
  "allowedDifference": 50000000,
  "allowedNegativeDifference": 50000000
 },
 "gctscript": {
  "enabled": false,
  "timeout": 30000000000,
  "max_virtual_machines": 10,
  "allow_imports": false,
  "auto_load": null,
  "verbose": false
 },
 "currencyConfig": {
  "forexProviders": [
   {
    "name": "CurrencyConverter",
    "enabled": false,
    "verbose": false,
    "restPollingDelay": 600,
    "apiKey": "Key",
    "apiKeyLvl": -1,
    "primaryProvider": false
   },
   {
    "name": "CurrencyLayer",
    "enabled": false,
    "verbose": false,
    "restPollingDelay": 600,
    "apiKey": "Key",
    "apiKeyLvl": -1,
    "primaryProvider": false
   },
   {
    "name": "Fixer",
    "enabled": false,
    "verbose": false,
    "restPollingDelay": 600,
    "apiKey": "Key",
    "apiKeyLvl": -1,
    "primaryProvider": false
   },
   {
    "name": "OpenExchangeRates",
    "enabled": false,
    "verbose": false,
    "restPollingDelay": 600,
    "apiKey": "Key",
    "apiKeyLvl": -1,
    "primaryProvider": false
   },
   {
    "name": "ExchangeRates",
    "enabled": true,
    "verbose": false,
    "restPollingDelay": 600,
    "apiKey": "Key",
    "apiKeyLvl": -1,
    "primaryProvider": true
   }
  ],
  "cryptocurrencyProvider": {
   "name": "CoinMarketCap",
   "enabled": false,
   "verbose": false,
   "apiKey": "Key",
   "accountPlan": "accountPlan"
  },
  "cryptocurrencies": "BTC,LTC,ETH,DOGE,DASH,XRP,XMR",
  "currencyPairFormat": {
   "uppercase": true,
   "delimiter": "-"
  },
  "fiatDisplayCurrency": "USD",
  "currencyFileUpdateDuration": 0,
  "foreignExchangeUpdateDuration": 0
 },
 "communications": {
  "slack": {
   "name": "Slack",
   "enabled": false,
   "verbose": false,
   "targetChannel": "general",
   "verificationToken": "testtest"
  },
  "smsGlobal": {
   "name": "SMSGlobal",
   "from": "Skynet",
   "enabled": true,
   "verbose": false,
   "username": "1234",
   "password": "12334",
   "contacts": [
    {
     "name": "StyleGherkin",
     "number": "1231424",
     "enabled": true
    }
   ]
  },
  "smtp": {
   "name": "SMTP",
   "enabled": false,
   "verbose": false,
   "host": "smtp.google.com",
   "port": "537",
   "accountName": "some",
   "accountPassword": "password",
   "from": "",
   "recipientList": "lol123@gmail.com"
  },
  "telegram": {
   "name": "Telegram",
   "enabled": false,
   "verbose": false,
   "verificationToken": "testest",
   "authorisedClients": {
    "user_example": 0
   }
  }
 },
 "remoteControl": {
  "username": "admin",
  "password": "Password",
  "gRPC": {
   "enabled": true,
   "listenAddress": "localhost:9052",
   "grpcProxyEnabled": true,
   "grpcProxyListenAddress": "localhost:9053"
  },
  "deprecatedRPC": {
   "enabled": true,
   "listenAddress": "localhost:9050"
  },
  "websocketRPC": {
   "enabled": true,
   "listenAddress": "localhost:9051",
   "connectionLimit": 1,
   "maxAuthFailures": 3,
   "allowInsecureOrigin": true
  }
 },
 "portfolioAddresses": {
  "addresses": [
   {
    "Address": "1JCe8z4jJVNXSjohjM4i9Hh813dLCNx2Sy",
    "CoinType": "BTC",
    "Balance": 53000.01741264,
    "Description": "",
    "WhiteListed": false,
    "ColdStorage": false,
    "SupportedExchanges": ""
   },
   {
    "Address": "3Nxwenay9Z8Lc9JBiywExpnEFiLp6Afp8v",
    "CoinType": "BTC",
    "Balance": 107848.28963408,
    "Description": "",
    "WhiteListed": false,
    "ColdStorage": false,
    "SupportedExchanges": ""
   },
   {
    "Address": "LgY8ahfHRhvjVQC1zJnBhFMG5pCTMuKRqh",
    "CoinType": "LTC",
    "Balance": 0.03665026,
    "Description": "",
    "WhiteListed": false,
    "ColdStorage": false,
    "SupportedExchanges": ""
   },
   {
    "Address": "0xb794f5ea0ba39494ce839613fffba74279579268",
    "CoinType": "ETH",
    "Balance": 0.25555604051326,
    "Description": "",
    "WhiteListed": false,
    "ColdStorage": false,
    "SupportedExchanges": ""
   }
  ]
 },
 "exchanges": [
  {
   "name": "BTC Markets",
   "enabled": true,
   "verbose": false,
   "httpTimeout": 15000000000,
   "websocketResponseCheckTimeout": 30000000,
   "websocketResponseMaxLimit": 7000000000,
   "websocketTrafficTimeout": 30000000000,
   "websocketOrderbookBufferLimit": 5,
   "baseCurrencies": "AUD",
   "currencyPairs": {
    "requestFormat": {
     "uppercase": true,
     "delimiter": "-"
    },
    "configFormat": {
     "uppercase": true,
     "delimiter": "-"
    },
    "useGlobalFormat": true,
    "assetTypes": [
     "spot"
    ],
    "pairs": {
     "spot": {
      "enabled": "BTC-AUD",
      "available": "BTC-AUD,LTC-AUD,LTC-BTC,ETH-BTC,ETH-AUD,ETC-AUD,ETC-BTC,XRP-AUD,XRP-BTC,POWR-AUD,POWR-BTC,OMG-AUD,OMG-BTC,BCHABC-AUD,BCHABC-BTC,BCHSV-AUD,BCHSV-BTC,GNT-AUD,GNT-BTC,BAT-AUD,BAT-BTC,XLM-AUD,XLM-BTC"
     }
    }
   },
   "api": {
    "authenticatedSupport": false,
    "authenticatedWebsocketApiSupport": false,
    "endpoints": {
     "url": "NON_DEFAULT_HTTP_LINK_TO_EXCHANGE_API",
     "urlSecondary": "NON_DEFAULT_HTTP_LINK_TO_EXCHANGE_API",
     "websocketURL": "NON_DEFAULT_HTTP_LINK_TO_WEBSOCKET_EXCHANGE_API"
    },
    "credentials": {
     "key": "Key",
     "secret": "Secret"
    },
    "credentialsValidator": {
     "requiresKey": true,
     "requiresSecret": true,
     "requiresBase64DecodeSecret": true
    }
   },
   "features": {
    "supports": {
     "restAPI": true,
     "restCapabilities": {
      "autoPairUpdates": true
     },
     "websocketAPI": true,
     "websocketCapabilities": {}
    },
    "enabled": {
     "autoPairUpdates": true,
     "websocketAPI": false
    }
   },
   "bankAccounts": [
    {
     "enabled": false,
     "bankName": "",
     "bankAddress": "",
     "bankPostalCode": "",
     "bankPostalCity": "",
     "bankCountry": "",
     "accountName": "",
     "accountNumber": "",
     "swiftCode": "",
     "iban": "",
     "supportedCurrencies": ""
    }
   ]
  },
  {
   "name": "BTSE",
   "enabled": true,
   "verbose": false,
   "httpTimeout": 15000000000,
   "websocketResponseCheckTimeout": 30000000,
   "websocketResponseMaxLimit": 7000000000,
   "websocketTrafficTimeout": 30000000000,
   "websocketOrderbookBufferLimit": 5,
   "baseCurrencies": "USD",
   "currencyPairs": {
    "requestFormat": {
     "uppercase": true,
     "delimiter": "-"
    },
    "configFormat": {
     "uppercase": true,
     "delimiter": "-"
    },
    "useGlobalFormat": true,
    "assetTypes": [
     "spot"
    ],
    "pairs": {
     "spot": {
      "enabled": "BTC-USD",
      "available": "BTC-CNY,BTC-EUR,BTC-GBP,BTC-HKD,BTC-JPY,BTC-SGD,BTC-USD,ETH-CNY,ETH-EUR,ETH-GBP,ETH-HKD,ETH-JPY,ETH-SGD,ETH-USD,LTC-CNY,LTC-EUR,LTC-GBP,LTC-HKD,LTC-JPY,LTC-SGD,LTC-USD,USDT-CNY,USDT-EUR,USDT-GBP,USDT-HKD,USDT-JPY,USDT-SGD,USDT-USD,XMR-CNY,XMR-EUR,XMR-GBP,XMR-HKD,XMR-JPY,XMR-SGD,XMR-USD"
     }
    }
   },
   "api": {
    "authenticatedSupport": false,
    "authenticatedWebsocketApiSupport": false,
    "endpoints": {
     "url": "NON_DEFAULT_HTTP_LINK_TO_EXCHANGE_API",
     "urlSecondary": "NON_DEFAULT_HTTP_LINK_TO_EXCHANGE_API",
     "websocketURL": "NON_DEFAULT_HTTP_LINK_TO_WEBSOCKET_EXCHANGE_API"
    },
    "credentials": {
     "key": "Key",
     "secret": "Secret"
    },
    "credentialsValidator": {
     "requiresKey": true,
     "requiresSecret": true
    }
   },
   "features": {
    "supports": {
     "restAPI": true,
     "restCapabilities": {
      "autoPairUpdates": true
     },
     "websocketAPI": true,
     "websocketCapabilities": {}
    },
    "enabled": {
     "autoPairUpdates": true,
     "websocketAPI": true
    }
   },
   "bankAccounts": [
    {
     "enabled": false,
     "bankName": "",
     "bankAddress": "",
     "bankPostalCode": "",
     "bankPostalCity": "",
     "bankCountry": "",
     "accountName": "",
     "accountNumber": "",
     "swiftCode": "",
     "iban": "",
     "supportedCurrencies": ""
    }
   ]
  },
  {
   "name": "Binance",
   "enabled": true,
   "verbose": false,
   "httpTimeout": 15000000000,
   "websocketResponseCheckTimeout": 30000000,
   "websocketResponseMaxLimit": 7000000000,
   "websocketTrafficTimeout": 30000000000,
   "websocketOrderbookBufferLimit": 5,
   "baseCurrencies": "USD",
   "currencyPairs": {
    "requestFormat": {
     "uppercase": true
    },
    "configFormat": {
     "uppercase": true,
     "delimiter": "-"
    },
    "useGlobalFormat": true,
    "assetTypes": [
     "spot"
    ],
    "pairs": {
     "spot": {
      "enabled": "BTC-USDT,DOGE-USDT",
      "available": "ETH-BTC,LTC-BTC,BNB-BTC,NEO-BTC,QTUM-ETH,EOS-ETH,SNT-ETH,BNT-ETH,GAS-BTC,BNB-ETH,BTC-USDT,ETH-USDT,OAX-ETH,DNT-ETH,MCO-ETH,MCO-BTC,WTC-BTC,WTC-ETH,LRC-BTC,LRC-ETH,QTUM-BTC,YOYO-BTC,OMG-BTC,OMG-ETH,ZRX-BTC,ZRX-ETH,STRAT-BTC,STRAT-ETH,SNGLS-BTC,BQX-BTC,BQX-ETH,KNC-BTC,KNC-ETH,FUN-BTC,FUN-ETH,SNM-BTC,SNM-ETH,NEO-ETH,IOTA-BTC,IOTA-ETH,LINK-BTC,LINK-ETH,XVG-BTC,XVG-ETH,MDA-BTC,MDA-ETH,MTL-BTC,MTL-ETH,EOS-BTC,SNT-BTC,ETC-ETH,ETC-BTC,MTH-BTC,MTH-ETH,ENG-BTC,ENG-ETH,DNT-BTC,ZEC-BTC,ZEC-ETH,BNT-BTC,AST-BTC,AST-ETH,DASH-BTC,DASH-ETH,OAX-BTC,BTG-BTC,BTG-ETH,EVX-BTC,EVX-ETH,REQ-BTC,REQ-ETH,VIB-BTC,VIB-ETH,TRX-BTC,TRX-ETH,POWR-BTC,POWR-ETH,ARK-BTC,ARK-ETH,YOYO-ETH,XRP-BTC,XRP-ETH,ENJ-BTC,ENJ-ETH,STORJ-BTC,STORJ-ETH,BNB-USDT,YOYO-BNB,POWR-BNB,KMD-BTC,KMD-ETH,NULS-BNB,RCN-BTC,RCN-ETH,RCN-BNB,NULS-BTC,NULS-ETH,RDN-BTC,RDN-ETH,RDN-BNB,XMR-BTC,XMR-ETH,DLT-BNB,WTC-BNB,DLT-BTC,DLT-ETH,AMB-BTC,AMB-ETH,AMB-BNB,BAT-BTC,BAT-ETH,BAT-BNB,BCPT-BTC,BCPT-ETH,BCPT-BNB,ARN-BTC,ARN-ETH,GVT-BTC,GVT-ETH,CDT-BTC,CDT-ETH,GXS-BTC,GXS-ETH,NEO-USDT,NEO-BNB,POE-BTC,POE-ETH,QSP-BTC,QSP-ETH,QSP-BNB,BTS-BTC,BTS-ETH,XZC-BTC,XZC-ETH,XZC-BNB,LSK-BTC,LSK-ETH,LSK-BNB,TNT-BTC,TNT-ETH,FUEL-BTC,MANA-BTC,MANA-ETH,BCD-BTC,BCD-ETH,DGD-BTC,DGD-ETH,IOTA-BNB,ADX-BTC,ADX-ETH,ADA-BTC,ADA-ETH,PPT-BTC,PPT-ETH,CMT-BTC,CMT-ETH,CMT-BNB,XLM-BTC,XLM-ETH,XLM-BNB,CND-BTC,CND-ETH,CND-BNB,LEND-BTC,LEND-ETH,WABI-BTC,WABI-ETH,WABI-BNB,LTC-ETH,LTC-USDT,LTC-BNB,TNB-BTC,TNB-ETH,WAVES-BTC,WAVES-ETH,WAVES-BNB,GTO-BTC,GTO-ETH,GTO-BNB,ICX-BTC,ICX-ETH,ICX-BNB,OST-BTC,OST-ETH,OST-BNB,ELF-BTC,ELF-ETH,AION-BTC,AION-ETH,AION-BNB,NEBL-BTC,NEBL-ETH,NEBL-BNB,BRD-BTC,BRD-ETH,BRD-BNB,MCO-BNB,EDO-BTC,EDO-ETH,NAV-BTC,LUN-BTC,APPC-BTC,APPC-ETH,APPC-BNB,VIBE-BTC,VIBE-ETH,RLC-BTC,RLC-ETH,RLC-BNB,INS-BTC,INS-ETH,PIVX-BTC,PIVX-ETH,PIVX-BNB,IOST-BTC,IOST-ETH,STEEM-BTC,STEEM-ETH,STEEM-BNB,NANO-BTC,NANO-ETH,NANO-BNB,VIA-BTC,VIA-ETH,VIA-BNB,BLZ-BTC,BLZ-ETH,BLZ-BNB,AE-BTC,AE-ETH,AE-BNB,NCASH-BTC,NCASH-ETH,POA-BTC,POA-ETH,ZIL-BTC,ZIL-ETH,ZIL-BNB,ONT-BTC,ONT-ETH,ONT-BNB,STORM-BTC,STORM-ETH,STORM-BNB,QTUM-BNB,QTUM-USDT,XEM-BTC,XEM-ETH,XEM-BNB,WAN-BTC,WAN-ETH,WAN-BNB,WPR-BTC,WPR-ETH,QLC-BTC,QLC-ETH,SYS-BTC,SYS-ETH,SYS-BNB,QLC-BNB,GRS-BTC,GRS-ETH,ADA-USDT,ADA-BNB,GNT-BTC,GNT-ETH,LOOM-BTC,LOOM-ETH,LOOM-BNB,XRP-USDT,REP-BTC,REP-ETH,BTC-TUSD,ETH-TUSD,ZEN-BTC,ZEN-ETH,ZEN-BNB,SKY-BTC,SKY-ETH,SKY-BNB,EOS-USDT,EOS-BNB,CVC-BTC,CVC-ETH,THETA-BTC,THETA-ETH,THETA-BNB,XRP-BNB,TUSD-USDT,IOTA-USDT,XLM-USDT,IOTX-BTC,IOTX-ETH,QKC-BTC,QKC-ETH,AGI-BTC,AGI-ETH,AGI-BNB,NXS-BTC,NXS-ETH,NXS-BNB,ENJ-BNB,DATA-BTC,DATA-ETH,ONT-USDT,TRX-BNB,TRX-USDT,ETC-USDT,ETC-BNB,ICX-USDT,SC-BTC,SC-ETH,SC-BNB,NPXS-ETH,KEY-BTC,KEY-ETH,NAS-BTC,NAS-ETH,NAS-BNB,MFT-BTC,MFT-ETH,MFT-BNB,DENT-ETH,ARDR-BTC,ARDR-ETH,NULS-USDT,HOT-BTC,HOT-ETH,VET-BTC,VET-ETH,VET-USDT,VET-BNB,DOCK-BTC,DOCK-ETH,POLY-BTC,POLY-BNB,HC-BTC,HC-ETH,GO-BTC,GO-BNB,PAX-USDT,RVN-BTC,RVN-BNB,DCR-BTC,DCR-BNB,MITH-BTC,MITH-BNB,BNB-PAX,BTC-PAX,ETH-PAX,XRP-PAX,EOS-PAX,XLM-PAX,REN-BTC,REN-BNB,BNB-TUSD,XRP-TUSD,EOS-TUSD,XLM-TUSD,BNB-USDC,BTC-USDC,ETH-USDC,XRP-USDC,EOS-USDC,XLM-USDC,USDC-USDT,ADA-TUSD,TRX-TUSD,NEO-TUSD,TRX-XRP,XZC-XRP,PAX-TUSD,USDC-TUSD,USDC-PAX,LINK-USDT,LINK-TUSD,LINK-PAX,LINK-USDC,WAVES-USDT,WAVES-TUSD,WAVES-USDC,LTC-TUSD,LTC-PAX,LTC-USDC,TRX-PAX,TRX-USDC,BTT-BNB,BTT-USDT,BNB-USDS,BTC-USDS,USDS-USDT,USDS-PAX,USDS-TUSD,USDS-USDC,BTT-PAX,BTT-TUSD,BTT-USDC,ONG-BNB,ONG-BTC,ONG-USDT,HOT-BNB,HOT-USDT,ZIL-USDT,ZRX-BNB,ZRX-USDT,FET-BNB,FET-BTC,FET-USDT,BAT-USDT,XMR-BNB,XMR-USDT,ZEC-BNB,ZEC-USDT,ZEC-PAX,ZEC-TUSD,ZEC-USDC,IOST-BNB,IOST-USDT,CELR-BNB,CELR-BTC,CELR-USDT,ADA-PAX,ADA-USDC,NEO-PAX,NEO-USDC,DASH-BNB,DASH-USDT,NANO-USDT,OMG-BNB,OMG-USDT,THETA-USDT,ENJ-USDT,MITH-USDT,MATIC-BNB,MATIC-BTC,MATIC-USDT,ATOM-BNB,ATOM-BTC,ATOM-USDT,ATOM-USDC,ATOM-TUSD,ETC-TUSD,BAT-USDC,BAT-PAX,BAT-TUSD,PHB-BNB,PHB-BTC,PHB-TUSD,TFUEL-BNB,TFUEL-BTC,TFUEL-USDT,ONE-BNB,ONE-BTC,ONE-USDT,ONE-USDC,FTM-BNB,FTM-BTC,FTM-USDT,FTM-USDC,ALGO-BNB,ALGO-BTC,ALGO-USDT,ALGO-TUSD,ALGO-PAX,ALGO-USDC,GTO-USDT,ERD-BNB,ERD-BTC,ERD-USDT,DOGE-BNB,DOGE-BTC,DOGE-USDT,DUSK-BNB,DUSK-BTC,DUSK-USDT,DUSK-USDC,DUSK-PAX,BGBP-USDC,ANKR-BNB,ANKR-BTC,ANKR-USDT,ONT-PAX,ONT-USDC,WIN-BNB,WIN-USDT,WIN-USDC,COS-BNB,COS-BTC,COS-USDT,NPXS-USDT,COCOS-BNB,COCOS-BTC,COCOS-USDT,MTL-USDT,TOMO-BNB,TOMO-BTC,TOMO-USDT,TOMO-USDC,PERL-BNB,PERL-BTC,PERL-USDT,DENT-USDT,MFT-USDT,KEY-USDT,STORM-USDT,DOCK-USDT,WAN-USDT,FUN-USDT,CVC-USDT,BTT-TRX,WIN-TRX,CHZ-BNB,CHZ-BTC,CHZ-USDT,BAND-BNB,BAND-BTC,BAND-USDT,BNB-BUSD,BTC-BUSD,BUSD-USDT,BEAM-BNB,BEAM-BTC,BEAM-USDT,XTZ-BNB,XTZ-BTC,XTZ-USDT,REN-USDT,RVN-USDT,HC-USDT,HBAR-BNB,HBAR-BTC,HBAR-USDT,NKN-BNB,NKN-BTC,NKN-USDT,XRP-BUSD,ETH-BUSD,LTC-BUSD,LINK-BUSD,ETC-BUSD,STX-BNB,STX-BTC,STX-USDT,KAVA-BNB,KAVA-BTC,KAVA-USDT,BUSD-NGN,BNB-NGN,BTC-NGN,ARPA-BNB,ARPA-BTC,ARPA-USDT,TRX-BUSD,EOS-BUSD,IOTX-USDT,RLC-USDT,MCO-USDT,XLM-BUSD,ADA-BUSD,CTXC-BNB,CTXC-BTC,CTXC-USDT,BCH-BNB,BCH-BTC,BCH-USDT,BCH-USDC,BCH-TUSD,BCH-PAX,BCH-BUSD,BTC-RUB,ETH-RUB,XRP-RUB,BNB-RUB,TROY-BNB,TROY-BTC,TROY-USDT,BUSD-RUB,QTUM-BUSD,VET-BUSD"
     }
    }
   },
   "api": {
    "authenticatedSupport": false,
    "authenticatedWebsocketApiSupport": false,
    "endpoints": {
     "url": "NON_DEFAULT_HTTP_LINK_TO_EXCHANGE_API",
     "urlSecondary": "NON_DEFAULT_HTTP_LINK_TO_EXCHANGE_API",
     "websocketURL": "NON_DEFAULT_HTTP_LINK_TO_WEBSOCKET_EXCHANGE_API"
    },
    "credentials": {
     "key": "Key",
     "secret": "Secret"
    },
    "credentialsValidator": {
     "requiresKey": true,
     "requiresSecret": true
    }
   },
   "features": {
    "supports": {
     "restAPI": true,
     "restCapabilities": {
      "tickerBatching": true,
      "autoPairUpdates": true
     },
     "websocketAPI": true,
     "websocketCapabilities": {}
    },
    "enabled": {
     "autoPairUpdates": true,
     "websocketAPI": true
    }
   },
   "bankAccounts": [
    {
     "enabled": false,
     "bankName": "",
     "bankAddress": "",
     "bankPostalCode": "",
     "bankPostalCity": "",
     "bankCountry": "",
     "accountName": "",
     "accountNumber": "",
     "swiftCode": "",
     "iban": "",
     "supportedCurrencies": ""
    }
   ]
  },
  {
   "name": "Binanceus",
   "enabled": true,
   "verbose": false,
   "httpTimeout": 15000000000,
   "websocketResponseCheckTimeout": 30000000,
   "websocketResponseMaxLimit": 7000000000,
   "websocketTrafficTimeout": 30000000000,
   "baseCurrencies": "USD",
   "currencyPairs": {
    "bypassConfigFormatUpgrades": false,
    "pairs": {
     "spot": {
      "assetEnabled": true,
      "enabled": "BTC-USDT,ETH-USDT,LTC-USDT,ADA-USDT",
      "available": "BTC-USD,BCH-USD,LTC-USD,USDT-USD,BTC-USDT,ETH-USDT,BCH-USDT,LTC-USDT,BNB-USD,BNB-USDT,ETH-BTC,BNB-BTC,LTC-BTC,BCH-BTC,ADA-USD,BAT-USD,ETC-USD,XLM-USD,ZRX-USD,ADA-USDT,BAT-USDT,ETC-USDT,XLM-USDT,ZRX-USDT,LINK-USD,RVN-USD,DASH-USD,ZEC-USD,ALGO-USD,IOTA-USD,BUSD-USD,BTCB-USD,DOGE-USDT,WAVES-USD,ATOM-USDT,ATOM-USD,NEO-USDT,NEO-USD,VET-USDT,QTUM-USDT,QTUM-USD,ICX-USD,ENJ-USD,ONT-USD,ONT-USDT,ZIL-USD,ZILB-USD,VET-USD,BNBB-USD,ETHB-USD,ALGO-BUSD,XTZ-USD,XTZ-BUSD,HBAR-USD,HBAR-BUSD,OMG-USD,OMG-BUSD,MATIC-USD,MATIC-BUSD,XTZ-BTC,ADA-BTC,REP-BUSD,REP-USD,EOS-BUSD,EOS-USD,DOGE-USD,KNC-USD,KNC-USDT,VTHO-USDT,VTHO-USD,USDC-USD,COMP-USDT,COMP-USD,MANA-USD,HNT-USD,HNT-USDT,MKR-USD,MKR-USDT,DAI-USD,ONE-USDT,ONE-USD,BAND-USDT,BAND-USD,STORJ-USDT,STORJ-USD,UNI-USD,UNI-USDT,SOL-USD,SOL-USDT,LINK-BTC,VET-BTC,UNI-BTC,EGLD-USDT,EGLD-USD,PAXG-USDT,PAXG-USD,OXT-USDT,OXT-USD,ZEN-USDT,ZEN-USD,BTC-USDC,ONEB-USD,FIL-USDT,FIL-USD,AAVE-USDT,AAVE-USD,GRT-USDT,GRT-USD,SUSHI-USD,ANKR-USD,AMP-USD,SHIB-USDT,SHIB-BUSD,CRV-USDT,CRV-USD,AXS-USDT,AXS-USD,SOL-BTC,AVAX-USDT,AVAX-USD,CTSI-USDT,CTSI-USD,DOT-USDT,DOT-USD,YFI-USDT,YFI-USD,1INCH-USDT,1INCH-USD,FTM-USDT,FTM-USD,USDC-USDT,ETH-USDC,USDC-BUSD,MATIC-USDT,MANA-USDT,MANA-BUSD,ALGO-USDT,ADA-BUSD,SOL-BUSD,EOS-USDT,ENJ-USDT,NEAR-USDT,NEAR-BUSD,NEAR-USD,OMG-USDT,SUSHI-USDT,LRC-USDT,LRC-USD,LRC-BTC,KSHI-BUSD,LPT-USDT,LPT-BUSD,LPT-USD,POLY-USDT,POLY-BUSD,POLY-USD,POLY-BTC,MATIC-BTC,DOT-BTC,NMR-USDT,NMR-USD,SLP-USDT,ANT-USD,XNO-USD,CHZ-USDT,CHZ-USD,OGN-USDT,OGN-USD,GALA-USDT,GALA-USD,TLM-USDT,TLM-USD,SNX-USDT,SNX-USD,AUDIO-USDT,AUDIO-USD,ENS-USDT,MANA-BTC,ATOM-BTC,AVAX-BTC,WBTC-BTC,REQ-USDT,REQ-USD,APE-USDT,APE-USD,FLUX-USDT,FLUX-USD,TRX-BTC,TRX-BUSD,TRX-USDT,TRX-USD,COTI-USDT,COTI-USD,VOXEL-USDT,VOXEL-USD,RLC-USDT,RLC-USD,UST-USDT,UST-USD,BICO-USDT,BICO-USD,API3-USDT,API3-USD,ENS-USD,BTC-UST,BNT-USDT,BNT-USD,IMX-USDT,IMX-USD,SPELL-USDT,SPELL-USD,JASMY-USDT,JASMY-USD,FLOW-USDT,FLOW-USD,GTC-USDT,GTC-USD,BTC-BUSD,ZIL-BUSD,BNB-BUSD,ETH-BUSD,BUSD-USDT,ONE-BUSD,LINK-USDT,ZEC-USDT,SLP-USD,ANT-USDT",
      "requestFormat": {
       "uppercase": true
      },
      "configFormat": {
       "uppercase": true,
       "delimiter": "-"
      }
     }
    }
   },
   "api": {
    "authenticatedSupport": false,
    "authenticatedWebsocketApiSupport": false,
    "credentials": {
     "key": "",
     "secret": ""
    },
    "credentialsValidator": {
     "requiresKey": true,
     "requiresSecret": true
    },
    "urlEndpoints": {
     "RestSpotSupplementaryURL": "https://api.binance.us",
     "RestSpotURL": "https://api.binance.us",
     "WebsocketSpotSupplementaryURL": "wss://stream.binance.us:9443/stream",
     "WebsocketSpotURL": "wss://stream.binance.us:9443/stream"
    }
   },
   "features": {
    "supports": {
     "restAPI": true,
     "restCapabilities": {
      "tickerBatching": true,
      "autoPairUpdates": true
     },
     "websocketAPI": true,
     "websocketCapabilities": {}
    },
    "enabled": {
     "autoPairUpdates": true,
     "websocketAPI": true,
     "saveTradeData": false,
     "tradeFeed": false,
     "fillsFeed": false
    }
   },
   "bankAccounts": [
    {
     "enabled": false,
     "bankName": "",
     "bankAddress": "",
     "bankPostalCode": "",
     "bankPostalCity": "",
     "bankCountry": "",
     "accountName": "",
     "accountNumber": "",
     "swiftCode": "",
     "iban": "",
     "supportedCurrencies": ""
    }
   ],
   "orderbook": {
    "verificationBypass": false,
    "websocketBufferLimit": 5,
    "websocketBufferEnabled": false,
    "publishPeriod": 10000000000
   }
  },
  {
   "name": "Bitfinex",
   "enabled": true,
   "verbose": false,
   "httpTimeout": 15000000000,
   "websocketResponseCheckTimeout": 30000000,
   "websocketResponseMaxLimit": 7000000000,
   "websocketTrafficTimeout": 30000000000,
   "websocketOrderbookBufferLimit": 5,
   "baseCurrencies": "USD",
   "currencyPairs": {
    "requestFormat": {
     "uppercase": true
    },
    "configFormat": {
     "uppercase": true
    },
    "useGlobalFormat": true,
    "assetTypes": [
     "spot"
    ],
    "pairs": {
     "spot": {
      "enabled": "BTCUSD,LTCUSD,LTCBTC,ETHUSD,ETHBTC",
      "available": "BTCUSD,LTCUSD,LTCBTC,ETHUSD,ETHBTC,ETCBTC,ETCUSD,RRTUSD,RRTBTC,ZECUSD,ZECBTC,XMRUSD,XMRBTC,DSHUSD,DSHBTC,BTCEUR,BTCJPY,XRPUSD,XRPBTC,IOTUSD,IOTBTC,IOTETH,EOSUSD,EOSBTC,EOSETH,SANUSD,SANBTC,SANETH,OMGUSD,OMGBTC,OMGETH,NEOUSD,NEOBTC,NEOETH,ETPUSD,ETPBTC,ETPETH,QTMUSD,QTMBTC,QTMETH,AVTUSD,AVTBTC,AVTETH,EDOUSD,EDOBTC,EDOETH,BTGUSD,BTGBTC,DATUSD,DATBTC,DATETH,QSHUSD,QSHBTC,QSHETH,YYWUSD,YYWBTC,YYWETH,GNTUSD,GNTBTC,GNTETH,SNTUSD,SNTBTC,SNTETH,IOTEUR,BATUSD,BATBTC,BATETH,MNAUSD,MNABTC,MNAETH,FUNUSD,FUNBTC,FUNETH,ZRXUSD,ZRXBTC,ZRXETH,TNBUSD,TNBBTC,TNBETH,SPKUSD,SPKBTC,SPKETH,TRXUSD,TRXBTC,TRXETH,RCNUSD,RCNBTC,RCNETH,RLCUSD,RLCBTC,RLCETH,AIDUSD,AIDBTC,AIDETH,SNGUSD,SNGBTC,SNGETH,REPUSD,REPBTC,REPETH,ELFUSD,ELFBTC,ELFETH,NECUSD,NECBTC,NECETH,BTCGBP,ETHEUR,ETHJPY,ETHGBP,NEOEUR,NEOJPY,NEOGBP,EOSEUR,EOSJPY,EOSGBP,IOTJPY,IOTGBP,IOSUSD,IOSBTC,IOSETH,AIOUSD,AIOBTC,AIOETH,REQUSD,REQBTC,REQETH,RDNUSD,RDNBTC,RDNETH,LRCUSD,LRCBTC,LRCETH,WAXUSD,WAXBTC,WAXETH,DAIUSD,DAIBTC,DAIETH,AGIUSD,AGIBTC,AGIETH,BFTUSD,BFTBTC,BFTETH,MTNUSD,MTNBTC,MTNETH,ODEUSD,ODEBTC,ODEETH,ANTUSD,ANTBTC,ANTETH,DTHUSD,DTHBTC,DTHETH,MITUSD,MITBTC,MITETH,STJUSD,STJBTC,STJETH,XLMUSD,XLMEUR,XLMJPY,XLMGBP,XLMBTC,XLMETH,XVGUSD,XVGEUR,XVGJPY,XVGGBP,XVGBTC,XVGETH,BCIUSD,BCIBTC,MKRUSD,MKRBTC,MKRETH,KNCUSD,KNCBTC,KNCETH,POAUSD,POABTC,POAETH,EVTUSD,LYMUSD,LYMBTC,LYMETH,UTKUSD,UTKBTC,UTKETH,VEEUSD,VEEBTC,VEEETH,DADUSD,DADBTC,DADETH,ORSUSD,ORSBTC,ORSETH,AUCUSD,AUCBTC,AUCETH,POYUSD,POYBTC,POYETH,FSNUSD,FSNBTC,FSNETH,CBTUSD,CBTBTC,CBTETH,ZCNUSD,ZCNBTC,ZCNETH,SENUSD,SENBTC,SENETH,NCAUSD,NCABTC,NCAETH,CNDUSD,CNDBTC,CNDETH,CTXUSD,CTXBTC,CTXETH,PAIUSD,PAIBTC,SEEUSD,SEEBTC,SEEETH,ESSUSD,ESSBTC,ESSETH,ATMUSD,ATMBTC,ATMETH,HOTUSD,HOTBTC,HOTETH,DTAUSD,DTABTC,DTAETH,IQXUSD,IQXBTC,IQXEOS,WPRUSD,WPRBTC,WPRETH,ZILUSD,ZILBTC,ZILETH,BNTUSD,BNTBTC,BNTETH,ABSUSD,ABSETH,XRAUSD,XRAETH,MANUSD,MANETH,BBNUSD,BBNETH,NIOUSD,NIOETH,DGXUSD,DGXETH,VETUSD,VETBTC,VETETH,UTNUSD,UTNETH,TKNUSD,TKNETH,GOTUSD,GOTEUR,GOTETH,XTZUSD,XTZBTC,CNNUSD,CNNETH,BOXUSD,BOXETH,TRXEUR,TRXGBP,TRXJPY,MGOUSD,MGOETH,RTEUSD,RTEETH,YGGUSD,YGGETH,MLNUSD,MLNETH,WTCUSD,WTCETH,CSXUSD,CSXETH,OMNUSD,OMNBTC,INTUSD,INTETH,DRNUSD,DRNETH,PNKUSD,PNKETH,DGBUSD,DGBBTC,BSVUSD,BSVBTC,BABUSD,BABBTC,WLOUSD,WLOXLM,VLDUSD,VLDETH,ENJUSD,ENJETH,ONLUSD,ONLETH,RBTUSD,RBTBTC,USTUSD,EUTEUR,EUTUSD,GSDUSD,UDCUSD,TSDUSD,PAXUSD,RIFUSD,RIFBTC,PASUSD,PASETH,VSYUSD,VSYBTC,ZRXDAI,MKRDAI,OMGDAI,BTTUSD,BTTBTC,BTCUST,ETHUST,CLOUSD,CLOBTC,IMPUSD,IMPETH,LTCUST,EOSUST,BABUST,SCRUSD,SCRETH,GNOUSD,GNOETH,GENUSD,GENETH,ATOUSD,ATOBTC,ATOETH,WBTUSD,XCHUSD,EUSUSD,WBTETH,XCHETH,EUSETH,LEOUSD,LEOBTC,LEOUST,LEOEOS,LEOETH,ASTUSD,ASTETH,FOAUSD,FOAETH,UFRUSD,UFRETH,ZBTUSD,ZBTUST,OKBUSD,USKUSD,GTXUSD,KANUSD,OKBUST,OKBETH,OKBBTC,USKUST,USKETH,USKBTC,USKEOS,GTXUST,KANUST,AMPUSD,ALGUSD,ALGBTC,ALGUST,BTCXCH,SWMUSD,SWMETH,TRIUSD,TRIETH,LOOUSD,LOOETH,AMPUST,DUSK:USD,DUSK:BTC,UOSUSD,UOSBTC,RRBUSD,RRBUST,DTXUSD,DTXUST,AMPBTC,FTTUSD,FTTUST,PAXUST,UDCUST,TSDUST,BTC:CNHT,UST:CNHT,CNH:CNHT,CHZUSD,CHZUST,BTCF0:USTF0,ETHF0:USTF0"
     }
    }
   },
   "api": {
    "authenticatedSupport": true,
    "authenticatedWebsocketApiSupport": true,
    "endpoints": {
     "url": "NON_DEFAULT_HTTP_LINK_TO_EXCHANGE_API",
     "urlSecondary": "NON_DEFAULT_HTTP_LINK_TO_EXCHANGE_API",
     "websocketURL": "NON_DEFAULT_HTTP_LINK_TO_WEBSOCKET_EXCHANGE_API"
    },
    "credentials": {
     "key": "Key",
     "secret": "Secret"
    },
    "credentialsValidator": {
     "requiresKey": true,
     "requiresSecret": true
    }
   },
   "features": {
    "supports": {
     "restAPI": true,
     "restCapabilities": {
      "tickerBatching": true,
      "autoPairUpdates": true
     },
     "websocketAPI": true,
     "websocketCapabilities": {}
    },
    "enabled": {
     "autoPairUpdates": true,
     "websocketAPI": true
    }
   },
   "bankAccounts": [
    {
     "enabled": false,
     "bankName": "Deutsche Bank Privat Und Geschaeftskunden AG",
     "bankAddress": "Karlsruhe, 76125, GERMANY",
     "bankPostalCode": "",
     "bankPostalCity": "",
     "bankCountry": "",
     "accountName": "GLOBAL TRADE SOLUTIONS GmbH",
     "accountNumber": "DE51660700240057016802",
     "swiftCode": "DEUTDEDB660",
     "iban": "DE51660700240057016802",
     "supportedCurrencies": "EUR,USD"
    },
    {
     "enabled": false,
     "bankName": "Deutsche Bank Privat Und Geschaeftskunden AG",
     "bankAddress": "Karlsruhe, 76125, GERMANY",
     "bankPostalCode": "",
     "bankPostalCity": "",
     "bankCountry": "",
     "accountName": "GLOBAL TRADE SOLUTIONS GmbH",
     "accountNumber": "DE78660700240057016801",
     "swiftCode": "DEUTDEDB660",
     "iban": "DE78660700240057016801",
     "supportedCurrencies": "JPY,GBP"
    }
   ]
  },
  {
   "name": "Bitflyer",
   "enabled": true,
   "verbose": false,
   "httpTimeout": 15000000000,
   "websocketResponseCheckTimeout": 30000000,
   "websocketResponseMaxLimit": 7000000000,
   "websocketTrafficTimeout": 30000000000,
   "websocketOrderbookBufferLimit": 5,
   "baseCurrencies": "JPY",
   "currencyPairs": {
    "requestFormat": {
     "uppercase": true,
     "delimiter": "_"
    },
    "configFormat": {
     "uppercase": true,
     "delimiter": "_"
    },
    "useGlobalFormat": true,
    "lastUpdated": 1566798411,
    "assetTypes": [
     "spot",
     "futures"
    ],
    "pairs": {
     "spot": {
      "enabled": "BTC_JPY,ETH_BTC,BCH_BTC",
      "available": "BTC_JPY,FXBTC_JPY,ETH_BTC,BCH_BTC"
     }
    }
   },
   "api": {
    "authenticatedSupport": false,
    "authenticatedWebsocketApiSupport": false,
    "endpoints": {
     "url": "NON_DEFAULT_HTTP_LINK_TO_EXCHANGE_API",
     "urlSecondary": "NON_DEFAULT_HTTP_LINK_TO_EXCHANGE_API",
     "websocketURL": "NON_DEFAULT_HTTP_LINK_TO_WEBSOCKET_EXCHANGE_API"
    },
    "credentials": {
     "key": "Key",
     "secret": "Secret"
    },
    "credentialsValidator": {
     "requiresKey": true,
     "requiresSecret": true
    }
   },
   "features": {
    "supports": {
     "restAPI": true,
     "restCapabilities": {
      "autoPairUpdates": true
     },
     "websocketAPI": false,
     "websocketCapabilities": {}
    },
    "enabled": {
     "autoPairUpdates": false,
     "websocketAPI": false
    }
   },
   "bankAccounts": [
    {
     "enabled": false,
     "bankName": "",
     "bankAddress": "",
     "bankPostalCode": "",
     "bankPostalCity": "",
     "bankCountry": "",
     "accountName": "",
     "accountNumber": "",
     "swiftCode": "",
     "iban": "",
     "supportedCurrencies": ""
    }
   ]
  },
  {
   "name": "Bithumb",
   "enabled": true,
   "verbose": false,
   "httpTimeout": 15000000000,
   "websocketResponseCheckTimeout": 30000000,
   "websocketResponseMaxLimit": 7000000000,
   "websocketTrafficTimeout": 30000000000,
   "baseCurrencies": "KRW",
   "currencyPairs": {
    "requestFormat": {
     "uppercase": true,
     "delimiter": "_"
    },
    "configFormat": {
     "uppercase": true,
     "delimiter": "-"
    },
    "useGlobalFormat": true,
    "pairs": {
     "spot": {
      "assetEnabled": true,
      "enabled": "USDT-KRW,QTUM-KRW,BTC-KRW,ETH-KRW,ETC-KRW,XRP-KRW,BCH-KRW,BTG-KRW,EOS-KRW",
      "available": "AVAX-KRW,STRAX-KRW,KSM-KRW,RPL-KRW,ADA-KRW,ONT-KRW,EOS-KRW,STAT-KRW,APM-KRW,XPLA-KRW,STMX-KRW,FET-KRW,XVS-KRW,ROA-KRW,JOE-KRW,BNT-KRW,T-KRW,AUDIO-KRW,MIX-KRW,PUNDIX-KRW,USDC-KRW,ALGO-KRW,CTXC-KRW,IQ-KRW,RLY-KRW,GRT-KRW,NMR-KRW,FTM-KRW,WNCG-KRW,NCT-KRW,CSPR-KRW,TFUEL-KRW,EGG-KRW,MOC-KRW,BAT-KRW,ETC-KRW,TIA-KRW,GRACY-KRW,FRONT-KRW,DAI-KRW,ANKR-KRW,META-KRW,HOOK-KRW,BEL-KRW,MAGIC-KRW,ENTC-KRW,HUNT-KRW,STX-KRW,FIT-KRW,STEEM-KRW,CTSI-KRW,JUP-KRW,CAKE-KRW,DOGE-KRW,SUN-KRW,OCEAN-KRW,SOL-KRW,REQ-KRW,BNB-KRW,GAL-KRW,MBL-KRW,LRC-KRW,ILV-KRW,PEPE-KRW,IOST-KRW,XLM-KRW,CRV-KRW,NFT-KRW,PYR-KRW,TRX-KRW,TAVA-KRW,PYTH-KRW,TT-KRW,AAVE-KRW,KLAY-KRW,BAL-KRW,EVZ-KRW,FX-KRW,UMA-KRW,FLOW-KRW,ALEX-KRW,ELF-KRW,CVC-KRW,FLOKI-KRW,MASK-KRW,GAS-KRW,VIX-KRW,CELR-KRW,BLY-KRW,ARK-KRW,FNSA-KRW,OXT-KRW,VALOR-KRW,XTZ-KRW,HBAR-KRW,ONG-KRW,MTL-KRW,WAVES-KRW,ORBS-KRW,MANTA-KRW,ICX-KRW,SNX-KRW,API3-KRW,PENDLE-KRW,FLZ-KRW,APE-KRW,POWR-KRW,OGN-KRW,EDU-KRW,ARB-KRW,AXS-KRW,MBX-KRW,XRP-KRW,MATIC-KRW,USDT-KRW,1INCH-KRW,STORJ-KRW,UOS-KRW,RVN-KRW,LPT-KRW,OSMO-KRW,ALICE-KRW,LDO-KRW,TEMCO-KRW,COMP-KRW,VET-KRW,SFP-KRW,WIKEN-KRW,LBL-KRW,SHIB-KRW,GMT-KRW,AZIT-KRW,ZBCN-KRW,FLUX-KRW,ALT-KRW,AGI-KRW,SPURS-KRW,GRS-KRW,C98-KRW,ZIL-KRW,BCH-KRW,QTCON-KRW,SEI-KRW,GRND-KRW,SWAP-KRW,ETH-KRW,RSS3-KRW,STPT-KRW,FXS-KRW,SAND-KRW,MAP-KRW,MAV-KRW,LINK-KRW,MVC-KRW,QTUM-KRW,DAR-KRW,FANC-KRW,HIGH-KRW,ARKM-KRW,MANA-KRW,SUSHI-KRW,DVI-KRW,XEC-KRW,BTC-KRW,EL-KRW,THETA-KRW,CELO-KRW,KNC-KRW,POLA-KRW,LOOM-KRW,JASMY-KRW,INJ-KRW,KAVA-KRW,NEO-KRW,BIGTIME-KRW,MINA-KRW,NPT-KRW,IMX-KRW,ASM-KRW,FCT2-KRW,RLC-KRW,HIFI-KRW,CTC-KRW,DYDX-KRW,ZTX-KRW,AGIX-KRW,WEMIX-KRW,GTC-KRW,LM-KRW,OP-KRW,ONIT-KRW,ACS-KRW,LSK-KRW,REI-KRW,ATOM-KRW,WLD-KRW,GLM-KRW,COS-KRW,BTT-KRW,BFC-KRW,ACE-KRW,SC-KRW,BORA-KRW,GHX-KRW,ADP-KRW,STRK-KRW,LEVER-KRW,BOBA-KRW,BOA-KRW,HFT-KRW,RNDR-KRW,ENJ-KRW,RSR-KRW,XPR-KRW,IOTX-KRW,CYBER-KRW,WAXP-KRW,OBSR-KRW,MEV-KRW,UNI-KRW,APT-KRW,DAO-KRW,WAXL-KRW,SIX-KRW,GMX-KRW,RDNT-KRW,BTG-KRW,MNT-KRW,BLUR-KRW,XCN-KRW,YGG-KRW,MXC-KRW,ACH-KRW,RAD-KRW,MLK-KRW,DOT-KRW,JST-KRW,ZRX-KRW,STG-KRW,SOFI-KRW,WOM-KRW,TDROP-KRW,SNT-KRW,COTI-KRW,WOO-KRW,OAS-KRW,CRO-KRW,AQT-KRW,EGLD-KRW,ARPA-KRW,BSV-KRW,ASTR-KRW,AMO-KRW,AERGO-KRW,ID-KRW,SUI-KRW,GALA-KRW,CKB-KRW,BIOT-KRW,CFX-KRW,CHR-KRW,FLR-KRW,FITFI-KRW,YFI-KRW,CTK-KRW,W-KRW,MED-KRW,MKR-KRW,SXP-KRW,HIVE-KRW,CRTS-KRW,CHZ-KRW"
     }
    }
   },
   "api": {
    "authenticatedSupport": false,
    "authenticatedWebsocketApiSupport": false,
    "endpoints": {
     "url": "NON_DEFAULT_HTTP_LINK_TO_EXCHANGE_API",
     "urlSecondary": "NON_DEFAULT_HTTP_LINK_TO_EXCHANGE_API",
     "websocketURL": "NON_DEFAULT_HTTP_LINK_TO_WEBSOCKET_EXCHANGE_API"
    },
    "credentials": {
     "key": "Key",
     "secret": "Secret",
     "clientID": "ClientID"
    },
    "credentialsValidator": {
     "requiresKey": true,
     "requiresSecret": true
    }
   },
   "features": {
    "supports": {
     "restAPI": true,
     "restCapabilities": {
      "tickerBatching": true,
      "autoPairUpdates": true
     },
     "websocketAPI": false,
     "websocketCapabilities": {}
    },
    "enabled": {
     "autoPairUpdates": true,
     "websocketAPI": false
    }
   },
   "bankAccounts": [
    {
     "enabled": false,
     "bankName": "",
     "bankAddress": "",
     "bankPostalCode": "",
     "bankPostalCity": "",
     "bankCountry": "",
     "accountName": "",
     "accountNumber": "",
     "swiftCode": "",
     "iban": "",
     "supportedCurrencies": ""
    }
   ],
   "orderbook": {
    "verificationBypass": false,
    "websocketBufferLimit": 5,
    "websocketBufferEnabled": false,
    "publishPeriod": 10000000000
   }
  },
  {
   "name": "Bitmex",
   "enabled": true,
   "verbose": false,
   "httpTimeout": 15000000000,
   "websocketResponseCheckTimeout": 30000000,
   "websocketResponseMaxLimit": 7000000000,
   "websocketTrafficTimeout": 30000000000,
   "websocketOrderbookBufferLimit": 5,
   "baseCurrencies": "USD",
   "currencyPairs": {
    "assetTypes": [
     "perpetualcontract",
     "futures",
     "downsideprofitcontract",
     "upsideprofitcontract"
    ],
    "pairs": {
     "downsideprofitcontract": {
      "enabled": "XBT7D_D95",
      "available": "XBT7D_D95",
      "requestFormat": {
       "uppercase": true,
       "delimiter": "_"
      },
      "configFormat": {
       "uppercase": true,
       "delimiter": "_"
      }
     },
     "futures": {
      "enabled": "BCHZ19",
      "available": "XRPZ19,BCHZ19,ADAZ19,EOSZ19,TRXZ19,XBTZ19,ETHZ19,LTCZ19",
      "requestFormat": {
       "uppercase": true
      },
      "configFormat": {
       "uppercase": true
      }
     },
     "perpetualcontract": {
      "enabled": "ETHUSD",
      "available": "XBTUSD,ETHUSD",
      "requestFormat": {
       "uppercase": true
      },
      "configFormat": {
       "uppercase": true
      }
     },
     "upsideprofitcontract": {
      "enabled": "XBT7D_U105",
      "available": "XBT7D_U105",
      "requestFormat": {
       "uppercase": true,
       "delimiter": "_"
      },
      "configFormat": {
       "uppercase": true,
       "delimiter": "_"
      }
     }
    }
   },
   "api": {
    "authenticatedSupport": false,
    "authenticatedWebsocketApiSupport": false,
    "endpoints": {
     "url": "NON_DEFAULT_HTTP_LINK_TO_EXCHANGE_API",
     "urlSecondary": "NON_DEFAULT_HTTP_LINK_TO_EXCHANGE_API",
     "websocketURL": "NON_DEFAULT_HTTP_LINK_TO_WEBSOCKET_EXCHANGE_API"
    },
    "credentials": {
     "key": "Key",
     "secret": "Secret"
    },
    "credentialsValidator": {
     "requiresKey": true,
     "requiresSecret": true
    }
   },
   "features": {
    "supports": {
     "restAPI": true,
     "restCapabilities": {
      "tickerBatching": true,
      "autoPairUpdates": true
     },
     "websocketAPI": true,
     "websocketCapabilities": {}
    },
    "enabled": {
     "autoPairUpdates": true,
     "websocketAPI": false
    }
   },
   "bankAccounts": [
    {
     "enabled": false,
     "bankName": "",
     "bankAddress": "",
     "bankPostalCode": "",
     "bankPostalCity": "",
     "bankCountry": "",
     "accountName": "",
     "accountNumber": "",
     "swiftCode": "",
     "iban": "",
     "supportedCurrencies": ""
    }
   ]
  },
  {
   "name": "Bitstamp",
   "enabled": true,
   "verbose": false,
   "httpTimeout": 15000000000,
   "websocketResponseCheckTimeout": 30000000,
   "websocketResponseMaxLimit": 7000000000,
   "websocketTrafficTimeout": 30000000000,
   "websocketOrderbookBufferLimit": 5,
   "baseCurrencies": "USD,EUR",
   "currencyPairs": {
    "requestFormat": {
     "uppercase": true
    },
    "configFormat": {
     "uppercase": true
    },
    "useGlobalFormat": true,
    "assetTypes": [
     "spot"
    ],
    "pairs": {
     "spot": {
      "enabled": "BTCUSD,BTCEUR,EURUSD,XRPUSD,XRPEUR",
      "available": "LTCUSD,ETHUSD,XRPEUR,BCHUSD,BCHEUR,BTCEUR,XRPBTC,EURUSD,BCHBTC,LTCEUR,BTCUSD,LTCBTC,XRPUSD,ETHBTC,ETHEUR"
     }
    }
   },
   "api": {
    "authenticatedSupport": false,
    "authenticatedWebsocketApiSupport": false,
    "endpoints": {
     "url": "NON_DEFAULT_HTTP_LINK_TO_EXCHANGE_API",
     "urlSecondary": "NON_DEFAULT_HTTP_LINK_TO_EXCHANGE_API",
     "websocketURL": "NON_DEFAULT_HTTP_LINK_TO_WEBSOCKET_EXCHANGE_API"
    },
    "credentials": {
     "key": "Key",
     "secret": "Secret",
     "clientID": "ClientID"
    },
    "credentialsValidator": {
     "requiresKey": true,
     "requiresSecret": true,
     "requiresClientID": true
    }
   },
   "features": {
    "supports": {
     "restAPI": true,
     "restCapabilities": {
      "autoPairUpdates": true
     },
     "websocketAPI": true,
     "websocketCapabilities": {}
    },
    "enabled": {
     "autoPairUpdates": true,
     "websocketAPI": false
    }
   },
   "bankAccounts": [
    {
     "enabled": false,
     "bankName": "",
     "bankAddress": "",
     "bankPostalCode": "",
     "bankPostalCity": "",
     "bankCountry": "",
     "accountName": "",
     "accountNumber": "",
     "swiftCode": "",
     "iban": "",
     "supportedCurrencies": ""
    }
   ]
  },
  {
   "name": "Bybit",
   "enabled": true,
   "verbose": false,
   "httpTimeout": 15000000000,
   "websocketResponseCheckTimeout": 30000000,
   "websocketResponseMaxLimit": 7000000000,
   "websocketTrafficTimeout": 30000000000,
   "websocketOrderbookBufferLimit": 5,
   "baseCurrencies": "USD",
   "currencyPairs": {
    "assetTypes": [
     "spot",
     "margin",
     "coinmarginedfutures",
     "usdtmarginedfutures",
     "usdcmarginedfutures",
     "options"
    ],
    "pairs": {
     "spot": {
      "enabled": "BTC_USDT,ETH_USDT,XRP_USDT,EOS_USDT,ETH_BTC,XRP_BTC,DOT_USDT,XLM_USDT,LTC_USDT",
      "available": "BTC_USDT,ETH_USDT,XRP_USDT,EOS_USDT,ETH_BTC,XRP_BTC,DOT_USDT,XLM_USDT,LTC_USDT,DOGE_USDT,CHZ_USDT,AXS_USDT,MANA_USDT,DYDX_USDT,MKR_USDT,COMP_USDT,AAVE_USDT,YFI_USDT,LINK_USDT,SUSHI_USDT,UNI_USDT,KSM_USDT,ICP_USDT,ADA_USDT,ETC_USDT,KLAY_USDT,XTZ_USDT,BCH_USDT,SRM_USDT,QNT_USDT,USDC_USDT,GRT_USDT,SOL_USDT,FIL_USDT,OMG_USDT,TRIBE_USDT,BAT_USDT,ZRX_USDT,CRV_USDT,AGLD_USDT,ANKR_USDT,PERP_USDT,MATIC_USDT,WAVES_USDT,LUNC_USDT,SPELL_USDT,SHIB_USDT,FTM_USDT,ATOM_USDT,ALGO_USDT,ENJ_USDT,CBX_USDT,SAND_USDT,AVAX_USDT,WOO_USDT,FTT_USDT,GODS_USDT,IMX_USDT,ENS_USDT,GM_USDT,CWAR_USDT,CAKE_USDT,STETH_USDT,GALFT_USDT,LFW_USDT,SLP_USDT,C98_USDT,PSP_USDT,GENE_USDT,AVA_USDT,ONE_USDT,PTU_USDT,SHILL_USDT,XYM_USDT,BOBA_USDT,JASMY_USDT,GALA_USDT,RNDR_USDT,TRVL_USDT,WEMIX_USDT,XEM_USDT,BICO_USDT,CEL_USDT,UMA_USDT,HOT_USDT,NEXO_USDT,BNT_USDT,SNX_USDT,REN_USDT,1INCH_USDT,TEL_USDT,SIS_USDT,LRC_USDT,LDO_USDT,REAL_USDT,KRL_USDT,DEVT_USDT,ETH_USDC,BTC_USDC,1SOL_USDT,PLT_USDT,IZI_USDT,QTUM_USDT,DCR_USDT,ZEN_USDT,THETA_USDT,MX_USDT,DGB_USDT,RVN_USDT,EGLD_USDT,RUNE_USDT,XLM_BTC,XLM_USDC,SOL_USDC,XRP_USDC,ALGO_BTC,SOL_BTC,RAIN_USDT,XEC_USDT,ICX_USDT,XDC_USDT,HNT_USDT,BTG_USDT,ZIL_USDT,HBAR_USDT,FLOW_USDT,SOS_USDT,KASTA_USDT,STX_USDT,SIDUS_USDT,VPAD_USDT,GGM_USDT,LOOKS_USDT,MBS_USDT,DAI_USDT,BUSD_USDT,ACA_USDT,MV_USDT,MIX_USDT,LTC_USDC,MANA_BTC,MATIC_BTC,LTC_BTC,DOT_BTC,SAND_BTC,MANA_USDC,MATIC_USDC,SAND_USDC,DOT_USDC,LUNC_USDC,RSS3_USDT,SYNR_USDT,TAP_USDT,ERTHA_USDT,GMX_USDT,T_USDT,ACH_USDT,JST_USDT,SUN_USDT,BTT_USDT,TRX_USDT,NFT_USDT,POKT_USDT,SCRT_USDT,PSTAKE_USDT,SON_USDT,HERO_USDT,DOME_USDT,USTC_USDT,BNB_USDT,NEAR_USDT,PAXG_USDT,SD_USDT,APE_USDT,BTC3S_USDT,BTC3L_USDT,FIDA_USDT,MINA_USDT,SC_USDT,RACA_USDT,CAPS_USDT,STG_USDT,GLMR_USDT,MOVR_USDT,ZAM_USDT,ETH_DAI,BTC_DAI,WBTC_USDT,XAVA_USDT,MELOS_USDT,GMT_USDT,GST_USDT,CELO_USDT,SFUND_USDT,ELT_USDT,LGX_USDT,APEX_USDT,CTC_USDT,COT_USDT,KMON_USDT,PLY_USDT,XWG_USDT,FITFI_USDT,STRM_USDT,GAL_USDT,ETH3S_USDT,ETH3L_USDT,KOK_USDT,FAME_USDT,XRP3S_USDT,XRP3L_USDT,USDD_USDT,OP_USDT,LUNA_USDT,DFI_USDT,MOVEZ_USDT,THN_USDT,DOT3S_USDT,DOT3L_USDT,VINU_USDT,BEL_USDT,FORT_USDT,AVAX2S_USDT,AVAX2L_USDT,ADA2S_USDT,ADA2L_USDT,WLKN_USDT,KON_USDT,LTC2S_USDT,LTC2L_USDT,SAND2S_USDT,SAND2L_USDT,OBX_USDT,SEOR_USDT,MNZ_USDT,CULT_USDT,DOGE_USDC,EOS_USDC,CUSD_USDT,SLG_USDT,CMP_USDT,KUNCI_USDT,GSTS_USDT,XETA_USDT,AZY_USDT,MMC_USDT,FLOKI_USDT,BABYDOGE_USDT,STAT_USDT,SAITAMA_USDT,MATIC2S_USDT,MATIC2L_USDT,ETC2S_USDT,ETC2L_USDT,DICE_USDT,WAXP_USDT,AR_USDT,KDA_USDT,ROSE_USDT,SLG_USDC,APE2S_USDT,APE2L_USDT,GMT2S_USDT,GMT2L_USDT,DEFY_USDT,PSG_USDT,BAR_USDT,JUV_USDT,ACM_USDT,INTER_USDT,AFC_USDT,CITY_USDT,LINK2L_USDT,LINK2S_USDT,FTM2L_USDT,FTM2S_USDT,SOLO_USDT,W_BTC,AVAX_USDC,ADA_USDC,OP_USDC,DOGE2S_USDT,DOGE2L_USDT,ATOM2S_USDT,ATOM2L_USDT,APEX_USDC,TRX_USDC,ICP_USDC,LINK_USDC,GMT_USDC,CHZ_USDC,SHIB_USDC,LDO_USDC,APE_USDC,FIL_USDC,CHRP_USDT,EOS2S_USDT,EOS2L_USDT,WWY_USDT,LING_USDT,SWEAT_USDT,DLC_USDT,OKG_USDT,ETHW_USDT,INJ_USDT,MPLX_USDT,MIBR_USDT,CO_USDT,AGLA_USDT,ROND_USDT,QMALL_USDT,PUMLX_USDT,GCAKE_USDT,APT_USDT,APT_USDC,USDT_EUR,MTK_USDT,MCRT_USDT,MASK_USDT,ECOX_USDT,HFT_USDC,HFT_USDT,KCAL_USDT,PEOPLE_USDT,TWT_USDT,ORT_USDT,HOOK_USDT,PRIMAL_USDT,MCT_USDT,OAS_USDT,MAGIC_USDT,MEE_USDT,TON_USDT,BONK_USDT,FLR_USDT,TIME_USDT,3P_USDT,RPL_USDT,SSV_USDT,FXS_USDT,CORE_USDT,RDNT_USDT,BLUR_USDT,LIS_USDT,AGIX_USDT,MDAO_USDT,ACS_USDT,HVH_USDT,GNS_USDT,DPX_USDT,PIP_USDT,PRIME_USDT,EVER_USDT,VRA_USDT,GPT_USDT,FB_USDT,DZOO_USDT,ID_USDT,ARB_USDC,ARB_USDT,XCAD_USDT,MBX_USDT,AXL_USDT,CGPT_USDT,PLAY_USDT,AGI_USDT,RLTM_USDT,SUI_USDT,SUI_USDC,TAMA_USDT,MVL_USDT,PEPE_USDT,LADYS_USDT,LMWR_USDT,BOB_USDT,TOMI_USDT,KARATE_USDT,SUIA_USDT,TURBOS_USDT,FMB_USDT,CAPO_USDT,TENET_USDT,VELO_USDT,ELDA_USDT,CANDY_USDT,FON_USDT,OMN_USDT,TOMS_USDT,MTC_USDT,VELA_USDT,USDT_BRZ,BTC_BRZ,PENDLE_USDT,EGO_USDT,PEPE2_USDT,NYM_USDT,MNT_USDT,MNT_USDC,MNT_BTC,GSWIFT_USDT,SALD_USDT,ARKM_USDT,NEON_USDT,WLD_USDC,WLD_USDT,PLANET_USDT,DSRUN_USDT,SPARTA_USDT,TAVA_USDT,SEILOR_USDT,SEI_USDT,CYBER_USDT,ORDI_USDT,KAVA_USDT,VV_USDT,SAIL_USDT,PYUSD_USDT,SOL_EUR,USDC_EUR,ADA_EUR,DOGE_EUR,LTC_EUR,XRP_EUR,ETH_EUR,BTC_EUR,VEXT_USDT,CTT_USDT,NEXT_USDT,KAS_USDT,NESS_USDT,CAT_USDT,FET_USDT,LEVER_USDT,VEGA_USDT,ZTX_USDT",
      "requestFormat": {
       "uppercase": true
      },
      "configFormat": {
       "uppercase": true,
       "delimiter": "_"
      }
     },
     "coinmarginedfutures": {
      "enabled": "ADA_USD,BTC_USD,BTC_USDH24,BTC_USDZ23,DOT_USD",
      "available": "ADA_USD,BTC_USD,BTC_USDH24,BTC_USDZ23,DOT_USD,EOS_USD,ETH_USD,ETH_USDH24,ETH_USDZ23,LTC_USD,MAN_AUSD,XRP_USD",
      "requestFormat": {
       "uppercase": true
      },
      "configFormat": {
       "uppercase": true,
       "delimiter": "_"
      }
     },
     "usdcmarginedfutures": {
      "enabled": "ETH-PERP,BNB-PERP,SOL-PERP,BTC-PERP",
      "available": "BNB-PERP,BTC-03NOV23,BTC-20OCT23,BTC-24NOV23,BTC-27OCT23,BTC-28JUN24,BTC-29DEC23,BTC-29MAR24,BTC-PERP,ETC-PERP,ETH-03NOV23,ETH-20OCT23,ETH-24NOV23,ETH-27OCT23,ETH-28JUN24,ETH-29DEC23,ETH-29MAR24,ETH-PERP,MAT-ICPERP,OPP-ERP,SOL-PERP,XRP-PERP",
      "requestFormat": {
       "uppercase": true
      },
      "configFormat": {
       "uppercase": true,
       "delimiter": "-"
      }
     },
     "usdtmarginedfutures": {
      "enabled": "BTC_USDT,10000LADYS_USDT,IOTA_USDT,AAVE_USDT",
      "available": "10000LADYS_USDT,10000NFT_USDT,1000BONK_USDT,1000BTT_USDT,1000FLOKI_USDT,1000LUNC_USDT,1000PEPE_USDT,1000XEC_USDT,1INCH_USDT,AAVE_USDT,ACH_USDT,ADA_USDT,AGIX_USDT,AGLD_USDT,AKRO_USDT,ALGO_USDT,ALICE_USDT,ALPACA_USDT,ALPHA_USDT,AMB_USDT,ANKR_USDT,ANT_USDT,APE_USDT,API3_USDT,APT_USDT,ARB_USDT,ARKM_USDT,ARK_USDT,ARPA_USDT,AR_USDT,ASTR_USDT,ATA_USDT,ATOM_USDT,AUCTION_USDT,AUDIO_USDT,AVAX_USDT,AXS_USDT,BADGER_USDT,BAKE_USDT,BAL_USDT,BAND_USDT,BAT_USDT,BCH_USDT,BEL_USDT,BICO_USDT,BIGTIME_USDT,BLUR_USDT,BLZ_USDT,BNB_USDT,BNT_USDT,BNX_USDT,BOBA_USDT,BOND_USDT,BSV_USDT,BSW_USDT,BTC_USDT,BUSD_USDT,C98_USDT,CEEK_USDT,CELO_USDT,CELR_USDT,CFX_USDT,CHR_USDT,CHZ_USDT,CKB_USDT,COMBO_USDT,COMP_USDT,CORE_USDT,COTI_USDT,CRO_USDT,CRV_USDT,CTC_USDT,CTK_USDT,CTSI_USDT,CVC_USDT,CVX_USDT,CYBER_USDT,DAR_USDT,DASH_USDT,DENT_USDT,DGB_USDT,DODO_USDT,DOGE_USDT,DOT_USDT,DUSK_USDT,DYDX_USDT,EDU_USDT,EGLD_USDT,ENJ_USDT,ENS_USDT,EOS_USDT,ETC_USDT,ETH_USDT,ETHW_USDT,FET_USDT,FIL_USDT,FITFI_USDT,FLM_USDT,FLOW_USDT,FLR_USDT,FORTH_USDT,FRONT_USDT,FTM_USDT,FXS_USDT,GALA_USDT,GAL_USDT,GFT_USDT,GLMR_USDT,GLM_USDT,GMT_USDT,GMX_USDT,GPT_USDT,GRT_USDT,GTC_USDT,HBAR_USDT,HFT_USDT,HIFI_USDT,HIGH_USDT,HNT_USDT,HOOK_USDT,HOT_USDT,ICP_USDT,ICX_USDT,IDEX_USDT,ID_USDT,ILV_USDT,IMX_USDT,INJ_USDT,IOST_USDT,IOTA_USDT,IOTX_USDT,JASMY_USDT,JOE_USDT,JST_USDT,KAS_USDT,KAVA_USDT,KDA_USDT,KEY_USDT,KLAY_USDT,KNC_USDT,KSM_USDT,LDO_USDT,LEVER_USDT,LINA_USDT,LINK_USDT,LIT_USDT,LOOKS_USDT,LOOM_USDT,LPT_USDT,LQTY_USDT,LRC_USDT,LTC_USDT,LUNA2_USDT,MAGIC_USDT,MANA_USDT,MASK_USDT,MATIC_USDT,MAV_USDT,MC_USDT,MDT_USDT,MINA_USDT,MKR_USDT,MNT_USDT,MTL_USDT,MULTI_USDT,NEAR_USDT,NEO_USDT,NKN_USDT,NMR_USDT,NTRN_USDT,OCEAN_USDT,OGN_USDT,OG_USDT,OMG_USDT,ONE_USDT,ONT_USDT,OP_USDT,ORBS_USDT,ORDI_USDT,OXT_USDT,PAXG_USDT,PENDLE_USDT,PEOPLE_USDT,PERP_USDT,PHB_USDT,PROM_USDT,QNT_USDT,QTUM_USDT,RAD_USDT,RDNT_USDT,REEF_USDT,REN_USDT,REQ_USDT,RLC_USDT,RNDR_USDT,ROSE_USDT,RPL_USDT,RSR_USDT,RSS3_USDT,RUNE_USDT,RVN_USDT,SAND_USDT,SCRT_USDT,SC_USDT,SEI_USDT,SFP_USDT,SHIB1000_USDT,SKL_USDT,SLP_USDT,SNX_USDT,SOL_USDT,SPELL_USDT,SSV_USDT,STG_USDT,STMX_USDT,STORJ_USDT,STPT_USDT,STRAX_USDT,STX_USDT,SUI_USDT,SUN_USDT,SUSHI_USDT,SWEAT_USDT,SXP_USDT,THETA_USDT,TLM_USDT,TOMI_USDT,TOMO_USDT,TON_USDT,TRB_USDT,TRU_USDT,TRX_USDT,T_USDT,TWT_USDT,UMA_USDT,UNFI_USDT,UNI_USDT,USDC_USDT,VET_USDT,VGX_USDT,VRA_USDT,WAVES_USDT,WAXP_USDT,WLD_USDT,WOO_USDT,WSM_USDT,XCN_USDT,XEM_USDT,XLM_USDT,XMR_USDT,XNO_USDT,XRP_USDT,XTZ_USDT,XVG_USDT,XVS_USDT,YFII_USDT,YFI_USDT,YGG_USDT,ZEC_USDT,ZEN_USDT,ZIL_USDT,ZRX_USDT",
      "requestFormat": {
       "uppercase": true
      },
      "configFormat": {
       "uppercase": true,
       "delimiter": "_"
      }
     },
     "options": {
      "enabled": "BTC-28JUN24-70000-C,BTC-28JUN24-70000-P,BTC-28JUN24-60000-C,BTC-28JUN24-60000-P",
      "available": "BTC-28JUN24-70000-C,BTC-28JUN24-70000-P,BTC-28JUN24-60000-C,BTC-28JUN24-60000-P,BTC-28JUN24-50000-C,BTC-28JUN24-50000-P,BTC-28JUN24-40000-C,BTC-28JUN24-40000-P,BTC-28JUN24-32000-C,BTC-28JUN24-32000-P,BTC-28JUN24-30000-C,BTC-28JUN24-30000-P,BTC-28JUN24-28000-C,BTC-28JUN24-28000-P,BTC-28JUN24-25000-C,BTC-28JUN24-25000-P,BTC-28JUN24-20000-C,BTC-28JUN24-20000-P,BTC-28JUN24-10000-C,BTC-28JUN24-10000-P,BTC-29MAR24-70000-C,BTC-29MAR24-70000-P,BTC-29MAR24-60000-C,BTC-29MAR24-60000-P,BTC-29MAR24-50000-C,BTC-29MAR24-50000-P,BTC-29MAR24-45000-C,BTC-29MAR24-45000-P,BTC-29MAR24-40000-C,BTC-29MAR24-40000-P,BTC-29MAR24-36000-C,BTC-29MAR24-36000-P,BTC-29MAR24-35000-C,BTC-29MAR24-35000-P,BTC-29MAR24-33000-C,BTC-29MAR24-33000-P,BTC-29MAR24-31000-C,BTC-29MAR24-31000-P,BTC-29MAR24-30000-C,BTC-29MAR24-30000-P,BTC-29MAR24-28000-C,BTC-29MAR24-28000-P,BTC-29MAR24-27000-C,BTC-29MAR24-27000-P,BTC-29MAR24-26000-C,BTC-29MAR24-26000-P,BTC-29MAR24-24000-C,BTC-29MAR24-24000-P,BTC-29MAR24-20000-C,BTC-29MAR24-20000-P,BTC-29MAR24-10000-C,BTC-29MAR24-10000-P,BTC-29DEC23-80000-C,BTC-29DEC23-80000-P,BTC-29DEC23-70000-C,BTC-29DEC23-70000-P,BTC-29DEC23-60000-C,BTC-29DEC23-60000-P,BTC-29DEC23-50000-C,BTC-29DEC23-50000-P,BTC-29DEC23-40000-C,BTC-29DEC23-40000-P,BTC-29DEC23-36000-C,BTC-29DEC23-36000-P,BTC-29DEC23-35000-C,BTC-29DEC23-35000-P,BTC-29DEC23-34000-C,BTC-29DEC23-34000-P,BTC-29DEC23-32000-C,BTC-29DEC23-32000-P,BTC-29DEC23-31500-C,BTC-29DEC23-31500-P,BTC-29DEC23-30500-C,BTC-29DEC23-30500-P,BTC-29DEC23-30000-C,BTC-29DEC23-30000-P,BTC-29DEC23-29500-C,BTC-29DEC23-29500-P,BTC-29DEC23-29000-C,BTC-29DEC23-29000-P,BTC-29DEC23-28000-C,BTC-29DEC23-28000-P,BTC-29DEC23-27500-C,BTC-29DEC23-27500-P,BTC-29DEC23-27000-C,BTC-29DEC23-27000-P,BTC-29DEC23-26000-C,BTC-29DEC23-26000-P,BTC-29DEC23-25000-C,BTC-29DEC23-25000-P,BTC-29DEC23-24000-C,BTC-29DEC23-24000-P,BTC-29DEC23-22000-C,BTC-29DEC23-22000-P,BTC-29DEC23-20000-C,BTC-29DEC23-20000-P,BTC-29DEC23-15000-C,BTC-29DEC23-15000-P,BTC-29DEC23-10000-C,BTC-29DEC23-10000-P,BTC-24NOV23-40000-C,BTC-24NOV23-40000-P,BTC-24NOV23-38000-C,BTC-24NOV23-38000-P,BTC-24NOV23-36000-C,BTC-24NOV23-36000-P,BTC-24NOV23-34000-C,BTC-24NOV23-34000-P,BTC-24NOV23-32000-C,BTC-24NOV23-32000-P,BTC-24NOV23-31500-C,BTC-24NOV23-31500-P,BTC-24NOV23-30500-C,BTC-24NOV23-30500-P,BTC-24NOV23-30000-C,BTC-24NOV23-30000-P,BTC-24NOV23-29500-C,BTC-24NOV23-29500-P,BTC-24NOV23-29000-C,BTC-24NOV23-29000-P,BTC-24NOV23-28500-C,BTC-24NOV23-28500-P,BTC-24NOV23-28000-C,BTC-24NOV23-28000-P,BTC-24NOV23-27500-C,BTC-24NOV23-27500-P,BTC-24NOV23-27000-C,BTC-24NOV23-27000-P,BTC-24NOV23-26500-C,BTC-24NOV23-26500-P,BTC-24NOV23-26000-C,BTC-24NOV23-26000-P,BTC-24NOV23-25500-C,BTC-24NOV23-25500-P,BTC-24NOV23-25000-C,BTC-24NOV23-25000-P,BTC-24NOV23-24000-C,BTC-24NOV23-24000-P,BTC-24NOV23-23000-C,BTC-24NOV23-23000-P,BTC-24NOV23-22000-C,BTC-24NOV23-22000-P,BTC-24NOV23-20000-C,BTC-24NOV23-20000-P,BTC-24NOV23-18000-C,BTC-24NOV23-18000-P,BTC-24NOV23-16000-C,BTC-24NOV23-16000-P,BTC-3NOV23-36000-C,BTC-3NOV23-36000-P,BTC-3NOV23-34000-C,BTC-3NOV23-34000-P,BTC-3NOV23-32000-C,BTC-3NOV23-32000-P,BTC-3NOV23-30000-C,BTC-3NOV23-30000-P,BTC-3NOV23-29000-C,BTC-3NOV23-29000-P,BTC-3NOV23-28500-C,BTC-3NOV23-28500-P,BTC-3NOV23-27500-C,BTC-3NOV23-27500-P,BTC-3NOV23-27000-C,BTC-3NOV23-27000-P,BTC-3NOV23-26500-C,BTC-3NOV23-26500-P,BTC-3NOV23-26000-C,BTC-3NOV23-26000-P,BTC-3NOV23-25000-C,BTC-3NOV23-25000-P,BTC-3NOV23-24000-C,BTC-3NOV23-24000-P,BTC-3NOV23-22000-C,BTC-3NOV23-22000-P,BTC-3NOV23-20000-C,BTC-3NOV23-20000-P,BTC-3NOV23-18000-C,BTC-3NOV23-18000-P,BTC-27OCT23-44000-C,BTC-27OCT23-44000-P,BTC-27OCT23-42000-C,BTC-27OCT23-42000-P,BTC-27OCT23-40000-C,BTC-27OCT23-40000-P,BTC-27OCT23-38000-C,BTC-27OCT23-38000-P,BTC-27OCT23-37000-C,BTC-27OCT23-37000-P,BTC-27OCT23-35000-C,BTC-27OCT23-35000-P,BTC-27OCT23-34500-C,BTC-27OCT23-34500-P,BTC-27OCT23-33500-C,BTC-27OCT23-33500-P,BTC-27OCT23-32500-C,BTC-27OCT23-32500-P,BTC-27OCT23-31500-C,BTC-27OCT23-31500-P,BTC-27OCT23-31000-C,BTC-27OCT23-31000-P,BTC-27OCT23-30500-C,BTC-27OCT23-30500-P,BTC-27OCT23-30000-C,BTC-27OCT23-30000-P,BTC-27OCT23-29500-C,BTC-27OCT23-29500-P,BTC-27OCT23-29000-C,BTC-27OCT23-29000-P,BTC-27OCT23-28750-C,BTC-27OCT23-28750-P,BTC-27OCT23-28500-C,BTC-27OCT23-28500-P,BTC-27OCT23-28250-C,BTC-27OCT23-28250-P,BTC-27OCT23-28000-C,BTC-27OCT23-28000-P,BTC-27OCT23-27750-C,BTC-27OCT23-27750-P,BTC-27OCT23-27500-C,BTC-27OCT23-27500-P,BTC-27OCT23-27250-C,BTC-27OCT23-27250-P,BTC-27OCT23-27000-C,BTC-27OCT23-27000-P,BTC-27OCT23-26500-C,BTC-27OCT23-26500-P,BTC-27OCT23-26000-C,BTC-27OCT23-26000-P,BTC-27OCT23-25500-C,BTC-27OCT23-25500-P,BTC-27OCT23-25000-C,BTC-27OCT23-25000-P,BTC-27OCT23-24000-C,BTC-27OCT23-24000-P,BTC-27OCT23-23000-C,BTC-27OCT23-23000-P,BTC-27OCT23-22000-C,BTC-27OCT23-22000-P,BTC-27OCT23-20000-C,BTC-27OCT23-20000-P,BTC-27OCT23-18000-C,BTC-27OCT23-18000-P,BTC-27OCT23-16000-C,BTC-27OCT23-16000-P,BTC-20OCT23-36000-C,BTC-20OCT23-36000-P,BTC-20OCT23-34000-C,BTC-20OCT23-34000-P,BTC-20OCT23-32000-C,BTC-20OCT23-32000-P,BTC-20OCT23-31000-C,BTC-20OCT23-31000-P,BTC-20OCT23-30500-C,BTC-20OCT23-30500-P,BTC-20OCT23-30000-C,BTC-20OCT23-30000-P,BTC-20OCT23-29500-C,BTC-20OCT23-29500-P,BTC-20OCT23-29000-C,BTC-20OCT23-29000-P,BTC-20OCT23-28750-C,BTC-20OCT23-28750-P,BTC-20OCT23-28500-C,BTC-20OCT23-28500-P,BTC-20OCT23-28250-C,BTC-20OCT23-28250-P,BTC-20OCT23-28000-C,BTC-20OCT23-28000-P,BTC-20OCT23-27750-C,BTC-20OCT23-27750-P,BTC-20OCT23-27500-C,BTC-20OCT23-27500-P,BTC-20OCT23-27250-C,BTC-20OCT23-27250-P,BTC-20OCT23-27000-C,BTC-20OCT23-27000-P,BTC-20OCT23-26750-C,BTC-20OCT23-26750-P,BTC-20OCT23-26500-C,BTC-20OCT23-26500-P,BTC-20OCT23-26250-C,BTC-20OCT23-26250-P,BTC-20OCT23-26000-C,BTC-20OCT23-26000-P,BTC-20OCT23-25750-C,BTC-20OCT23-25750-P,BTC-20OCT23-25500-C,BTC-20OCT23-25500-P,BTC-20OCT23-25000-C,BTC-20OCT23-25000-P,BTC-20OCT23-24000-C,BTC-20OCT23-24000-P,BTC-20OCT23-22000-C,BTC-20OCT23-22000-P,BTC-20OCT23-20000-C,BTC-20OCT23-20000-P,BTC-20OCT23-18000-C,BTC-20OCT23-18000-P,BTC-19OCT23-29750-C,BTC-19OCT23-29750-P,BTC-19OCT23-29500-C,BTC-19OCT23-29500-P,BTC-19OCT23-29250-C,BTC-19OCT23-29250-P,BTC-19OCT23-29000-C,BTC-19OCT23-29000-P,BTC-19OCT23-28750-C,BTC-19OCT23-28750-P,BTC-19OCT23-28500-C,BTC-19OCT23-28500-P,BTC-19OCT23-28250-C,BTC-19OCT23-28250-P,BTC-19OCT23-28000-C,BTC-19OCT23-28000-P,BTC-19OCT23-27750-C,BTC-19OCT23-27750-P,BTC-19OCT23-27500-C,BTC-19OCT23-27500-P,BTC-19OCT23-27250-C,BTC-19OCT23-27250-P,BTC-19OCT23-27000-C,BTC-19OCT23-27000-P,BTC-19OCT23-26750-C,BTC-19OCT23-26750-P,BTC-19OCT23-26500-C,BTC-19OCT23-26500-P,BTC-19OCT23-26250-C,BTC-19OCT23-26250-P,BTC-19OCT23-26000-C,BTC-19OCT23-26000-P,BTC-19OCT23-25750-C,BTC-19OCT23-25750-P,BTC-18OCT23-29500-C,BTC-18OCT23-29500-P,BTC-18OCT23-29250-C,BTC-18OCT23-29250-P,BTC-18OCT23-29000-C,BTC-18OCT23-29000-P,BTC-18OCT23-28750-C,BTC-18OCT23-28750-P,BTC-18OCT23-28500-C,BTC-18OCT23-28500-P,BTC-18OCT23-28250-C,BTC-18OCT23-28250-P,BTC-18OCT23-28000-C,BTC-18OCT23-28000-P,BTC-18OCT23-27750-C,BTC-18OCT23-27750-P,BTC-18OCT23-27500-C,BTC-18OCT23-27500-P,BTC-18OCT23-27250-C,BTC-18OCT23-27250-P,BTC-18OCT23-27000-C,BTC-18OCT23-27000-P,BTC-18OCT23-26750-C,BTC-18OCT23-26750-P,BTC-18OCT23-26500-C,BTC-18OCT23-26500-P,BTC-18OCT23-26250-C,BTC-18OCT23-26250-P,BTC-18OCT23-26000-C,BTC-18OCT23-26000-P,BTC-18OCT23-25750-C,BTC-18OCT23-25750-P,BTC-18OCT23-25500-C,BTC-18OCT23-25500-P,BTC-17OCT23-29250-C,BTC-17OCT23-29250-P,BTC-17OCT23-29000-C,BTC-17OCT23-29000-P,BTC-17OCT23-28750-C,BTC-17OCT23-28750-P,BTC-17OCT23-28500-C,BTC-17OCT23-28500-P,BTC-17OCT23-28250-C,BTC-17OCT23-28250-P,BTC-17OCT23-28000-C,BTC-17OCT23-28000-P,BTC-17OCT23-27750-C,BTC-17OCT23-27750-P,BTC-17OCT23-27500-C,BTC-17OCT23-27500-P,BTC-17OCT23-27250-C,BTC-17OCT23-27250-P,BTC-17OCT23-27000-C,BTC-17OCT23-27000-P,BTC-17OCT23-26750-C,BTC-17OCT23-26750-P,BTC-17OCT23-26500-C,BTC-17OCT23-26500-P,BTC-17OCT23-26250-C,BTC-17OCT23-26250-P,BTC-17OCT23-26000-C,BTC-17OCT23-26000-P,BTC-17OCT23-25750-C,BTC-17OCT23-25750-P,BTC-17OCT23-25500-C,BTC-17OCT23-25500-P",
      "requestFormat": {
       "uppercase": true,
       "delimiter": "-"
      },
      "configFormat": {
       "uppercase": true,
       "delimiter": "-"
      }
     }
    }
   },
   "api": {
    "authenticatedSupport": false,
    "authenticatedWebsocketApiSupport": false,
    "endpoints": {
     "url": "NON_DEFAULT_HTTP_LINK_TO_EXCHANGE_API",
     "urlSecondary": "NON_DEFAULT_HTTP_LINK_TO_EXCHANGE_API",
     "websocketURL": "NON_DEFAULT_HTTP_LINK_TO_WEBSOCKET_EXCHANGE_API"
    },
    "credentials": {
     "key": "Key",
     "secret": "Secret"
    },
    "credentialsValidator": {
     "requiresKey": true,
     "requiresSecret": true
    }
   },
   "features": {
    "supports": {
     "restAPI": true,
     "restCapabilities": {
      "tickerBatching": true,
      "autoPairUpdates": true
     },
     "websocketAPI": true,
     "websocketCapabilities": {}
    },
    "enabled": {
     "autoPairUpdates": true,
     "websocketAPI": true
    }
   },
   "bankAccounts": [
    {
     "enabled": false,
     "bankName": "",
     "bankAddress": "",
     "bankPostalCode": "",
     "bankPostalCity": "",
     "bankCountry": "",
     "accountName": "",
     "accountNumber": "",
     "swiftCode": "",
     "iban": "",
     "supportedCurrencies": ""
    }
   ]
  },
  {
   "name": "COINUT",
   "enabled": true,
   "verbose": false,
   "httpTimeout": 15000000000,
   "websocketResponseCheckTimeout": 30000000,
   "websocketResponseMaxLimit": 7000000000,
   "websocketTrafficTimeout": 30000000000,
   "websocketOrderbookBufferLimit": 5,
   "baseCurrencies": "USD",
   "currencyPairs": {
    "requestFormat": {
     "uppercase": true
    },
    "configFormat": {
     "uppercase": true,
     "delimiter": "-"
    },
    "useGlobalFormat": true,
    "assetTypes": [
     "spot"
    ],
    "pairs": {
     "spot": {
      "enabled": "LTC-USDT",
      "available": "LTC-CAD,LTC-SGD,USDT-USD,ETC-LTC,LTC-BTC,USDT-SGD,XMR-USDT,ZEC-SGD,ETH-USD,BTC-USDT,ETC-BTC,ETH-LTC,LTC-USD,BTC-USD,ETH-USDT,XMR-LTC,ZEC-USD,ETC-SGD,DAI-SGD,ZEC-CAD,BTC-SGD,ETH-BTC,ETH-SGD,LTC-USDT,ZEC-BTC,ZEC-USDT,BTC-CAD,XMR-BTC,ZEC-LTC,ETC-USDT,ETH-CAD"
     }
    }
   },
   "api": {
    "authenticatedSupport": false,
    "authenticatedWebsocketApiSupport": false,
    "endpoints": {
     "url": "NON_DEFAULT_HTTP_LINK_TO_EXCHANGE_API",
     "urlSecondary": "NON_DEFAULT_HTTP_LINK_TO_EXCHANGE_API",
     "websocketURL": "NON_DEFAULT_HTTP_LINK_TO_WEBSOCKET_EXCHANGE_API"
    },
    "credentials": {
     "key": "Key",
     "secret": "Secret",
     "clientID": "ClientID"
    },
    "credentialsValidator": {
     "requiresKey": true,
     "requiresClientID": true
    }
   },
   "features": {
    "supports": {
     "restAPI": true,
     "restCapabilities": {
      "autoPairUpdates": true
     },
     "websocketAPI": true,
     "websocketCapabilities": {}
    },
    "enabled": {
     "autoPairUpdates": true,
     "websocketAPI": false
    }
   },
   "bankAccounts": [
    {
     "enabled": false,
     "bankName": "",
     "bankAddress": "",
     "bankPostalCode": "",
     "bankPostalCity": "",
     "bankCountry": "",
     "accountName": "",
     "accountNumber": "",
     "swiftCode": "",
     "iban": "",
     "supportedCurrencies": ""
    }
   ]
  },
  {
   "name": "CoinbasePro",
   "enabled": true,
   "verbose": false,
   "httpTimeout": 15000000000,
   "websocketResponseCheckTimeout": 30000000,
   "websocketResponseMaxLimit": 7000000000,
   "websocketTrafficTimeout": 30000000000,
   "websocketOrderbookBufferLimit": 5,
   "baseCurrencies": "USD,GBP,EUR",
   "currencyPairs": {
    "requestFormat": {
     "uppercase": true,
     "delimiter": "-"
    },
    "configFormat": {
     "uppercase": true,
     "delimiter": "-"
    },
    "useGlobalFormat": true,
    "assetTypes": [
     "spot"
    ],
    "pairs": {
     "spot": {
      "enabled": "BTC-USD",
      "available": "LTC-GBP,XLM-BTC,DASH-BTC,DAI-USDC,ZEC-USDC,XLM-EUR,ZRX-BTC,LTC-BTC,ETC-BTC,ETH-USD,XRP-EUR,BTC-USDC,REP-USD,EOS-BTC,ZEC-BTC,ETC-GBP,LINK-ETH,XRP-BTC,ZRX-USD,ETH-USDC,MANA-USDC,BTC-EUR,BCH-GBP,DNT-USDC,EOS-EUR,BCH-EUR,LTC-EUR,CVC-USDC,ETH-GBP,DASH-USD,ETH-EUR,XTZ-BTC,ZRX-EUR,BAT-ETH,BTC-GBP,ETC-USD,BAT-USDC,BCH-USD,GNT-USDC,ALGO-USD,LINK-USD,XLM-USD,ETH-BTC,EOS-USD,REP-BTC,ETH-DAI,XRP-USD,LTC-USD,ETC-EUR,BTC-USD,XTZ-USD,BCH-BTC,LOOM-USDC"
     }
    }
   },
   "api": {
    "authenticatedSupport": false,
    "authenticatedWebsocketApiSupport": false,
    "endpoints": {
     "url": "NON_DEFAULT_HTTP_LINK_TO_EXCHANGE_API",
     "urlSecondary": "NON_DEFAULT_HTTP_LINK_TO_EXCHANGE_API",
     "websocketURL": "NON_DEFAULT_HTTP_LINK_TO_WEBSOCKET_EXCHANGE_API"
    },
    "credentials": {
     "key": "Key",
     "secret": "Secret",
     "clientID": "ClientID"
    },
    "credentialsValidator": {
     "requiresKey": true,
     "requiresSecret": true,
     "requiresClientID": true,
     "requiresBase64DecodeSecret": true
    }
   },
   "features": {
    "supports": {
     "restAPI": true,
     "restCapabilities": {
      "autoPairUpdates": true
     },
     "websocketAPI": true,
     "websocketCapabilities": {}
    },
    "enabled": {
     "autoPairUpdates": true,
     "websocketAPI": false
    }
   },
   "bankAccounts": [
    {
     "enabled": false,
     "bankName": "",
     "bankAddress": "",
     "bankPostalCode": "",
     "bankPostalCity": "",
     "bankCountry": "",
     "accountName": "",
     "accountNumber": "",
     "swiftCode": "",
     "iban": "",
     "supportedCurrencies": ""
    }
   ]
  },
  {
   "name": "EXMO",
   "enabled": true,
   "verbose": false,
   "httpTimeout": 15000000000,
   "websocketResponseCheckTimeout": 30000000,
   "websocketResponseMaxLimit": 7000000000,
   "websocketTrafficTimeout": 30000000000,
   "websocketOrderbookBufferLimit": 5,
   "baseCurrencies": "USD,EUR,RUB,PLN,UAH",
   "currencyPairs": {
    "requestFormat": {
     "uppercase": true,
     "delimiter": "_",
     "separator": ","
    },
    "configFormat": {
     "uppercase": true,
     "delimiter": "_"
    },
    "useGlobalFormat": true,
    "assetTypes": [
     "spot"
    ],
    "pairs": {
     "spot": {
      "enabled": "BTC_USD,LTC_USD",
      "available": "BCH_RUB,DASH_RUB,EOS_USD,ETH_TRY,GNT_ETH,LTC_USD,PTI_USDT,XRP_BTC,EXM_BTC,BTG_BTC,ETC_RUB,BTG_USD,NEO_RUB,XMR_BTC,ZRX_ETH,MNX_BTC,USDC_BTC,XRP_EUR,SMART_USD,EOS_BTC,MNX_ETH,ZEC_BTC,BCH_USD,WAVES_USD,TRX_BTC,XRP_TRY,DASH_USD,DOGE_USD,ETZ_USDT,GUSD_USD,MNC_BTC,ZEC_USD,DCR_BTC,DXT_USD,PTI_RUB,XMR_ETH,ZRX_USD,DAI_RUB,MNC_USD,XLM_TRY,DAI_BTC,BTC_EUR,LTC_EUR,OMG_BTC,PTI_EOS,SMART_RUB,XTZ_USD,HP_EXM,ADA_USD,OMG_ETH,QTUM_USD,TRX_RUB,USDC_ETH,USDC_USDT,USD_RUB,BTC_UAH,BCH_USDT,ETH_PLN,KICK_RUB,LSK_RUB,SMART_BTC,XMR_UAH,XRP_USD,GUSD_BTC,QTUM_ETH,USDT_EUR,BTC_RUB,DCR_UAH,ETH_RUB,DOGE_BTC,ETZ_BTC,INK_USD,LTC_UAH,BTT_UAH,BTC_USDT,MNC_ETH,XTZ_ETH,BTC_TRY,DXT_BTC,KICK_USDT,OMG_USD,WAVES_BTC,XLM_BTC,BTCZ_BTC,GNT_BTC,LSK_BTC,LTC_RUB,NEO_BTC,XEM_UAH,XMR_USD,ZAG_BTC,GAS_USD,LTC_BTC,TRX_UAH,XEM_EUR,XMR_RUB,XTZ_RUB,ETZ_ETH,ETC_BTC,GUSD_RUB,INK_BTC,LSK_USD,MNX_USD,SMART_EUR,VLX_BTC,BCH_ETH,XMR_EUR,ADA_ETH,QTUM_BTC,XEM_USD,ATMCASH_BTC,ADA_BTC,ETH_EUR,TRX_USD,USDC_USD,BCH_BTC,ETH_UAH,KICK_BTC,WAVES_RUB,XEM_BTC,ETH_BTC,BCH_EUR,BTT_BTC,ROOBEE_BTC,XLM_USD,XRP_ETH,ETH_USD,MKR_DAI,XTZ_BTC,DAI_USD,BCH_UAH,INK_ETH,KICK_ETH,MKR_BTC,NEO_USD,XRP_USDT,ZEC_EUR,BTC_USD,XRP_RUB,EOS_EUR,ETH_USDT,USDT_UAH,XRP_UAH,ZEC_RUB,HP_BTC,BTT_RUB,DAI_ETH,DASH_UAH,DASH_USDT,ETH_LTC,GAS_BTC,USDT_USD,BTG_ETH,XLM_RUB,WAVES_ETH,USDT_RUB,ZRX_BTC,DASH_BTC,DCR_RUB,ETC_USD,HB_BTC,PTI_BTC,BTC_PLN"
     }
    }
   },
   "api": {
    "authenticatedSupport": false,
    "authenticatedWebsocketApiSupport": false,
    "endpoints": {
     "url": "NON_DEFAULT_HTTP_LINK_TO_EXCHANGE_API",
     "urlSecondary": "NON_DEFAULT_HTTP_LINK_TO_EXCHANGE_API",
     "websocketURL": "NON_DEFAULT_HTTP_LINK_TO_WEBSOCKET_EXCHANGE_API"
    },
    "credentials": {
     "key": "Key",
     "secret": "Secret"
    },
    "credentialsValidator": {
     "requiresKey": true,
     "requiresSecret": true
    }
   },
   "features": {
    "supports": {
     "restAPI": true,
     "restCapabilities": {
      "tickerBatching": true,
      "autoPairUpdates": true
     },
     "websocketAPI": false,
     "websocketCapabilities": {}
    },
    "enabled": {
     "autoPairUpdates": true,
     "websocketAPI": false
    }
   },
   "bankAccounts": [
    {
     "enabled": false,
     "bankName": "",
     "bankAddress": "",
     "bankPostalCode": "",
     "bankPostalCity": "",
     "bankCountry": "",
     "accountName": "",
     "accountNumber": "",
     "swiftCode": "",
     "iban": "",
     "supportedCurrencies": ""
    }
   ]
  },
  {
   "name": "GateIO",
   "enabled": true,
   "verbose": false,
   "httpTimeout": 15000000000,
   "websocketResponseCheckTimeout": 30000000,
   "websocketResponseMaxLimit": 7000000000,
   "websocketTrafficTimeout": 30000000000,
   "websocketOrderbookBufferLimit": 5,
   "baseCurrencies": "USD",
   "currencyPairs": {
    "requestFormat": {
     "uppercase": true,
     "delimiter": "_"
    },
    "configFormat": {
     "uppercase": true,
     "delimiter": "_"
    },
    "useGlobalFormat": true,
    "assetTypes": [
     "spot",
     "option",
     "futures",
     "cross_margin",
     "margin",
     "delivery"
    ],
    "pairs": {
     "spot": {
      "enabled": "BTC_USDT,IHT_ETH,AME_ETH,CEUR_ETH,ALEPH_USDT,OMG_TRY,BTC_TRY,OGN_USDT,ALA_USDT",
      "available": "IHT_ETH,AME_ETH,CEUR_ETH,ALEPH_USDT,OMG_TRY,BTC_TRY,OGN_USDT,ALA_USDT,HC_USDT,BTC_USDT,QNT_USDT,QTUM_ETH,MAHA_ETH,XCN_ETH,POOL_USDT,KGC_USDT,MCO2_USDT,HARD_USDT,GHNY_USDT,FTT_ETH,K21_ETH,FINE_USDT,REP_USDT,SBR_USDT,SKM_ETH,QLC_ETH,GAS_BTC,ALICE3L_USDT,BAO_USDT,FALCONS_USDT,ANT_USDT,VIDYX_USDT,DXCT_ETH,SMTY_ETH,HERO_USDT,SHARE_USDT,FIN_USDT,MTV_USDT,MOO_USDT,SMTY_USDT,ORAO_USDT,AE_ETH,SUSD_USDT,MAN_USDT,UNDEAD_USDT,MC_USDT,VET_USDT,WAXP_ETH,MDA_ETH,LYXE_USDT,SPS_USDT,STX_ETH,WSIENNA_USDT,NAOS_BTC,NFTX_USDT,OPUL_USDT,ICP3L_USDT,SFI_ETH,CTT_USDT,BSV3L_USDT,DFI_USDT,DIS_ETH,FET_USDT,ARG_USDT,VELO_USDT,NSBT_BTC,GSE_ETH,HNS_BTC,DOGEDASH_ETH,BACON_USDT,DUSK_USDT,MAPE_USDT,EGLD_ETH,TDROP_USDT,C983L_USDT,FAN_ETH,CZZ_USDT,FIU_USDT,SWRV_USDT,ONT_ETH,KINE_ETH,IMX_ETH,SPAY_ETH,CFG_BTC,RACA3S_USDT,UNO_ETH,DMLG_USDT,SAKE_ETH,ASM_USDT,CUSD_ETH,SUSD_ETH,ONC_USDT,DAI_USDT,VEGA_ETH,PYM_USDT,LTC_TRY,LOKA_USDT,NIF_USDT,BNC_USDT,PERL_ETH,MATIC3S_USDT,STMX_USDT,SKL_USDT,WLKN_USDT,XYO_ETH,AMPL3S_USDT,WEX_USDT,ULU_ETH,LIKE_ETH,INSUR_ETH,CAKE_ETH,SXP_ETH,COTI_USDT,ORT_USDT,RACA3L_USDT,GASDAO_USDT,AVA_USDT,OPA_USDT,ATS_USDT,VEGA_USDT,KILT_USDT,HIT_ETH,BRISE_USDT,SAUBER_USDT,SPS_ETH,FSN_USDT,EOS_ETH,KYL_USDT,REVV_ETH,SVT_ETH,XRP_USDT,DYDX3S_USDT,MANA3S_USDT,ICP_ETH,ALICE3S_USDT,PCX_USDT,LEMO_ETH,MKR_ETH,WOO3S_USDT,CART_ETH,MATIC_USDT,UNI_USD,MOBI_BTC,ICP3S_USDT,BEAM_BTC,CRO3S_USDT,FTT_USDT,IQ_ETH,TAP_USDT,MLT_USDT,RBN_USDT,AMPL3L_USDT,KINT_ETH,HECH_USDT,GAFI_ETH,WOO3L_USDT,TAI_USDT,HERA_USDT,AST_USDT,DHV_ETH,XAVA_USDT,LSS_USDT,SNX3S_USDT,PBR_USDT,XEND_ETH,SHR_ETH,PRQ_USDT,MATIC3L_USDT,WIT_ETH,LPOOL_USDT,PSP_USDT,BXC_USDT,CBK_USDT,REVO_BTC,MANA3L_USDT,ALPINE_USDT,DEGO_USDT,SIN_USDT,OCT_USDT,KZEN_USDT,L3P_USDT,FX_ETH,ONC_ETH,AXS_USD,BORA_USDT,XTZ_ETH,NEO3L_USDT,FROG_USDT,CHAMP_USDT,XNFT_USDT,BCH3S_USDT,FORT_USDT,XLM_TRY,TRX_TRY,CRPT_USDT,ROUTE_USDT,GLM_USDT,SLRS_ETH,TIMECHRONO_USDT,VRA_USDT,ONS_USDT,ZEC3L_USDT,KFT_ETH,TFD_ETH,FRA_USDT,RDN_ETH,BLANK_USDT,IOST3L_USDT,DDD_USDT,DOGE_USD,UNQ_USDT,API33S_USDT,AKRO_ETH,GITCOIN_USDT,THG_USDT,BDX_USDT,LTO_ETH,FLY_USDT,CREDIT_USDT,RENA_USDT,ZRX_ETH,CRP_ETH,NBOT_USDT,HT3L_USDT,DORA_ETH,LLT_SNET,ASD_USDT,XMR_USDT,SSV_BTC,FTM_USDT,XELS_USDT,MTL_ETH,ADX_ETH,API33L_USDT,PIG_USDT,RUNE_ETH,QRDO_BTC,THN_USDT,BCUG_USDT,EGG_ETH,GGM_USDT,HOTCROSS_USDT,SKYRIM_USDT,BTG_USDT,POT_USDT,CS_USDT,XVS_USDT,A5T_USDT,GOD_BTC,WAVES_USDT,LSK_BTC,BTT_TRY,YIN_USDT,PEOPLE_USDT,SPELL_ETH,POLC_USDT,BZZ3L_USDT,UNO_USDT,HDV_USDT,CELL_USDT,DAR_ETH,MIR_ETH,FODL_USDT,SRM_ETH,PROS_USDT,ORN_ETH,WAG_USDT,RBC_ETH,VENT_USDT,WND_USDT,AAA_ETH,BSCS_ETH,ZEC3S_USDT,DOS_USDT,HT3S_USDT,LAND_USDT,BCD_BTC,RING_USDT,FIRO_USDT,AUDIO_USDT,KUMA_USDT,SOLO_BTC,CRBN_USDT,MM_ETH,SAKE_USDT,XMARK_USDT,SLP_USDT,F2C_USDT,LUNA_USDT,ONIT_USDT,FTM3L_USDT,POPK_USDT,RFUEL_USDT,NEO3S_USDT,MIR_USDT,ETC_BTC,STETH_ETH,MANA_TRY,ALPACA_ETH,WAXL_USDT,EGS_USDT,DAR_USDT,KSM_USDT,XMARK_ETH,QTUM_USDT,C983S_USDT,INDI_ETH,DOGE3S_USDT,RVN_USDT,NOS_USDT,ALU_ETH,ALD_ETH,LUNC_USDT,ARES_ETH,BZZ3S_USDT,TNC_ETH,ONE_USDT,SENC_ETH,FTM3S_USDT,FLUX_USDT,STORJ_ETH,MTN_ETH,MNW_USDT,BLES_ETH,STG_ETH,LIME_ETH,WAGYU_USDT,XRP_TRY,XOR_ETH,ANGLE_USDT,DOGA_USDT,JFI_USDT,USDG_USDT,GRND_USDT,BOND_ETH,DMTR_USDT,YIN_ETH,ENJ_USDT,GOLDMINER_USDT,WIT_USDT,DOGE3L_USDT,FORM_USDT,LYXE_ETH,MLK_USDT,VR_USDT,DMS_USDT,LRC_TRY,ONX_USDT,ASK_USDT,ISP_ETH,TXT_USDT,IOEN_ETH,NIIFI_USDT,VRX_USDT,DOME_USDT,CTSI_USDT,ORBS_USDT,ZLW_ETH,FIL_USDT,FTI_ETH,CTK_USDT,ASR_USDT,GBPT_BTC,CBK_BTC,MBOX_ETH,RAM_USDT,IRIS_USDT,AME_USDT,KUB_USDT,ENV_USDT,RING_ETH,COTI3S_USDT,JULD_ETH,POLK_ETH,ACH3S_USDT,HYVE_ETH,MIX_ETH,RFT_USDT,ORAO_ETH,IHT_USDT,POLYPAD_USDT,CTRC_USDT,SFUND_USDT,MXC_BTC,DDD_BTC,CHESS_ETH,SHIB_USDT,SN_USDT,NFT_USDT,ASTRO_ETH,SOLO_USDT,TSHP_USDT,AMP_USDT,BTCST_ETH,VLXPAD_USDT,GAN_USDT,O3_USDT,WBTC_TRY,TULIP_USDT,GS_ETH,DX_ETH,NYZO_ETH,TT_USDT,SHILL_USDT,RATING_ETH,DUST_USDT,PSB_USDT,BFT1_USDT,GALA_ETH,XDC_USDT,LON3L_USDT,HE_USDT,ICE_ETH,LINK_ETH,SKU_USDT,QLC_USDT,DOMI_USDT,IDEA_USDT,METO_USDT,LIFE_ETH,ACH3L_USDT,POWR_ETH,VET_ETH,ALGO_USDT,BLIN_USDT,BAO_ETH,RBLS_USDT,TORN_ETH,VRT_USDT,BLANKV2_ETH,AUCTION_ETH,OLE_USDT,NWC_BTC,DOT5S_USDT,M      RCH_ETH,SUNNY_ETH,GST_USDT,ENJ_TRY,KIBA_USDT,KLAP_USDT,SNTR_ETH,CELR_ETH,CHESS_USDT,XLM3L_USDT,LIQ_USDT,TRU_ETH,CHZ_USD,EPK_USDT,MED_ETH,BSCPAD_ETH,ZCN_USDT,AIOZ_ETH,FOR_ETH,CVC3L_USDT,MNY_USDT,SALT_USDT,CSTR_USDT,MPL_USDT,PLY_ETH,FIS_USDT,CHO_USDT,BICO_ETH,STOX_ETH,HIGH_USDT,SDAO_BTC,STEP_USD,CRV_BTC,SCRT_ETH,ROSE_USDT,SKILL_ETH,FRAX_USDT,BAGS_USDT,WIKEN_BTC,WOO_USDT,BBANK_ETH,SNX3L_USDT,XRD_ETH,VTHO_USDT,OKB3L_USDT,SAFEMOON_USDT,RAD_ETH,IOI_USDT,LAMB_USDT,CHZ_USDT,FAR_ETH,OKB3S_USDT,ELU_USDT,JGN_ETH,EOS3S_USDT,DBC_USDT,ATOM_USDT,ACH_ETH,LBLOCK_USDT,WZRD_USDT,OST_ETH,MEAN_USDT,IDEX_USDT,HOT_TRY,EWT_ETH,EMON_USDT,FXS_USDT,PSY_ETH,SIDUS_USDT,ATA_USDT,CVC3S_USDT,LOOKS_ETH,ALPA_ETH,CGG_ETH,CIR_ETH,PRT_ETH,LON3S_USDT,INJ_USDT,FIRE_ETH,MAHA_USDT,IOST3S_USDT,NU_ETH,LEO_BTC,VOXEL_USDT,CRV_USDT,EQX_USDT,WHALE_USDT,INJ_ETH,GRAP_USDT,AVAX3S_USDT,TIFI_USDT,C98_USDT,ERN_ETH,SUSHI_ETH,VET3S_USDT,KPAD_USDT,CRPT_ETH,CRO_USDT,AZY_USDT,LEMD_USDT,ETH2_ETH,BASE_ETH,TT_ETH,PERL_USDT,BANK_ETH,LST_ETH,PYR_ETH,RATIO_USDT,UMB_USDT,M      ETALDR_USDT,SWINGBY_ETH,WICC_ETH,NUM_USDT,SHOE_USDT,BORING_ETH,SDN_USDT,GXS_BTC,ALICE_ETH,BRKL_USDT,GF_ETH,ELEC_USDT,SFG_USDT,COFIX_USDT,TIPS_ETH,FIL_BTC,CWAR_USDT,WILD_USDT,RENBTC_USDT,BNX_USDT,TRU_USDT,SWEAT_USDT,IOST_BTC,NVIR_USDT,1EARTH_USDT,ADAPAD_USDT,PPS_USDT,CUBE_USDT,DLC_USDT,DAFI_ETH,UNISTAKE_ETH,NFTL_USDT,ATOM_TRY,SHIB3S_USDT,BNB_USD,CNAME_USDT,GTH_ETH,ZCX_USDT,DYDX3L_USDT,ASTRO_USDT,GLQ_USDT,PROPS_USDT,AART_USDT,BTRST_ETH,KFT_USDT,AERGO_USDT,RUFF_ETH,EOS3L_USDT,API3_USDT,MINA_BTC,ETHA_ETH,AXIS_ETH,LOON_USDT,AVAX3L_USDT,VET3L_USDT,AE_USDT,SHX_USDT,LYM_USDT,DCR_BTC,LBK_USDT,QTC_USDT,LAVA_USDT,XCN_USDT,BRT_USDT,RSV_USDT,KIF_USDT,PSL_USDT,AZERO_USDT,LUNA_ETH,MILO_USDT,OGN_ETH,TOTM_USDT,BYN_ETH,MINA_USDT,PUNDIX_ETH,SRT_USDT,DG_ETH,IHC_USDT,SYS_ETH,TITA_USDT,COTI3L_USDT,DAG_USDT,DOT5L_USDT,TRADE_USDT,SHPING_USDT,NU_USDT,BLANK_ETH,PCNT_ETH,SCCP_USDT,POLS_USDT,NPT_USDT,MTA_USDT,YIELD_USDT,ZCN_ETH,DVP_ETH,KART_USDT,SYLO_USDT,MCRT_USDT,SPFC_USDT,BASE_USDT,ICX_USDT,PET_USDT,GZONE_USDT,RED_ETH,SBTC_USDT,BATH_      ETH,SOL_USD,NAFT_USDT,GMX_USDT,VADER_USDT,GTC_USDT,CVP_ETH,XRPBEAR_USDT,TIME_USDT,SXP_USDT,CITY_USDT,QASH_USDT,FAST_USDT,BCD_USDT,KNIGHT_USDT,BOO_ETH,ZODI_USDT,REI_USDT,PBX_ETH,SRM_USDT,LDO_ETH,ZEC_USDT,UFT_USDT,DAG_BTC,RIDE_USDT,ERN_USDT,T_USDT,CEEK_USDT,STI_USDT,IMX3S_USDT,ELA_USDT,MNGO_ETH,EHASH_ETH,BADGER_ETH,SUPE_USDT,AR3L_USDT,AUDIO_ETH,DOCK_ETH,QSP_USDT,FLM_USDT,AAVE3S_USDT,BOND_USDT,HT_USD,TARA_USDT,TRX_USDT,SPO_USDT,DSLA_USDT,LTC_BTC,DOGE_USDT,SLIM_ETH,ALN_ETH,CFX3S_USDT,FXS_ETH,RARE_ETH,VLXPAD_ETH,ETH_USD,SDN_BTC,QUICK_USDT,UTK_USDT,XPNET_USDT,TRB_USDT,LAZIO_USDT,FTM_TRY,ALPHA_ETH,CVC_ETH,WSG_USDT,UNI_ETH,DASH3L_USDT,BTL_USDT,CPOOL_USDT,MCG_USDT,SFP_ETH,REALM_USDT,RUFF_BTC,MOB_ETH,IBFK_USDT,ALPHA3S_USDT,BLOK_USDT,WIKEN_USDT,OMG3S_USDT,UTK_ETH,BCH5S_USDT,MED_USDT,REN_USD,MAN_ETH,SLND_ETH,CGG_USDT,CRE_USDT,SOURCE_USDT,ABT_USDT,DPET_USDT,WOM_USDT,FOREX_ETH,SNFT1_USDT,RIF_USDT,BENQI_USDT,XCV_ETH,GTC_BTC,ADA_TRY,LAT_USDT,ITGR_USDT,DLTA_USDT,SMT_USDT,APYS_USDT,MFT_ETH,ABT_ETH,STOX_USDT,ZRX_BTC,GMAT_USDT,R      OOM_ETH,STORJ_BTC,RAZOR_USDT,RAGE_USDT,DOCK_USDT,RDN_USDT,MTR_USDT,NKN_USDT,SWASH_USDT,FX_USDT,POR_USDT,DENT_ETH,DERI_USDT,DFND_USDT,BLES_USDT,SLND_USDT,WNXM_ETH,CRTS_USDT,BTC3S_USDT,BKC_USDT,STEPG_ETH,THETA3L_USDT,NBS_BTC,AVAX_ETH,NANO_BTC,DEFILAND_ETH,LOOKS_USDT,BCX_BTC,BCH_USD,ETH3L_USDT,QLC_BTC,BCUG_ETH,RDF_USDT,DOGEDASH_USDT,ARSW_USDT,NEAR_ETH,QTCON_USDT,BABI_USDT,MBX_USDT,PNL_USDT,ODDZ_ETH,ATOM_BTC,XRP_BTC,BTCBULL_USDT,HMT_USDT,PORTO_USDT,STND_USDT,ETHW_ETH,LPT_USDT,LTC3L_USDT,TOKAU_USDT,QI_ETH,TVK_USDT,CWS_USDT,SWOP_USDT,WBTC_USDT,INSTAR_ETH,ICX_ETH,GALA5L_USDT,XTZ_BTC,AGS_USDT,TARA_BTC,DYDX_ETH,CATGIRL_USDT,SASHIMI_ETH,EPX_ETH,GCOIN_USDT,GDAO_USDT,MARS_ETH,OMG_USD,PMON_USDT,MNGO_USDT,TVK_ETH,SLG_USDT,MSOL_USDT,POWR_USDT,UOS_USDT,USDD_USDT,SLICE_USDT,ARRR_ETH,NSBT_USDT,STR_ETH,BEAM3L_USDT,BEL_USDT,MM_USDT,AXS_ETH,WEST_ETH,FTT3L_USDT,OMI_USDT,TIPS_USDT,SLC_ETH,SQUID_USDT,FEI_USDT,GEM_USDT,UMEE_USDT,DOGE_TRY,FCD_USDT,PVU_USDT,XED_ETH,LRN_ETH,NRFB_USDT,LION_USDT,BLACK_USDT,DOGE5S_USDT,CUDOS_USDT,PCNT_USDT      ,OVR_USDT,ETC3S_USDT,CHR_ETH,MER_USDT,BOBA_USDT,FUEL_USDT,BAC_USDT,ONE3S_USDT,CONV_ETH,CDT_BTC,CELL_ETH,ASM_ETH,OPIUM_USDT,JST3L_USDT,BONDLY_USDT,RAZE_USDT,LIME_BTC,NFTX_ETH,PNK_ETH,LDO_USDT,DKS_USDT,ORO_USDT,LITH_USDT,ALPHR_ETH,INK_BTC,RLY_USDT,NEAR3S_USDT,XLM3S_USDT,AR_USDT,AKT_USDT,HCT_USDT,REEF_ETH,BZZ_USDT,SRM3L_USDT,AQDC_USDT,OPIUM_ETH,BAT_TRY,EWT_USDT,ALCX_ETH,CORN_USDT,HYDRA_USDT,RUNE_USD,STEP_USDT,CKB_BTC,MATTER_USDT,STSOL_ETH,CEEK_ETH,FXF_ETH,LIKE_USDT,HIT_USDT,LEO_USDT,COMP_USDT,BAL_USDT,LMR_USDT,AQT_USDT,BUY_ETH,LINK3S_USDT,ROOK_ETH,IMX_USDT,EFI_USDT,TAUR_USDT,OKT_ETH,GALO_USDT,MOOV_USDT,RUNE_USDT,TCP_USDT,ITEM_USDT,SCLP_USDT,RBC_USDT,SPI_USDT,ETC_USDT,RENBTC_BTC,CHICKS_USDT,KNOT_USDT,XEC3L_USDT,XCV_USDT,ETC_ETH,AAVE_TRY,APT_USDT,GNX_ETH,KISHU_USDT,AE_BTC,LIEN_USDT,CREAM_USDT,ATOM3S_USDT,OP_ETH,FORTH_ETH,PYR_USDT,KTN_ETH,TKO_ETH,METAG_USDT,ACE_USDT,CIR_USDT,BEAM_ETH,TCP_ETH,SRM_USD,CEL_USD,TRIBE3S_USDT,MESA_ETH,EVA_USDT,BBANK_USDT,BLANKV2_USDT,FORM_ETH,BAL3S_USDT,VISR_ETH,REVO_ETH,ALTB_USDT,KNC_US      DT,GAS_USDT,SAFEMARS_USDT,TIP_USDT,VADER_ETH,NWC_USDT,VALUE_USDT,ATA_ETH,SSX_USDT,JOE_USDT,BAS_ETH,FITFI3S_USDT,BIT_USDT,QNT_ETH,RFOX_ETH,MSU_USDT,MSOL_ETH,CRV3L_USDT,OXT_USDT,SHFT_USDT,VERA_ETH,LYM_ETH,BP_USDT,KBOX_USDT,DOGNFT_ETH,PERP_USDT,VELO_ETH,SAO_USDT,DUCK2_USDT,DEFILAND_USDT,DUCK2_ETH,GLMR3L_USDT,SERO_ETH,MTS_USDT,STX_USDT,KEX_ETH,ZIG_USDT,CARDS_USDT,ANML_USDT,GALA_USDT,RAY3S_USDT,KAVA3L_USDT,GARD_USDT,GRT3L_USDT,BFC_USDT,NIFT_USDT,ORION_USDT,CTX_USDT,ASW_USDT,CERE_USDT,COMBO_ETH,MKR_USDT,MASK_USDT,MGA_USDT,AVAX_USDT,SKL3L_USDT,FRR_USDT,MV_USDT,BMI_ETH,SFIL_USDT,TEER_USDT,KLV_USDT,DMS_ETH,LBL_USDT,MKR3L_USDT,LEDU_BTC,XLM_BTC,MIST_ETH,OIN_USDT,CAKE_USDT,RNDR_USDT,STEPG_USDT,YCT_USDT,OPS_ETH,SHR_USDT,OXY_ETH"
     },
     "option": {
      "enabled": "BTC_USDT-20230217-28000-P,BTC_USDT-20221028-34000-P,BTC_USDT-20221028-40000-C",
      "available": "BTC_USDT-20221028-26000-C,BTC_USDT-20221028-34000-P,BTC_USDT-20221028-40000-C,BTC_USDT-20221028-28000-P,BTC_USDT-20221028-34000-C,BTC_USDT-20221028-28000-C,BTC_USDT-20221028-36000-P,BTC_USDT-20221028-50000-P,BTC_USDT-20221028-36000-C,BTC_USDT-20221028-50000-C,BTC_USDT-20221028-21000-P,BTC_USDT-20221028-38000-P,BTC_USDT-20221028-21000-C,BTC_USDT-20221028-38000-C,BTC_USDT-20221028-23000-P,BTC_USDT-20221028-17000-P,BTC_USDT-20221028-23000-C,BTC_USDT-20221028-17000-C,BTC_USDT-20221028-25000-P,BTC_USDT-20221028-19000-P,BTC_USDT-20221028-25000-C,BTC_USDT-20221028-10000-P,BTC_USDT-20221028-19000-C,BTC_USDT-20221028-27000-P,BTC_USDT-20221028-10000-C,BTC_USDT-20221028-27000-C,BTC_USDT-20221028-12000-P,BTC_USDT-20221028-12000-C,BTC_USDT-20221028-20000-P,BTC_USDT-20221028-5000-P,BTC_USDT-20221028-14000-P,BTC_USDT-20221028-20000-C,BTC_USDT-20221028-45000-P,BTC_USDT-20221028-5000-C,BTC_USDT-20221028-14000-C,BTC_USDT-20221028-22000-P,BTC_USDT-20221028-45000-C,BTC_USDT-20221028-16000-P,BTC_USDT-20221028-22000-C,BTC_USDT-20221028-30000-P,BTC_USDT-20221028-16000-C,BTC_USDT-20221028-24000-P,BTC_USDT-20221028-30000-C,BTC_USDT-20221028-18000-P,BTC_USDT-20221028-24000-C,BTC_USDT-20221028-32000-P,BTC_USDT-20221028-18000-C,BTC_USDT-20221028-26000-P,BTC_USDT-20221028-32000-C,BTC_USDT-20221028-40000-P"
     },
     "futures": {
      "enabled": "ETH_USD,BTC_USD,KNC_USDT,OOKI_USDT,BIT_USDT,ZEC_USDT,SC_USDT,RVN_USDT,ICX_USDT",
      "available": "ETH_USD,BTC_USD,KNC_USDT,OOKI_USDT,BIT_USDT,ZEC_USDT,SC_USDT,RVN_USDT,ICX_USDT,DUSK_USDT,BEL_USDT,REEF_USDT,ALCX_USDT,ASTR_USDT,INJ_USDT,CAKE_USDT,LAZIO_USDT,ONE_USDT,CEL_USDT,ETH_USDT,KLAY_USDT,COTI_USDT,MKISHU_USDT,MANA_USDT,MOVR_USDT,OMG_USDT,UNI_USDT,LTC_USDT,AAVE_USDT,DENT_USDT,QRDO_USDT,BNB_USDT,ALPHA_USDT,RAY_USDT,APE_USDT,CERE_USDT,STMX_USDT,XCN_USDT,OGN_USDT,OKB_USDT,DOT_USDT,TLM_USDT,BTM_USDT,ADA_USDT,ANKR_USDT,ANT_USDT,TRX_USDT,MTL_USDT,YFII_USDT,SUN_USDT,SAND_USDT,MBABYDOGE_USDT,WIN_USDT,LUNC_USDT,SRM_USDT,STG_USDT,BAT_USDT,AXS_USDT,SOL_USDT,MAKITA_USDT,BNT_USDT,BLZ_USDT,PSG_USDT,IOTA_USDT,BONK_USDT,RSR_USDT,PYR_USDT,FITFI_USDT,MKR_USDT,PERP_USDT,COMP_USDT,LINK_USDT,CHR_USDT,CFX_USDT,GARI_USDT,DGB_USDT,MBOX_USDT,WEMIX_USDT,DYDX_USDT,LUNA_USDT,HT_USDT,TRB_USDT,CTK_USDT,ACA_USDT,TFUEL_USDT,OCEAN_USDT,XLM_USDT,HOT_USDT,FTM_USDT,LPT_USDT,SOS_USDT,ALGO_USDT,SHIB_USDT,BSV_USDT,PORTO_USDT,SFP_USDT,SANTOS_USDT,BADGER_USDT,DAR_USDT,DEFI_USDT,XEM_USDT,ALICE_USDT,ICP_USDT,RARE_USDT,LRC_USDT,BAKE_USDT,FLUX_USDT,CRO_USDT,CVC_USDT,MINA_USDT,LIT_USDT,AUDIO_USDT,ZIL_USDT,XMR_USDT,FRONT_USDT,CTSI_USDT,AGLD_USDT,YGG_USDT,OP_USDT,ZRX_USDT,GT_USDT,XCH_USDT,VET_USDT,MOB_USDT,BICO_USDT,SLP_USDT,ACH_USDT,AR_USDT,CLV_USDT,IMX_USDT,SPELL_USDT,UNFI_USDT,SUSHI_USDT,FTT_USDT,HIGH_USDT,HNT_USDT,ALT_USDT,YFI_USDT,NEAR_USDT,NKN_USDT,XVS_USDT,BAND_USDT,LOKA_USDT,BCH_USDT,TOMO_USDT,WAVES_USDT,FIDA_USDT,DIA_USDT,ANC_USDT,CELO_USDT,CRV_USDT,FLM_USDT,GLMR_USDT,FIL_USDT,PEOPLE_USDT,WAXP_USDT,IOTX_USDT,ATOM_USDT,RLC_USDT,HBAR_USDT,REN_USDT,GMT_USDT,KAVA_USDT,KDA_USDT,GALA_USDT,STORJ_USDT,PUNDIX_USDT,BAL_USDT,XAUG_USDT,GRIN_USDT,SXP_USDT,AKRO_USDT,NEXO_USDT,CKB_USDT,API3_USDT,NEST_USDT,ETHW_USDT,TONCOIN_USDT,THETA_USDT,CREAM_USDT,BTC_USDT,GST_USDT,BEAM_USDT,HFT_USDT,KSM_USDT,RAD_USDT,QTUM_USDT,WOO_USDT,ATA_USDT,AVAX_USDT,EOS_USDT,SNX_USDT,AUCTION_USDT,XRP_USDT,GITCOIN_USDT,MATIC_USDT,ONT_USDT,LINA_USDT,DASH_USDT,MASK_USDT,ETC_USDT,JST_USDT,BSW_USDT,CONV_USDT,SKL_USDT,GAL_USDT,DODO_USDT,GRT_USDT,TRU_USDT,STX_USDT,CVX_USDT,JASMY_USDT,HIVE_USDT,EXCH_USDT,ROSE_USDT,SUPER_USDT,SCRT_USDT,USTC_USDT,ENJ_USDT,BTS_USDT,LOOKS_USDT,QNT_USDT,HOOK_USDT,FLOW_USDT,RUNE_USDT,APT_USDT,CHZ_USDT,DOGE_USDT,1INCH_USDT,PRIV_USDT,CSPR_USDT,C98_USDT,RACA_USDT,CELR_USDT,XEC_USDT,ENS_USDT,POND_USDT,NYM_USDT,PROM_USDT,IOST_USDT,ZEN_USDT,LDO_USDT,RNDR_USDT,REQ_USDT,DEGO_USDT,VRA_USDT,QUICK_USDT,VGX_USDT,XTZ_USDT,EGLD_USDT,POLS_USDT,ARPA_USDT,NFT_USDT"
     },
     "cross_margin": {
      "enabled": "BTC_USDT,ERN_USDT,T_USDT,CEEK_USDT,OGN_USDT,QNT_USDT,WOZX_USDT,ZEE_USDT,FUN_USDT,FLM_USDT,BOND_USDT",
      "available": "ERN_USDT,T_USDT,CEEK_USDT,OGN_USDT,QNT_USDT,WOZX_USDT,ZEE_USDT,FUN_USDT,FLM_USDT,BOND_USDT,TARA_USDT,TRX_USDT,OXY_USDT,LON_USDT,DOGE_USDT,ISP_USDT,TWT_USDT,BAO_USDT,QUACK_USDT,ANT_USDT,VGX_USDT,ARPA_USDT,QUICK_USDT,UTK_USDT,HERO_USDT,WSG_USDT,BICO_USDT,MTV_USDT,VET_USDT,GARI_USDT,BCH_USDT,KLAY_USDT,WING_USDT,BLOK_USDT,SPS_USDT,WIKEN_USDT,WSIENNA_USDT,PUNDIX_USDT,FIC_USDT,ASTR_USDT,FET_USDT,VELO_USDT,BENQI_USDT,CWEB_USDT,RIF_USDT,UNI_USDT,ONG_USDT,ERG_USDT,ALPHA_USDT,CELO_USDT,XVG_USDT,GMAT_USDT,BTS_USDT,DOCK_USDT,GMT_USDT,DIA_USDT,CSPR_USDT,NKN_USDT,STAKE_USDT,SWASH_USDT,XEC_USDT,SWRV_USDT,QRDO_USDT,BLES_USDT,EOS_USDT,GRT_USDT,ASM_USDT,FIL6_USDT,GNO_USDT,EGLD_USDT,XYM_USDT,LOOKS_USDT,LOKA_USDT,BNC_USDT,BAS_USDT,SKL_USDT,STMX_USDT,CVC_USDT,DDOS_USDT,COTI_USDT,AVA_USDT,HMT_USDT,DF_USDT,LPT_USDT,XRP_USDT,TVK_USDT,FEVR_USDT,MBL_USDT,KIN_USDT,SPELL_USDT,MATIC_USDT,FTT_USDT,NMR_USDT,PMON_USDT,BNB_USDT,USDD_USDT,LSS_USDT,MDX_USDT,PRQ_USDT,ALPINE_USDT,DEGO_USDT,OMI_USDT,TIPS_USDT,OCT_USDT,FEI_USDT,UMEE_USDT,CRP_USDT,LION_USDT,YFI_USDT,DASH_USDT,REQ_USDT,SDAO_USDT,PNT_USDT,INSUR_USDT,OOKI_USDT,SUN_USDT,CRPT_USDT,BAC_USDT,DATA_USDT,LRN_USDT,JGN_USDT,KIMCHI_USDT,SUKU_USDT,VRA_USDT,AAVE_USDT,FTI_USDT,LDO_USDT,FRA_USDT,BLANK_USDT,NEAR_USDT,ZKS_USDT,MTRG_USDT,RLY_USDT,TCT_USDT,FLY_USDT,JST_USDT,YFII_USDT,AR_USDT,POLY_USDT,JULD_USDT,SOL_USDT,BZZ_USDT,AXS_USDT,ASD_USDT,XMR_USDT,FTM_USDT,HIT_USDT,LEO_USDT,LIT_USDT,PIG_USDT,COMP_USDT,ELON_USDT,IMX_USDT,EFI_USDT,XVS_USDT,WAVES_USDT,PEOPLE_USDT,SOS_USDT,RUNE_USDT,POLC_USDT,SCLP_USDT,BABYDOGE_USDT,KONO_USDT,SPI_USDT,ETC_USDT,MDA_USDT,MTL_USDT,BCHA_USDT,KISHU_USDT,SUNNY_USDT,PYR_USDT,XTZ_USDT,TRIBE_USDT,AUDIO_USDT,FIRO_USDT,MANA_USDT,OKB_USDT,DOG_USDT,SLP_USDT,KNC_USDT,GAS_USDT,LUNA_USDT,SAFEMARS_USDT,MIR_USDT,DAR_USDT,EGS_USDT,KSM_USDT,ATP_USDT,BIT_USDT,STORJ_USDT,XEM_USDT,QTUM_USDT,AGLD_USDT,RVN_USDT,OXT_USDT,SHFT_USDT,IOTX_USDT,LUNC_USDT,NEXO_USDT,AKITA_USDT,PERP_USDT,ONE_USDT,ETH_USDT,FLUX_USDT,FLOKI_USDT,STX_USDT,ANML_USDT,XPRT_USDT,GALA_USDT,GXS_USDT,TORN_USDT,KAI_USDT,1INCH_USDT,CHR_USDT,GAL_USDT,GLMR_USDT,CTX_USDT,CERE_USDT,CART_USDT,STRAX_USDT,MASK_USDT,MKR_USDT,AVAX_USDT,ENJ_USDT,YAM_USDT,ALPACA_USDT,DODO_USDT,MFT_USDT,CAKE_USDT,RNDR_USDT,CTSI_USDT,GRIN_USDT,MXC_USDT,ONT_USDT,ANKR_USDT,SLIM_USDT,FIL_USDT,CTK_USDT,ASR_USDT,FEG_USDT,SERO_USDT,RSS3_USDT,IRIS_USDT,XCH_USDT,ZRX_USDT,BAND_USDT,BADGER_USDT,DAO_USDT,EPS_USDT,THETA_USDT,BAKE_USDT,SHIB_USDT,MBOX_USDT,NBS_USDT,SNT_USDT,DREP_USDT,NFT_USDT,AUCTION_USDT,BOSON_USDT,O3_USDT,NULS_USDT,OMG_USDT,PEARL_USDT,HAPI_USDT,STG_USDT,IDV_USDT,HORD_USDT,ZIL_USDT,SUPER_USDT,DENT_USDT,REN_USDT,RAI_USDT,ZEN_USDT,ALGO_USDT,BLZ_USDT,BOR_USDT,SC_USDT,HEGIC_USDT,MOB_USDT,DORA_USDT,FOR_USDT,FLOW_USDT,RARI_USDT,DYDX_USDT,ATLAS_USDT,GST_USDT,REEF_USDT,HT_USDT,XYO_USDT,CHESS_USDT,BAT_USDT,NYM_USDT,RAMP_USDT,USDC_USDT,ICP_USDT,EPK_USDT,EXRD_USDT,DOT_USDT,COOK_USDT,CKB_USDT,YGG_USDT,CRU_USDT,ANC_USDT,FIS_USDT,ALCX_USDT,HIGH_USDT,BEAM_USDT,BSW_USDT,STAR_USDT,ROSE_USDT,CNNS_USDT,BZRX_USDT,WOO_USDT,SAFEMOON_USDT,VTHO_USDT,OM_USDT,LAMB_USDT,CHZ_USDT,AIOZ_USDT,EDEN_USDT,POND_USDT,ATOM_USDT,UNFI_USDT,FORTH_USDT,MLN_USDT,NEO_USDT,MOVR_USDT,RLC_USDT,FXS_USDT,ENS_USDT,ATA_USDT,XPR_USDT,NEST_USDT,XLM_USDT,AUTO_USDT,SNX_USDT,OCN_USDT,RSR_USDT,MITH_USDT,KAR_USDT,INJ_USDT,PLA_USDT,CYS_USDT,WAXP_USDT,VOXEL_USDT,CRV_USDT,FITFI_USDT,WHALE_USDT,WRX_USDT,TIDAL_USDT,C98_USDT,HNT_USDT,TONCOIN_USDT,DOGGY_USDT,SYS_USDT,NPXS_USDT,CRO_USDT,LEMD_USDT,RAY_USDT,PERL_USDT,CQT_USDT,CFX_USDT,TOMO_USDT,ACA_USDT,SDN_USDT,OKT_USDT,WILD_USDT,BNX_USDT,TRU_USDT,RACA_USDT,SWEAT_USDT,ACH_USDT,AKRO_USDT,BTM_USDT,TKO_USDT,GT_USDT,OCEAN_USDT,WNCG_USDT,BSV_USDT,GHST_USDT,CELR_USDT,LINA_USDT,SAND_USDT,APE_USDT,WICC_USDT,FIDA_USDT,ADA_USDT,PROPS_USDT,METIS_USDT,KAVA_USDT,AERGO_USDT,CONV_USDT,TFUEL_USDT,FRONT_USDT,API3_USDT,FARM_USDT,AE_USDT,LRC_USDT,IOTA_USDT,RFOX_USDT,PHA_USDT,XCN_USDT,NAS_USDT,KEEP_USDT,VIDY_USDT,HOT_USDT,MINA_USDT,ETHW_USDT,ALICE_USDT,HAI_USDT,BTC_USDT,LTC_USDT,LTO_USDT,DC_USDT,NU_USDT,IOST_USDT,RAD_USDT,POLS_USDT,OP_USDT,WXT_USDT,STR_USDT,YIELD_USDT,GM_USDT,SPA_USDT,BTCST_USDT,WEMIX_USDT,CLV_USDT,ICX_USDT,PET_USDT,STARL_USDT,HBAR_USDT,REDTOKEN_USDT,BTT_USDT,LINK_USDT,TLM_USDT,ARES_USDT,GTC_USDT,SUSHI_USDT,KEY_USDT,ALN_USDT,KDA_USDT,DVI_USDT,SXP_USDT,MAPS_USDT,BCD_USDT,SRM_USDT,WIN_USDT,ZEC_USDT,JASMY_USDT"
     },
     "margin": {
      "enabled": "BTC_USDT,ERN_USDT,T_USDT,CEEK_USDT,OGN_USDT,QNT_USDT,WOZX_USDT,ZEE_USDT,FUN_USDT,FLM_USDT,BOND_USDT",
      "available": "BTC_USDT,ERN_USDT,T_USDT,CEEK_USDT,OGN_USDT,QNT_USDT,WOZX_USDT,ZEE_USDT,FUN_USDT,FLM_USDT,BOND_USDT,TARA_USDT,TRX_USDT,OXY_USDT,LON_USDT,DOGE_USDT,ISP_USDT,TWT_USDT,BAO_USDT,QUACK_USDT,ANT_USDT,VGX_USDT,ARPA_USDT,QUICK_USDT,UTK_USDT,HERO_USDT,WSG_USDT,BICO_USDT,MTV_USDT,VET_USDT,GARI_USDT,BCH_USDT,KLAY_USDT,WING_USDT,BLOK_USDT,SPS_USDT,WIKEN_USDT,WSIENNA_USDT,PUNDIX_USDT,FIC_USDT,ASTR_USDT,FET_USDT,VELO_USDT,BENQI_USDT,CWEB_USDT,RIF_USDT,UNI_USDT,ONG_USDT,ERG_USDT,ALPHA_USDT,CELO_USDT,XVG_USDT,GMAT_USDT,BTS_USDT,DOCK_USDT,GMT_USDT,DIA_USDT,CSPR_USDT,NKN_USDT,STAKE_USDT,SWASH_USDT,XEC_USDT,SWRV_USDT,QRDO_USDT,BLES_USDT,EOS_USDT,GRT_USDT,ASM_USDT,FIL6_USDT,GNO_USDT,EGLD_USDT,XYM_USDT,LOOKS_USDT,LOKA_USDT,BNC_USDT,BAS_USDT,SKL_USDT,STMX_USDT,CVC_USDT,DDOS_USDT,COTI_USDT,AVA_USDT,HMT_USDT,DF_USDT,LPT_USDT,XRP_USDT,TVK_USDT,FEVR_USDT,MBL_USDT,KIN_USDT,SPELL_USDT,MATIC_USDT,FTT_USDT,NMR_USDT,PMON_USDT,BNB_USDT,USDD_USDT,LSS_USDT,MDX_USDT,PRQ_USDT,ALPINE_USDT,DEGO_USDT,OMI_USDT,TIPS_USDT,OCT_USDT,FEI_USDT,UMEE_USDT,CRP_USDT,LION_USDT,YFI_USDT,DASH_USDT,REQ_USDT,SDAO_USDT,PNT_USDT,INSUR_USDT,OOKI_USDT,SUN_USDT,CRPT_USDT,BAC_USDT,DATA_USDT,LRN_USDT,JGN_USDT,KIMCHI_USDT,SUKU_USDT,VRA_USDT,AAVE_USDT,FTI_USDT,LDO_USDT,FRA_USDT,BLANK_USDT,NEAR_USDT,ZKS_USDT,MTRG_USDT,RLY_USDT,TCT_USDT,FLY_USDT,JST_USDT,YFII_USDT,AR_USDT,POLY_USDT,JULD_USDT,SOL_USDT,BZZ_USDT,AXS_USDT,ASD_USDT,XMR_USDT,FTM_USDT,HIT_USDT,LEO_USDT,LIT_USDT,PIG_USDT,COMP_USDT,ELON_USDT,IMX_USDT,EFI_USDT,XVS_USDT,WAVES_USDT,PEOPLE_USDT,SOS_USDT,RUNE_USDT,POLC_USDT,SCLP_USDT,BABYDOGE_USDT,KONO_USDT,SPI_USDT,ETC_USDT,MDA_USDT,MTL_USDT,BCHA_USDT,KISHU_USDT,SUNNY_USDT,PYR_USDT,XTZ_USDT,TRIBE_USDT,AUDIO_USDT,FIRO_USDT,MANA_USDT,OKB_USDT,DOG_USDT,SLP_USDT,KNC_USDT,GAS_USDT,LUNA_USDT,SAFEMARS_USDT,MIR_USDT,DAR_USDT,EGS_USDT,KSM_USDT,ATP_USDT,BIT_USDT,STORJ_USDT,XEM_USDT,QTUM_USDT,AGLD_USDT,RVN_USDT,OXT_USDT,SHFT_USDT,IOTX_USDT,LUNC_USDT,NEXO_USDT,AKITA_USDT,PERP_USDT,ONE_USDT,ETH_USDT,FLUX_USDT,FLOKI_USDT,STX_USDT,ANML_USDT,XPRT_USDT,GALA_USDT,GXS_USDT,TORN_USDT,KAI_USDT,1INCH_USDT,CHR_USDT,GAL_USDT,GLMR_USDT,CTX_USDT,CERE_USDT,CART_USDT,STRAX_USDT,MASK_USDT,MKR_USDT,AVAX_USDT,ENJ_USDT,YAM_USDT,ALPACA_USDT,DODO_USDT,MFT_USDT,CAKE_USDT,RNDR_USDT,CTSI_USDT,GRIN_USDT,MXC_USDT,ONT_USDT,ANKR_USDT,SLIM_USDT,FIL_USDT,CTK_USDT,ASR_USDT,FEG_USDT,SERO_USDT,RSS3_USDT,IRIS_USDT,XCH_USDT,ZRX_USDT,BAND_USDT,BADGER_USDT,DAO_USDT,EPS_USDT,THETA_USDT,BAKE_USDT,SHIB_USDT,MBOX_USDT,NBS_USDT,SNT_USDT,DREP_USDT,NFT_USDT,AUCTION_USDT,BOSON_USDT,O3_USDT,NULS_USDT,OMG_USDT,PEARL_USDT,HAPI_USDT,STG_USDT,IDV_USDT,HORD_USDT,ZIL_USDT,SUPER_USDT,DENT_USDT,REN_USDT,RAI_USDT,ZEN_USDT,ALGO_USDT,BLZ_USDT,BOR_USDT,SC_USDT,HEGIC_USDT,MOB_USDT,DORA_USDT,FOR_USDT,FLOW_USDT,RARI_USDT,DYDX_USDT,ATLAS_USDT,GST_USDT,REEF_USDT,HT_USDT,XYO_USDT,CHESS_USDT,BAT_USDT,NYM_USDT,RAMP_USDT,USDC_USDT,ICP_USDT,EPK_USDT,EXRD_USDT,DOT_USDT,COOK_USDT,CKB_USDT,YGG_USDT,CRU_USDT,ANC_USDT,FIS_USDT,ALCX_USDT,HIGH_USDT,BEAM_USDT,BSW_USDT,STAR_USDT,ROSE_USDT,CNNS_USDT,BZRX_USDT,WOO_USDT,SAFEMOON_USDT,VTHO_USDT,OM_USDT,LAMB_USDT,CHZ_USDT,AIOZ_USDT,EDEN_USDT,POND_USDT,ATOM_USDT,UNFI_USDT,FORTH_USDT,MLN_USDT,NEO_USDT,MOVR_USDT,RLC_USDT,FXS_USDT,ENS_USDT,ATA_USDT,XPR_USDT,NEST_USDT,XLM_USDT,AUTO_USDT,SNX_USDT,OCN_USDT,RSR_USDT,MITH_USDT,KAR_USDT,INJ_USDT,PLA_USDT,CYS_USDT,WAXP_USDT,VOXEL_USDT,CRV_USDT,FITFI_USDT,WHALE_USDT,WRX_USDT,TIDAL_USDT,C98_USDT,HNT_USDT,TONCOIN_USDT,DOGGY_USDT,SYS_USDT,NPXS_USDT,CRO_USDT,LEMD_USDT,RAY_USDT,PERL_USDT,CQT_USDT,CFX_USDT,TOMO_USDT,ACA_USDT,SDN_USDT,OKT_USDT,WILD_USDT,BNX_USDT,TRU_USDT,RACA_USDT,SWEAT_USDT,ACH_USDT,AKRO_USDT,BTM_USDT,TKO_USDT,GT_USDT,OCEAN_USDT,WNCG_USDT,BSV_USDT,GHST_USDT,CELR_USDT,LINA_USDT,SAND_USDT,APE_USDT,WICC_USDT,FIDA_USDT,ADA_USDT,PROPS_USDT,METIS_USDT,KAVA_USDT,AERGO_USDT,CONV_USDT,TFUEL_USDT,FRONT_USDT,API3_USDT,FARM_USDT,AE_USDT,LRC_USDT,IOTA_USDT,RFOX_USDT,PHA_USDT,XCN_USDT,NAS_USDT,KEEP_USDT,VIDY_USDT,HOT_USDT,MINA_USDT,ETHW_USDT,ALICE_USDT,HAI_USDT,LTC_USDT,LTO_USDT,DC_USDT,NU_USDT,IOST_USDT,RAD_USDT,POLS_USDT,OP_USDT,WXT_USDT,STR_USDT,YIELD_USDT,GM_USDT,SPA_USDT,BTCST_USDT,WEMIX_USDT,CLV_USDT,ICX_USDT,PET_USDT,STARL_USDT,HBAR_USDT,REDTOKEN_USDT,BTT_USDT,LINK_USDT,TLM_USDT,ARES_USDT,GTC_USDT,SUSHI_USDT,KEY_USDT,ALN_USDT,KDA_USDT,DVI_USDT,SXP_USDT,MAPS_USDT,BCD_USDT,SRM_USDT,WIN_USDT,ZEC_USDT,JASMY_USDT"
     },
     "delivery": {
      "enabled": "BTC_USD_20230331,BTC_USD_20221230,BTC_USDT_20221021,BTC_USDT_20221014",
      "available": "BTC_USD_20221021,BTC_USD_20221014,BTC_USD_20230331,BTC_USD_20221230,BTC_USDT_20221021,BTC_USDT_20221014,BTC_USDT_20230331,BTC_USDT_20221230"
     }
    }
   },
   "api": {
    "authenticatedSupport": false,
    "authenticatedWebsocketApiSupport": false,
    "endpoints": {
     "url": "NON_DEFAULT_HTTP_LINK_TO_EXCHANGE_API",
     "urlSecondary": "NON_DEFAULT_HTTP_LINK_TO_EXCHANGE_API",
     "websocketURL": "NON_DEFAULT_HTTP_LINK_TO_WEBSOCKET_EXCHANGE_API"
    },
    "credentials": {
     "key": "Key",
     "secret": "Secret"
    },
    "credentialsValidator": {
     "requiresKey": true,
     "requiresSecret": true
    }
   },
   "features": {
    "supports": {
     "restAPI": true,
     "restCapabilities": {
      "tickerBatching": true,
      "autoPairUpdates": true
     },
     "websocketAPI": true,
     "websocketCapabilities": {}
    },
    "enabled": {
     "autoPairUpdates": true,
     "websocketAPI": true
    }
   },
   "bankAccounts": [
    {
     "enabled": false,
     "bankName": "",
     "bankAddress": "",
     "bankPostalCode": "",
     "bankPostalCity": "",
     "bankCountry": "",
     "accountName": "",
     "accountNumber": "",
     "swiftCode": "",
     "iban": "",
     "supportedCurrencies": ""
    }
   ]
  },
  {
   "name": "Gemini",
   "enabled": true,
   "verbose": false,
   "httpTimeout": 15000000000,
   "websocketResponseCheckTimeout": 30000000,
   "websocketResponseMaxLimit": 7000000000,
   "websocketTrafficTimeout": 30000000000,
   "websocketOrderbookBufferLimit": 5,
   "baseCurrencies": "USD",
   "currencyPairs": {
    "requestFormat": {
     "uppercase": true
    },
    "configFormat": {
     "uppercase": true
    },
    "useGlobalFormat": true,
    "assetTypes": [
     "spot"
    ],
    "pairs": {
     "spot": {
      "enabled": "BTCUSD",
      "available": "BTCUSD,ETHBTC,ETHUSD,BCHUSD,BCHBTC,BCHETH,LTCUSD,LTCBTC,LTCETH,LTCBCH,ZECUSD,ZECBTC,ZECETH,ZECBCH,ZECLTC"
     }
    }
   },
   "api": {
    "authenticatedSupport": false,
    "authenticatedWebsocketApiSupport": false,
    "endpoints": {
     "url": "NON_DEFAULT_HTTP_LINK_TO_EXCHANGE_API",
     "urlSecondary": "NON_DEFAULT_HTTP_LINK_TO_EXCHANGE_API",
     "websocketURL": "NON_DEFAULT_HTTP_LINK_TO_WEBSOCKET_EXCHANGE_API"
    },
    "credentials": {
     "key": "Key",
     "secret": "Secret"
    },
    "credentialsValidator": {
     "requiresKey": true,
     "requiresSecret": true
    }
   },
   "features": {
    "supports": {
     "restAPI": true,
     "restCapabilities": {
      "autoPairUpdates": true
     },
     "websocketAPI": true,
     "websocketCapabilities": {}
    },
    "enabled": {
     "autoPairUpdates": true,
     "websocketAPI": false
    }
   },
   "bankAccounts": [
    {
     "enabled": false,
     "bankName": "",
     "bankAddress": "",
     "bankPostalCode": "",
     "bankPostalCity": "",
     "bankCountry": "",
     "accountName": "",
     "accountNumber": "",
     "swiftCode": "",
     "iban": "",
     "supportedCurrencies": ""
    }
   ]
  },
  {
   "name": "HitBTC",
   "enabled": true,
   "verbose": false,
   "httpTimeout": 15000000000,
   "websocketResponseCheckTimeout": 30000000,
   "websocketResponseMaxLimit": 7000000000,
   "websocketTrafficTimeout": 30000000000,
   "websocketOrderbookBufferLimit": 5,
   "baseCurrencies": "USD",
   "currencyPairs": {
    "requestFormat": {
     "uppercase": true
    },
    "configFormat": {
     "uppercase": true,
     "delimiter": "-"
    },
    "useGlobalFormat": true,
    "assetTypes": [
     "spot"
    ],
    "pairs": {
     "spot": {
      "enabled": "BTC-USD",
      "available": "BCN-BTC,BTC-USD,DASH-BTC,DOGE-BTC,DOGE-USD,EMC-BTC,ETH-BTC,LSK-BTC,LTC-BTC,LTC-USD,NXT-BTC,SBD-BTC,SC-BTC,STEEM-BTC,XDN-BTC,XEM-BTC,XMR-BTC,ARDR-BTC,ZEC-BTC,WAVES-BTC,MAID-BTC,DGD-BTC,SNGLS-BTC,1ST-BTC,TRST-BTC,TIME-BTC,GNO-BTC,REP-BTC,XMR-USD,DASH-USD,ETH-USD,NXT-USD,ZRC-BTC,BOS-BTC,DCT-BTC,ANT-BTC,AEON-BTC,GUP-BTC,PLU-BTC,LUN-BTC,EDG-BTC,RLC-BTC,SWT-BTC,TKN-BTC,WINGS-BTC,XAUR-BTC,AE-BTC,PTOY-BTC,ZEC-USD,XEM-USD,BCN-USD,XDN-USD,MAID-USD,ETC-BTC,ETC-USD,PLBT-BTC,BNT-BTC,SNT-ETH,CVC-USD,PAY-ETH,OAX-ETH,OMG-ETH,BQX-ETH,XTZ-BTC,DICE-BTC,PTOY-ETH,1ST-ETH,XAUR-ETH,TIME-ETH,DICE-ETH,SWT-ETH,XMR-ETH,ETC-ETH,DASH-ETH,ZEC-ETH,PLU-ETH,GNO-ETH,XRP-BTC,STRAT-USD,STRAT-BTC,SNC-ETH,ADX-ETH,BET-ETH,EOS-ETH,DENT-ETH,SAN-ETH,EOS-BTC,EOS-USD,XTZ-ETH,XTZ-USD,MYB-ETH,SUR-ETH,IXT-ETH,PLR-ETH,TIX-ETH,PRO-ETH,AVT-ETH,EVX-USD,DLT-BTC,BNT-ETH,BNT-USD,MANA-USD,DNT-BTC,FYP-BTC,OPT-BTC,TNT-ETH,STX-BTC,STX-ETH,STX-USD,TNT-USD,TNT-BTC,ENG-ETH,XUC-USD,SNC-BTC,SNC-USD,OAX-USD,OAX-BTC,ZRX-BTC,ZRX-ETH,ZRX-USD,RVT-BTC,PPC-BTC,PPC-USD,QTUM-ETH,IGNIS-ETH,BMC-BTC,BMC-ETH,BMC-USD,CND-BTC,CND-ETH,CND-USD,CDT-ETH,CDT-USD,FUN-BTC,FUN-ETH,FUN-USD,HVN-BTC,HVN-ETH,POE-BTC,POE-ETH,AMB-USD,AMB-ETH,AMB-BTC,HPC-BTC,PPT-ETH,MTH-BTC,MTH-ETH,LRC-BTC,LRC-ETH,ICX-BTC,ICX-ETH,NEO-BTC,NEO-ETH,NEO-USD,CSNO-BTC,ICX-USD,IND-ETH,KICK-BTC,YOYOW-BTC,CDT-BTC,XVG-BTC,XVG-ETH,XVG-USD,DGB-BTC,DGB-ETH,DGB-USD,DCN-ETH,DCN-USD,VIBE-BTC,ENJ-BTC,ENJ-ETH,ENJ-USD,ZSC-BTC,ZSC-ETH,ZSC-USD,TRX-BTC,TRX-ETH,TRX-USD,ART-BTC,EVX-BTC,EVX-ETH,SUB-BTC,SUB-ETH,SUB-USD,WTC-BTC,BTM-BTC,BTM-ETH,BTM-USD,LIFE-BTC,VIB-BTC,VIB-ETH,VIB-USD,DRT-ETH,STU-USD,OMG-BTC,PAY-BTC,PPT-BTC,SNT-BTC,BTG-BTC,BTG-ETH,BTG-USD,SMART-BTC,SMART-ETH,SMART-USD,XUC-ETH,XUC-BTC,LA-ETH,EDO-BTC,EDO-ETH,EDO-USD,HGT-ETH,IXT-BTC,SCL-BTC,ETP-BTC,ETP-ETH,ETP-USD,NEBL-BTC,NEBL-ETH,ARN-BTC,ARN-ETH,STU-BTC,STU-ETH,GVT-ETH,BTX-BTC,LTC-ETH,BCN-ETH,MAID-ETH,NXT-ETH,STRAT-ETH,XDN-ETH,XEM-ETH,PLR-BTC,SUR-BTC,BQX-BTC,DOGE-ETH,AMM-BTC,AMM-ETH,AMM-USD,DBIX-BTC,PRE-BTC,ZAP-BTC,DOV-BTC,DOV-ETH,XRP-ETH,XRP-USD,HSR-BTC,LEND-BTC,LEND-ETH,SPF-ETH,SBTC-BTC,SBTC-ETH,LOC-BTC,LOC-ETH,LOC-USD,SWFTC-BTC,SWFTC-ETH,SWFTC-USD,STAR-ETH,SBTC-USD,STORM-BTC,DIM-ETH,DIM-USD,DIM-BTC,NGC-BTC,NGC-ETH,NGC-USD,EMC-ETH,EMC-USD,MCO-BTC,MCO-ETH,MCO-USD,MANA-ETH,MANA-BTC,CPAY-ETH,DATA-BTC,DATA-ETH,DATA-USD,UTT-BTC,UTT-ETH,UTT-USD,KMD-BTC,KMD-ETH,KMD-USD,QTUM-USD,QTUM-BTC,SNT-USD,OMG-USD,EKO-BTC,EKO-ETH,ADX-BTC,ADX-USD,LSK-ETH,LSK-USD,PLR-USD,SUR-USD,BQX-USD,DRT-USD,REP-ETH,REP-USD,WAXP-BTC,WAXP-ETH,WAXP-USD,C20-BTC,C20-ETH,IDH-BTC,IDH-ETH,IPL-BTC,COV-BTC,COV-ETH,SENT-BTC,SENT-ETH,SENT-USD,SMT-BTC,SMT-ETH,SMT-USD,CHAT-BTC,CHAT-ETH,CHAT-USD,TRAC-ETH,JNT-ETH,UTK-BTC,UTK-ETH,UTK-USD,GNX-ETH,CHSB-BTC,CHSB-ETH,DAY-BTC,DAY-ETH,DAY-USD,NEU-BTC,NEU-ETH,NEU-USD,TAU-BTC,FLP-BTC,FLP-ETH,FLP-USD,R-BTC,R-ETH,EKO-USD,BCPT-ETH,BCPT-USD,PKT-BTC,PKT-ETH,BETR-BTC,BETR-ETH,HAND-ETH,HAND-USD,CHP-ETH,BCPT-BTC,ACT-BTC,ACT-ETH,ACT-USD,ADA-BTC,ADA-ETH,ADA-USD,SIG-BTC,MTX-BTC,MTX-ETH,MTX-USD,WIZ-BTC,WIZ-ETH,WIZ-USD,DADI-BTC,DADI-ETH,BDG-ETH,DATX-BTC,DATX-ETH,TRUE-BTC,DRG-BTC,DRG-ETH,BANCA-BTC,BANCA-ETH,ZAP-ETH,ZAP-USD,AUTO-BTC,SOC-BTC,OCN-BTC,OCN-ETH,STQ-BTC,STQ-ETH,XLM-BTC,XLM-ETH,XLM-USD,IOTA-BTC,IOTA-ETH,IOTA-USD,DRT-BTC,BETR-USD,ERT-BTC,CRPT-BTC,CRPT-USD,MESH-BTC,MESH-ETH,MESH-USD,IHT-BTC,IHT-ETH,IHT-USD,SCC-BTC,YCC-BTC,DAN-BTC,TEL-BTC,TEL-ETH,NCT-BTC,NCT-ETH,NCT-USD,BMH-BTC,BANCA-USD,BERRY-BTC,BERRY-ETH,BERRY-USD,GBX-BTC,GBX-ETH,GBX-USD,SHIP-BTC,SHIP-ETH,NANO-BTC,NANO-ETH,NANO-USD,LNC-BTC,KIN-ETH,ARDR-USD,FOTA-ETH,FOTA-BTC,CVT-BTC,CVT-ETH,CVT-USD,STQ-USD,GNT-BTC,GNT-ETH,GNT-USD,GET-BTC,MITH-BTC,MITH-ETH,MITH-USD,DADI-USD,TKY-BTC,ACAT-BTC,ACAT-ETH,ACAT-USD,BTX-USD,WIKI-BTC,WIKI-ETH,WIKI-USD,ONT-BTC,ONT-ETH,ONT-USD,FTX-BTC,FTX-ETH,NAVI-BTC,VME-ETH,NAVI-ETH,LND-ETH,CSM-BTC,NANJ-BTC,NTK-BTC,NTK-ETH,NTK-USD,AUC-BTC,AUC-ETH,CMCT-BTC,CMCT-ETH,CMCT-USD,MAN-BTC,MAN-ETH,MAN-USD,PNT-BTC,PNT-ETH,FXT-BTC,NEXO-BTC,PAT-BTC,PAT-ETH,XMC-BTC,FXT-ETH,XMC-ETH,XMC-USD,FDZ-BTC,FDZ-ETH,FDZ-USD,SPD-BTC,SPD-ETH,MITX-BTC,TIV-BTC,B2G-BTC,B2G-USD,HBZ-BTC,FACE-BTC,FACE-ETH,HBZ-ETH,HBZ-USD,CPT-BTC,PAT-USD,HTML-BTC,HTML-ETH,MITX-ETH,BTS-BTC,BNK-BTC,BNK-ETH,BNK-USD,TIV-ETH,TIV-USD,CSM-ETH,CSM-USD,INK-BTC,IOST-BTC,INK-ETH,INK-USD,CBC-BTC,IOST-USD,ZIL-BTC,ABYSS-BTC,ABYSS-ETH,ZIL-USD,BCI-BTC,CBC-ETH,CBC-USD,PITCH-BTC,PITCH-ETH,HTML-USD,TDS-BTC,TDS-ETH,TDS-USD,SBD-ETH,SBD-USD,DPN-BTC,UUU-BTC,UUU-ETH,XBP-BTC,ELEC-BTC,ELEC-ETH,ELEC-USD,QNTU-BTC,QNTU-ETH,QNTU-USD,IPL-ETH,IPL-USD,CENNZ-BTC,CENNZ-ETH,SWM-BTC,SPF-USD,SPF-BTC,LCC-BTC,HGT-BTC,ETH-TUSD,BTC-TUSD,LTC-TUSD,XMR-TUSD,ZRX-TUSD,NEO-TUSD,USD-TUSD,BTC-DAI,ETH-DAI,MKR-DAI,EOS-DAI,USD-DAI,MKR-BTC,MKR-ETH,MKR-USD,TUSD-DAI,NEO-DAI,LTC-DAI,XMR-DAI,XRP-DAI,NEXO-ETH,NEXO-USD,DWS-BTC,DWS-ETH,DWS-USD,APPC-BTC,APPC-ETH,APPC-USD,BIT-ETH,SPC-BTC,SPC-ETH,SPC-USD,REX-BTC,REX-ETH,REX-USD,ELF-BTC,ELF-USD,BCD-BTC,BCD-USD,CVCOIN-BTC,CVCOIN-ETH,CVCOIN-USD,EDG-ETH,EDG-USD,NLC2-BTC,DASH-EURS,ZEC-EURS,BTC-EURS,EOS-EURS,ETH-EURS,LTC-EURS,NEO-EURS,XMR-EURS,XRP-EURS,EURS-USD,EURS-TUSD,EURS-DAI,MNX-USD,ROX-ETH,ZPR-ETH,MNX-BTC,MNX-ETH,KIND-BTC,KIND-ETH,ENGT-BTC,ENGT-ETH,PMA-BTC,PMA-ETH,TV-BTC,TV-ETH,TV-USD,BAT-BTC,BAT-ETH,BAT-USD,SRN-BTC,SRN-ETH,SRN-USD,SVD-BTC,SVD-ETH,SVD-USD,GST-BTC,GST-ETH,GST-USD,BNB-BTC,BNB-ETH,BNB-USD,DIT-BTC,DIT-ETH,POA20-BTC,PROC-BTC,POA20-ETH,POA20-USD,POA20-DAI,NIM-BTC,USE-BTC,USE-ETH,DAV-BTC,DAV-ETH,ABTC-BTC,NIM-ETH,ABA-BTC,ABA-ETH,ABA-USD,BCN-EOS,LTC-EOS,XMR-EOS,DASH-EOS,TRX-EOS,NEO-EOS,ZEC-EOS,LSK-EOS,XEM-EOS,XRP-EOS,RCN-BTC,RCN-ETH,RCN-USD,HMQ-BTC,HMQ-ETH,MYST-BTC,MYST-ETH,USD-GUSD,BTC-GUSD,ETH-GUSD,EOS-GUSD,AXPR-BTC,AXPR-ETH,DAG-BTC,DAG-ETH,BITS-BTC,BITS-ETH,BITS-USD,CDCC-BTC,CDCC-ETH,CDCC-USD,VET-BTC,VET-ETH,VET-USD,SILK-ETH,BOX-BTC,BOX-ETH,BOX-EURS,BOX-EOS,VOCO-BTC,VOCO-ETH,VOCO-USD,PASS-BTC,PASS-ETH,SLX-BTC,SLX-USD,PBTT-BTC,PMA-USD,TRAD-BTC,DGTX-BTC,DGTX-ETH,DGTX-USD,MRK-BTC,MRK-ETH,DGB-TUSD,SNBL-BTC,BCH-BTC,BCH-USD,BSV-BTC,BSV-USD,BKX-BTC,NPLC-BTC,NPLC-ETH,ETN-BTC,ETN-ETH,ETN-USD,DTR-BTC,DTR-ETH,TDP-BTC,HBT-ETH,PXG-BTC,PXG-USD,BTC-PAX,ETH-PAX,USD-PAX,BTC-USDC,ETH-USDC,USD-USDC,TUSD-USDC,DAI-USDC,EOS-PAX,CLO-BTC,CLO-ETH,CLO-USD,PETH-BTC,PETH-ETH,PETH-USD,BRD-BTC,BRD-ETH,NMR-BTC,SALT-BTC,SALT-ETH,POLY-BTC,POLY-ETH,POWR-BTC,POWR-ETH,STORJ-BTC,STORJ-ETH,STORJ-USD,MLN-BTC,MLN-ETH,BDG-BTC,POA-ETH,POA-BTC,POA-USD,POA-DAI,KIN-BTC,VEO-BTC,PLA-BTC,PLA-ETH,PLA-USD,BTT-BTC,BTT-USD,BTT-ETH,ZEN-BTC,ZEN-ETH,ZEN-USD,GRIN-BTC,GRIN-ETH,GRIN-USD,FET-BTC,HT-BTC,HT-USD,XZC-BTC,XZC-ETH,XZC-USD,VRA-BTC,VRA-ETH,BTC-KRWB,USD-KRWB,WBTC-ETH,CRO-BTC,CRO-ETH,CRO-USD,GAS-BTC,GAS-ETH,GAS-USD,ORMEUS-BTC,ORMEUS-ETH,SWM-ETH,SWM-USD,PRE-ETH,PHX-BTC,PHX-ETH,PHX-USD,BET-BTC,USD-EOSDT,BTC-EOSDT,ETH-EOSDT,EOS-EOSDT,DAI-EOSDT,NUT-BTC,NUT-EOS,NUT-USD,CUTE-BTC,CUTE-ETH,CUTE-USD,CUTE-EOS,XCON-BTC,DCR-BTC,DCR-ETH,DCR-USD,MG-BTC,MG-ETH,MG-EOS,MG-USD,GNX-BTC,PRO-BTC,EURS-EOSDT,TUSD-EOSDT,ECOIN-BTC,ECOIN-ETH,ECOIN-USD,AGI-BTC,LOOM-BTC,LOOM-ETH,BLZ-BTC,QKC-BTC,QKC-ETH,KNC-BTC,KNC-ETH,KNC-USD,KEY-BTC,KEY-ETH,ATOM-BTC,ATOM-USD,ATOM-ETH,BRDG-BTC,BRDG-ETH,BRDG-USD,MTL-BTC,MTL-ETH,EXP-BTC,BTCB-BTC,PBT-BTC,PBT-ETH,LINK-BTC,LINK-ETH,LINK-USD,USD-USDT20,PHB-BTC,BCH-ETH,BCH-DAI,BCH-TUSD,BCH-EURS,DAPP-BTC,DAPP-EOS,BTC-USDT20,DENT-BTC,DENT-USD,NJBC-BTC,NJBC-ETH,XRC-BTC,EOS-BCH,LTC-BCH,XRP-BCH,TRX-BCH,XLM-BCH,ETC-BCH,DASH-BCH,ZEC-BCH,BKX-USD,LAMB-BTC,NPXS-BTC,HBAR-BTC,HBAR-USD,ONE-BTC,RFR-BTC,RFR-USD,BUSD-USD,PAXG-BTC,PAXG-USD,REN-BTC,IGNIS-BTC,CEL-BTC,CEL-ETH,WIN-USD,ADK-BTC,PART-BTC,SOZ-BTC,SOZ-ETH,SOZ-USD,WAVES-USD,ADA-BCH,ONT-BCH,XMR-BCH,ATOM-BCH,LINK-BCH,OMG-BCH,WAVES-BCH,IOTX-BTC,HOT-BTC,SLV-BTC,HEDG-BTC,CHZ-BTC,CHZ-USD,COCOS-BTC,COCOS-USD,SEELE-BTC,SEELE-USD,MDA-BTC,LEO-USD,REM-BTC,REM-ETH,REM-USD,SCD-DAI,BTC-BUSD,RVN-BTC,BST-BTC,ERD-BTC,KRL-BTC,FTT-BTC,FTT-USD,RAISE-BTC,RAISE-ETH"
     }
    }
   },
   "api": {
    "authenticatedSupport": false,
    "authenticatedWebsocketApiSupport": false,
    "endpoints": {
     "url": "NON_DEFAULT_HTTP_LINK_TO_EXCHANGE_API",
     "urlSecondary": "NON_DEFAULT_HTTP_LINK_TO_EXCHANGE_API",
     "websocketURL": "NON_DEFAULT_HTTP_LINK_TO_WEBSOCKET_EXCHANGE_API"
    },
    "credentials": {
     "key": "Key",
     "secret": "Secret"
    },
    "credentialsValidator": {
     "requiresKey": true,
     "requiresSecret": true
    }
   },
   "features": {
    "supports": {
     "restAPI": true,
     "restCapabilities": {
      "tickerBatching": true,
      "autoPairUpdates": true
     },
     "websocketAPI": true,
     "websocketCapabilities": {}
    },
    "enabled": {
     "autoPairUpdates": true,
     "websocketAPI": false
    }
   },
   "bankAccounts": [
    {
     "enabled": false,
     "bankName": "",
     "bankAddress": "",
     "bankPostalCode": "",
     "bankPostalCity": "",
     "bankCountry": "",
     "accountName": "",
     "accountNumber": "",
     "swiftCode": "",
     "iban": "",
     "supportedCurrencies": ""
    }
   ]
  },
  {
   "name": "Huobi",
   "enabled": true,
   "verbose": false,
   "httpTimeout": 15000000000,
   "websocketResponseCheckTimeout": 30000000,
   "websocketResponseMaxLimit": 7000000000,
   "websocketTrafficTimeout": 30000000000,
   "websocketOrderbookBufferLimit": 5,
   "baseCurrencies": "USD",
   "currencyPairs": {
    "requestFormat": {
     "uppercase": false
    },
    "configFormat": {
     "uppercase": true,
     "delimiter": "-"
    },
    "useGlobalFormat": true,
    "assetTypes": [
     "spot",
     "coinmarginedfutures",
     "futures"
    ],
    "pairs": {
     "coinmarginedfutures": {
      "assetEnabled": true,
      "enabled": "BTC-USD",
      "available": "BTC-USD,ETH-USD,LINK-USD,DOT-USD,ADA-USD,LTC-USD,XRP-USD,TRX-USD,DOGE-USD",
      "requestFormat": {
       "uppercase": true,
       "delimiter": "-"
      },
      "configFormat": {
       "uppercase": true,
       "delimiter": "-"
      }
     },
     "futures": {
      "assetEnabled": true,
      "enabled": "BTC-230915",
      "available": "BTC-230915,BTC-230922,BTC-230929,ETH-230915,ETH-230922,ETH-230929,TRX-230915,TRX-230922",
      "requestFormat": {
       "uppercase": true
      },
      "configFormat": {
       "uppercase": true,
       "delimiter": "-"
      }
     },
     "spot": {
      "enabled": "BTC-USDT",
      "available": "PROPY-ETH,IOTA-BTC,UGAS-ETH,PAI-USDT,BSV-HUSD,MTX-ETH,BCH-BTC,LTC-HT,SOC-USDT,WXT-BTC,SALT-BTC,RCN-ETH,PNT-ETH,TT-USDT,AIDOC-ETH,BIX-BTC,OCN-USDT,QTUM-ETH,KCASH-ETH,SNT-USDT,LUN-BTC,QASH-BTC,ITC-BTC,NAS-BTC,XMR-BTC,TNT-ETH,UC-ETH,FAIR-BTC,PC-ETH,YEE-BTC,PAY-ETH,XMX-BTC,CRE-USDT,BAT-ETH,BHT-USDT,CKB-HT,LAMB-HT,AE-USDT,QUN-ETH,LYM-BTC,BCH-HT,BHT-BTC,RUFF-ETH,CNN-BTC,FOR-USDT,GTC-ETH,TRX-ETH,ELA-USDT,ACT-ETH,SMT-ETH,BUT-ETH,BCH-USDT,ICX-BTC,MEET-BTC,NCC-BTC,APPC-BTC,GVE-ETH,TNB-BTC,STEEM-ETH,18C-ETH,LBA-BTC,EKO-BTC,REQ-BTC,SOC-BTC,BOX-ETH,ELF-BTC,ZRX-ETH,LET-USDT,HT-BTC,TUSD-HUSD,EGCC-BTC,WTC-BTC,ATP-USDT,DOCK-USDT,PAI-BTC,ONT-ETH,IRIS-BTC,BTT-ETH,SC-BTC,XZC-BTC,LBA-USDT,HT-USDT,VET-ETH,KMD-ETH,SHE-ETH,PORTAL-BTC,ONE-BTC,BIX-USDT,RCCC-BTC,SKM-USDT,XTZ-ETH,SWFTC-BTC,RSR-BTC,LINK-ETH,DATX-BTC,HPT-HT,GET-ETH,BLZ-ETH,CTXC-USDT,CNNS-USDT,PVT-HT,ITC-USDT,LTC-BTC,NCASH-BTC,HOT-ETH,ADA-USDT,ADX-BTC,NODE-USDT,TRIO-BTC,GXC-ETH,SNT-BTC,FOR-BTC,DBC-BTC,UUU-USDT,CVCOIN-ETH,RSR-USDT,CRO-USDT,OCN-BTC,NEW-USDT,EGT-USDT,MANA-BTC,CMT-USDT,WXT-HT,XRP-BTC,MT-ETH,PAX-HUSD,LSK-ETH,IOTA-USDT,SRN-ETH,ZIL-ETH,ELF-USDT,LXT-ETH,LAMB-BTC,CRE-HT,CKB-BTC,XVG-BTC,BSV-BTC,BFT-BTC,WPR-ETH,HT-HUSD,POWR-BTC,MANA-ETH,ENG-ETH,ZJLT-ETH,SNC-ETH,ATOM-ETH,WICC-USDT,KAN-ETH,DGD-BTC,VSYS-HT,BCD-BTC,BTM-ETH,DOGE-USDT,MEX-BTC,BTG-BTC,DAC-ETH,DAT-BTC,GRS-ETH,ADX-ETH,EM-HT,GXC-USDT,CVC-BTC,OMG-ETH,SSP-ETH,OGO-HT,CMT-ETH,POLY-ETH,XZC-USDT,THETA-USDT,XEM-USDT,LOL-USDT,BCH-HUSD,GSC-BTC,DOGE-ETH,MDS-BTC,BTS-ETH,CTXC-BTC,MCO-BTC,BCX-BTC,ZLA-ETH,EKT-USDT,MAN-BTC,BLZ-BTC,ATOM-USDT,LOL-BTC,HPT-USDT,EM-BTC,EOS-USDT,WAN-BTC,GNT-BTC,CRO-BTC,MANA-USDT,SEELE-USDT,FSN-BTC,VIDY-HT,USDC-HUSD,LTC-HUSD,XRP-USDT,VSYS-BTC,STORJ-BTC,LOOM-ETH,SKM-BTC,LINK-USDT,TT-HT,QSP-ETH,ETN-BTC,FSN-HT,NODE-BTC,HC-USDT,PHX-BTC,XLM-BTC,RCCC-ETH,LTC-USDT,UUU-BTC,SEELE-ETH,PVT-BTC,HC-ETH,REN-ETH,KAN-USDT,EOS-ETH,BSV-USDT,BTS-USDT,KMD-BTC,OGO-USDT,THETA-ETH,MUSK-BTC,CNNS-HT,ETC-BTC,COVA-BTC,BTT-TRX,XMR-USDT,MTN-ETH,QUN-BTC,NAS-USDT,ELA-ETH,HIT-ETH,BTT-USDT,EKT-ETH,TOS-BTC,GAS-ETH,DCR-USDT,ONT-BTC,NEW-HT,NEXO-BTC,ETH-USDT,WXT-USDT,FOR-HT,ADA-BTC,EVX-ETH,VET-BTC,ZEC-USDT,NANO-ETH,IOST-HT,BCV-ETH,REN-USDT,NULS-ETH,ACT-USDT,LET-ETH,BTM-USDT,MEET-ETH,AKRO-HT,ARDR-BTC,DCR-ETH,NANO-USDT,BTC-HUSD,ALGO-BTC,IIC-ETH,BHD-BTC,KNC-ETH,ATP-BTC,ZRX-BTC,ABT-BTC,18C-BTC,XMR-ETH,WAXP-BTC,CVNT-BTC,MX-USDT,OST-ETH,NKN-BTC,TOPC-BTC,GNX-BTC,FTT-USDT,ONE-HT,DGB-ETH,NULS-USDT,DASH-BTC,UIP-BTC,KCASH-HT,WICC-ETH,EKO-ETH,EGT-HT,IRIS-USDT,STK-ETH,MXC-BTC,NAS-ETH,OMG-USDT,SMT-BTC,BUT-BTC,HIT-USDT,BAT-BTC,IRIS-ETH,NKN-HT,PC-BTC,TOP-USDT,GTC-BTC,LSK-BTC,ITC-ETH,DTA-BTC,HOT-BTC,BTT-BTC,FAIR-ETH,DOCK-ETH,QTUM-BTC,ZEN-BTC,ZIL-BTC,RCN-BTC,FTI-BTC,BHD-USDT,VIDY-USDT,LUN-ETH,DBC-ETH,TOPC-ETH,IIC-BTC,STEEM-USDT,IOTA-ETH,KCASH-BTC,RUFF-BTC,APPC-ETH,MT-BTC,SOC-ETH,GT-HT,PROPY-BTC,AIDOC-BTC,ACT-BTC,LYM-ETH,CHAT-BTC,SWFTC-ETH,ETH-BTC,UIP-USDT,UGAS-BTC,XRP-HUSD,ALGO-USDT,TNT-BTC,ONT-USDT,YEE-ETH,AKRO-BTC,TRX-USDT,OCN-ETH,SRN-BTC,DASH-USDT,XMX-ETH,NANO-BTC,QASH-ETH,EOS-HT,GT-BTC,XTZ-USDT,ARPA-USDT,SALT-ETH,BKBT-ETH,MTX-BTC,SMT-USDT,GXC-BTC,VIDY-BTC,FTT-HT,LAMB-ETH,TRX-BTC,TRIO-ETH,BFT-ETH,LINK-BTC,AE-ETH,NULS-BTC,BHD-HT,AST-ETH,NEO-USDT,EDU-BTC,CVCOIN-BTC,GVE-BTC,GET-BTC,ZRX-USDT,ELF-ETH,DATX-ETH,ADA-ETH,TOP-HT,NCASH-ETH,QTUM-USDT,ETC-HT,ZIL-USDT,TNB-ETH,BIX-ETH,SHE-BTC,PNT-BTC,BTC-USDT,PORTAL-ETH,WAVES-USDT,XZC-ETH,HT-ETH,POLY-BTC,MCO-ETH,MUSK-ETH,PAI-ETH,LXT-USDT,UTK-BTC,RTE-BTC,NCC-ETH,HB10-USDT,BOX-BTC,RDN-ETH,ARPA-BTC,LBA-ETH,CNN-ETH,AAC-ETH,XTZ-BTC,IDT-BTC,AKRO-USDT,IOST-BTC,GT-USDT,WAN-ETH,ETN-ETH,PVT-USDT,NEO-BTC,WAVES-ETH,ONE-USDT,ZEC-BTC,SKM-HT,IOST-ETH,NPXS-ETH,CVC-ETH,CMT-BTC,COVA-ETH,ARDR-ETH,RDN-BTC,DCR-BTC,REN-BTC,YCC-ETH,MX-HT,NEXO-ETH,XLM-ETH,YCC-BTC,ENG-BTC,CNNS-BTC,ZLA-BTC,QSP-BTC,MAN-ETH,UUU-ETH,ETH-HUSD,RTE-ETH,ATP-HT,BTM-BTC,DAC-BTC,TOS-ETH,LAMB-USDT,DASH-HT,NPXS-BTC,NEW-BTC,FTT-BTC,EOS-HUSD,GRS-BTC,POWR-ETH,VET-USDT,AAC-BTC,MX-BTC,MTN-BTC,XVG-ETH,GNX-ETH,SSP-BTC,WAVES-BTC,EGT-BTC,CTXC-ETH,IDT-ETH,STK-BTC,WICC-BTC,UTK-ETH,CRO-HT,LXT-BTC,GSC-ETH,OMG-BTC,XRP-HT,DGB-BTC,IOST-USDT,CVNT-ETH,GAS-BTC,HIT-BTC,CKB-USDT,ARPA-HT,RUFF-USDT,HC-BTC,WTC-ETH,MDS-USDT,ABT-ETH,ALGO-ETH,BIFI-BTC,KNC-BTC,TT-BTC,LET-BTC,NKN-USDT,PAY-BTC,DTA-USDT,AE-BTC,UC-BTC,VSYS-USDT,USDT-HUSD,EOS-BTC,STEEM-BTC,DOGE-BTC,NODE-HT,MDS-ETH,CRE-BTC,GNT-USDT,UIP-ETH,AST-BTC,XEM-BTC,ZEN-ETH,EDU-ETH,MEX-ETH,EKT-BTC,CVC-USDT,WAXP-ETH,REQ-ETH,OST-BTC,STORJ-USDT,SBTC-BTC,DGD-ETH,SC-ETH,WTC-USDT,THETA-BTC,DTA-ETH,BCV-BTC,SNC-BTC,RSR-HT,KAN-BTC,ELA-BTC,ATOM-BTC,BKBT-BTC,FSN-USDT,EM-USDT,WPR-BTC,TOP-BTC,BTS-BTC,EGCC-ETH,MTL-BTC,GNT-ETH,SEELE-BTC,EVX-BTC,FTI-ETH,BAT-USDT,MT-HT,LOL-HT,ICX-ETH,LOOM-BTC,ZJLT-BTC,XLM-USDT,OGO-BTC,DOCK-BTC,CHAT-ETH,DAT-ETH,ETC-USDT,HPT-BTC,BHT-HT"
     }
    }
   },
   "api": {
    "authenticatedSupport": false,
    "authenticatedWebsocketApiSupport": false,
    "endpoints": {
     "url": "NON_DEFAULT_HTTP_LINK_TO_EXCHANGE_API",
     "urlSecondary": "NON_DEFAULT_HTTP_LINK_TO_EXCHANGE_API",
     "websocketURL": "NON_DEFAULT_HTTP_LINK_TO_WEBSOCKET_EXCHANGE_API"
    },
    "credentials": {
     "key": "Key",
     "secret": "Secret"
    },
    "credentialsValidator": {
     "requiresKey": true,
     "requiresSecret": true
    }
   },
   "features": {
    "supports": {
     "restAPI": true,
     "restCapabilities": {
      "tickerBatching": true,
      "autoPairUpdates": true
     },
     "websocketAPI": true,
     "websocketCapabilities": {}
    },
    "enabled": {
     "autoPairUpdates": true,
     "websocketAPI": false
    }
   },
   "bankAccounts": [
    {
     "enabled": false,
     "bankName": "",
     "bankAddress": "",
     "bankPostalCode": "",
     "bankPostalCity": "",
     "bankCountry": "",
     "accountName": "",
     "accountNumber": "",
     "swiftCode": "",
     "iban": "",
     "supportedCurrencies": ""
    }
   ]
  },
  {
   "name": "Kraken",
   "enabled": true,
   "verbose": false,
   "httpTimeout": 15000000000,
   "websocketResponseCheckTimeout": 30000000,
   "websocketResponseMaxLimit": 7000000000,
   "websocketTrafficTimeout": 30000000000,
   "websocketOrderbookBufferLimit": 5,
   "baseCurrencies": "EUR,USD,CAD,GBP,JPY",
   "currencyPairs": {
    "requestFormat": {
     "uppercase": true,
     "separator": ","
    },
    "configFormat": {
     "uppercase": true,
     "delimiter": "-",
     "separator": ","
    },
    "useGlobalFormat": true,
    "assetTypes": [
     "spot"
    ],
    "pairs": {
     "futures": {
      "assetEnabled": true,
      "enabled": "PF_XBTUSD",
      "available": "PI_XBTUSD,PI_ETHUSD,PI_LTCUSD,PI_BCHUSD,PI_XRPUSD,PF_XBTUSD,PF_ETHUSD,PF_ADAUSD,PF_XRPUSD,PF_SOLUSD,PF_UNIUSD,PF_ATOMUSD,PF_BCHUSD,PF_DOTUSD,PF_EOSUSD,PF_FILUSD,PF_LINKUSD,PF_LTCUSD,PF_MATICUSD,PF_DEFIUSD,PF_AVAXUSD,PF_XMRUSD,PF_GMTUSD,PF_LUNA2USD,PF_OPUSD,PF_NEARUSD,PF_APEUSD,PF_WAVESUSD,PF_DOGEUSD,PF_FTMUSD,PF_TRXUSD,PF_MANAUSD,PF_CRVUSD,PF_AAVEUSD,PF_SNXUSD,PF_XTZUSD,PF_XLMUSD,PF_ALGOUSD,PF_SANDUSD,PF_OMGUSD,PF_ENJUSD,PF_COMPUSD,PF_YFIUSD,PF_CHZUSD,PF_LPTUSD,PF_BATUSD,PF_MKRUSD,PF_AXSUSD,PF_GALAUSD,PF_ETCUSD,PF_KAVAUSD,PF_LRCUSD,PF_KSMUSD,PF_GRTUSD,PF_FLOWUSD,PF_ZECUSD,PF_QTUMUSD,PF_DASHUSD,PF_1INCHUSD,PF_KNCUSD,PF_OGNUSD,PF_SUSHIUSD,PF_STORJUSD,PF_RUNEUSD,PF_EGLDUSD,PF_DYDXUSD,PF_RENUSD,PF_ANKRUSD,PF_ICPUSD,PF_ETHWUSD,PF_OCEANUSD,PF_BANDUSD,PF_BALUSD,PF_ALICEUSD,PF_ICXUSD,PF_ENSUSD,PF_AUDIOUSD,PF_ANTUSD,PF_SCUSD,PF_MINAUSD,PF_GLMRUSD,PF_THETAUSD,PF_QNTUSD,PF_IMXUSD,PF_APTUSD,PF_FLRUSD,PF_BLURUSD,PF_GMXUSD,PF_MASKUSD,PF_LDOUSD,PF_USDCUSD,PF_USDTUSD,PF_ARBUSD,PF_FETUSD,PF_STXUSD,PF_RNDRUSD,PF_CVXUSD,PF_WOOUSD,PF_JASMYUSD,PF_INJUSD,PF_ZRXUSD,PF_RLCUSD,PF_GALUSD,PF_SUIUSD,PF_PEPEUSD,FI_XBTUSD_231229,FI_ETHUSD_231229,PF_SHIBUSD,PF_TUSDUSD,PF_SXPUSD,PF_ARPAUSD,PF_ALPHAUSD,PF_STGUSD,PF_HFTUSD,PF_ACHUSD,PF_WLDUSD,PF_MOONUSD,PF_LINAUSD,PF_CFXUSD,PF_PAXGUSD,PF_AGLDUSD,FF_ETHUSD_231229,FF_XBTUSD_231229,FI_ETHUSD_240329,FI_XBTUSD_240329,FI_XRPUSD_231229,FI_BCHUSD_231229,FI_LTCUSD_231229,PF_FXSUSD,PF_SEIUSD,FF_XBTUSD_231027,FF_ETHUSD_231027,FI_XBTUSD_231027,FI_ETHUSD_231027,FI_XRPUSD_231027,FI_BCHUSD_231027,FI_LTCUSD_231027",
      "requestFormat": {
       "uppercase": true,
       "delimiter": "_"
      },
      "configFormat": {
       "uppercase": true,
       "delimiter": "_"
      }
     },
     "spot": {
      "enabled": "XBT-USD",
      "available": "ETH-GBP,XRP-USD,DAI-EUR,LSK-USD,BAT-EUR,BCH-EUR,EOS-ETH,GNO-EUR,ETH-CAD,XRP-JPY,ADA-ETH,DAI-USD,DASH-EUR,GNO-USD,LSK-XBT,ETH-EUR,ZEC-EUR,DASH-XBT,EOS-EUR,ETH-CHF,SC-ETH,SC-USD,WAVES-EUR,XBT-USD,ADA-EUR,LINK-USD,NANO-EUR,PAXG-USD,SC-EUR,WAVES-ETH,REP-USD,EOS-XBT,ETC-ETH,XMR-USD,LTC-USD,MLN-XBT,XTZ-CAD,XBT-GBP,ADA-CAD,XTZ-EUR,ETH-JPY,XTZ-USD,XDG-XBT,XLM-EUR,ATOM-USD,ATOM-XBT,OMG-EUR,ZEC-JPY,ADA-XBT,GNO-ETH,LINK-XBT,ETC-EUR,BCH-XBT,QTUM-ETH,XBT-CHF,LTC-EUR,ETH-DAI,LSK-EUR,NANO-USD,QTUM-XBT,XRP-XBT,ZEC-USD,BAT-ETH,LINK-ETH,XBT-CAD,BAT-USD,GNO-XBT,ICX-XBT,PAXG-ETH,DAI-USDT,NANO-ETH,OMG-ETH,WAVES-XBT,ZEC-XBT,BAT-XBT,NANO-XBT,XBT-JPY,DASH-USD,ICX-ETH,LSK-ETH,QTUM-CAD,REP-XBT,XMR-XBT,XRP-EUR,ATOM-CAD,OMG-USD,LTC-XBT,MLN-ETH,XTZ-ETH,EOS-USD,ICX-EUR,SC-XBT,ETC-USD,BCH-USD,ICX-USD,QTUM-USD,ETH-XBT,ETH-USD,OMG-XBT,PAXG-EUR,REP-EUR,ADA-USD,USDT-USD,XMR-EUR,XRP-CAD,ATOM-EUR,ETC-XBT,XBT-EUR,XLM-USD,ATOM-ETH,LINK-EUR,PAXG-XBT,WAVES-USD,REP-ETH,XLM-XBT,QTUM-EUR,XTZ-XBT"
     }
    }
   },
   "api": {
    "authenticatedSupport": false,
    "authenticatedWebsocketApiSupport": false,
    "endpoints": {
     "url": "NON_DEFAULT_HTTP_LINK_TO_EXCHANGE_API",
     "urlSecondary": "NON_DEFAULT_HTTP_LINK_TO_EXCHANGE_API",
     "websocketURL": "NON_DEFAULT_HTTP_LINK_TO_WEBSOCKET_EXCHANGE_API"
    },
    "credentials": {
     "key": "Key",
     "secret": "Secret"
    },
    "credentialsValidator": {
     "requiresKey": true,
     "requiresSecret": true,
     "requiresBase64DecodeSecret": true
    }
   },
   "features": {
    "supports": {
     "restAPI": true,
     "restCapabilities": {
      "tickerBatching": true,
      "autoPairUpdates": true
     },
     "websocketAPI": true,
     "websocketCapabilities": {}
    },
    "enabled": {
     "autoPairUpdates": true,
     "websocketAPI": true
    }
   },
   "bankAccounts": [
    {
     "enabled": false,
     "bankName": "",
     "bankAddress": "",
     "bankPostalCode": "",
     "bankPostalCity": "",
     "bankCountry": "",
     "accountName": "",
     "accountNumber": "",
     "swiftCode": "",
     "iban": "",
     "supportedCurrencies": ""
    }
   ]
  },
  {
   "name": "Kucoin",
   "enabled": true,
   "verbose": false,
   "httpTimeout": 15000000000,
   "websocketResponseCheckTimeout": 30000000,
   "websocketResponseMaxLimit": 7000000000,
   "websocketTrafficTimeout": 30000000000,
   "websocketOrderbookBufferLimit": 5,
   "baseCurrencies": "USD",
   "currencyPairs": {
    "assetTypes": [
     "spot",
     "margin",
     "futures"
    ],
    "pairs": {
     "spot": {
      "assetEnabled": true,
      "enabled": "BTC-USDT,ETH-BTC,ETH-USDT,LTC-USDT",
      "available": "BTC-USDT,MHC-ETH,MHC-BTC,OXEN-BTC,OXEN-ETH,NRG-BTC,AVA-USDT,FET-BTC,FET-ETH,ANKR-BTC,MHC-USDT,XMR-BTC,XMR-ETH,RIF-BTC,MTV-BTC,MTV-ETH,CRO-BTC,MTV-USDT,KMD-BTC,KMD-USDT,RFOX-USDT,TEL-USDT,TT-USDT,AERGO-USDT,XMR-USDT,TRX-KCS,ATOM-BTC,ATOM-ETH,ATOM-USDT,ATOM-KCS,ETN-USDT,FTM-USDT,TOMO-USDT,VSYS-USDT,OCEAN-BTC,OCEAN-ETH,CHR-BTC,CHR-USDT,FX-BTC,FX-ETH,NIM-BTC,NIM-ETH,COTI-BTC,COTI-USDT,NRG-ETH,BNB-BTC,BNB-USDT,JAR-BTC,JAR-USDT,ALGO-BTC,ALGO-ETH,ALGO-USDT,XEM-BTC,XEM-USDT,CIX100-USDT,XTZ-BTC,XTZ-USDT,ZEC-BTC,ZEC-USDT,ADA-BTC,ADA-USDT,REV-USDT,WXT-BTC,WXT-USDT,FORESTPLUS-BTC,FORESTPLUS-USDT,BOLT-BTC,BOLT-USDT,ARPA-USDT,CHZ-BTC,CHZ-USDT,DAPPT-BTC,DAPPT-USDT,NOIA-BTC,NOIA-USDT,WIN-BTC,WIN-USDT,DERO-BTC,DERO-USDT,BTT-USDT,EOSC-USDT,ENQ-BTC,ENQ-USDT,ONE-BTC,ONE-USDT,TOKO-BTC,TOKO-USDT,VID-BTC,VID-USDT,LUNA-USDT,SXP-BTC,SXP-USDT,AKRO-BTC,AKRO-USDT,ROOBEE-BTC,WIN-TRX,MAP-BTC,MAP-USDT,AMPL-BTC,AMPL-USDT,DAG-USDT,POL-USDT,ARX-USDT,NWC-BTC,NWC-USDT,BEPRO-BTC,BEPRO-USDT,VRA-BTC,VRA-USDT,KSM-BTC,KSM-USDT,DASH-USDT,SUTER-USDT,ACOIN-USDT,SUTER-BTC,SENSO-USDT,PRE-BTC,XDB-USDT,SYLO-USDT,WOM-USDT,SENSO-BTC,DGB-USDT,LYXE-USDT,LYXE-ETH,XDB-BTC,STX-BTC,STX-USDT,XSR-USDT,COMP-USDT,CRO-USDT,KAI-USDT,KAI-BTC,WEST-BTC,WEST-USDT,EWT-BTC,WAVES-USDT,WAVES-BTC,ORN-USDT,AMPL-ETH,BNS-USDT,MKR-USDT,SUKU-BTC,MLK-BTC,MLK-USDT,JST-USDT,KAI-ETH,SUKU-USDT,DIA-USDT,DIA-BTC,LINK-BTC,LINK-USDT,DOT-USDT,DOT-BTC,SHA-BTC,SHA-USDT,EWT-USDT,USDJ-USDT,EFX-BTC,CKB-BTC,CKB-USDT,UMA-USDT,ALEPH-USDT,VELO-USDT,SUN-USDT,BUY-USDT,YFI-USDT,OXEN-USDT,UNI-USDT,UOS-USDT,UOS-BTC,NIM-USDT,DEGO-USDT,DEGO-ETH,UDOO-ETH,RFUEL-USDT,FIL-USDT,UBX-ETH,REAP-USDT,AAVE-USDT,AAVE-BTC,TONE-BTC,TONE-ETH,ELF-ETH,AERGO-BTC,IOST-ETH,KCS-USDT,SNX-ETH,TOMO-ETH,KCS-ETH,DRGN-BTC,WAN-ETH,NULS-ETH,AXPR-ETH,POWR-BTC,QTUM-BTC,MANA-BTC,TEL-BTC,XYO-ETH,AXPR-BTC,ETN-BTC,COV-ETH,VET-BTC,KCS-BTC,CAPP-ETH,ONT-BTC,DRGN-ETH,DAG-ETH,TOMO-BTC,WAN-BTC,KNC-ETH,CRPT-ETH,LTC-USDT,BAX-ETH,BSV-USDT,DENT-ETH,AION-ETH,LYM-ETH,TRAC-ETH,ENJ-BTC,WAXP-BTC,DGB-BTC,ELA-BTC,ZIL-BTC,BSV-BTC,XLM-USDT,IOTX-ETH,SOUL-BTC,DOCK-BTC,AMB-ETH,TRX-BTC,XRP-TUSD,NULS-BTC,ETH-DAI,LSK-BTC,GMB-ETH,GMB-BTC,NEO-ETH,OMG-ETH,BTC-TUSD,KAT-USDT,KNC-BTC,ELF-BTC,MANA-ETH,ETC-USDT,ONT-ETH,MKR-BTC,KAT-BTC,XRP-USDC,XYO-BTC,SNT-ETH,ZRX-BTC,LOOM-ETH,AION-BTC,POWR-ETH,OLT-ETH,OLT-BTC,SNT-BTC,TRAC-BTC,XLM-ETH,ETH-USDT,BSV-ETH,TRX-ETH,ETN-ETH,AOA-USDT,BCD-BTC,DENT-BTC,DOCK-ETH,KEY-BTC,EOS-KCS,XLM-BTC,ADB-ETH,TIME-ETH,CVC-BTC,LSK-ETH,QKC-BTC,AMB-BTC,USDT-TUSD,ETC-ETH,XRP-BTC,NEO-KCS,SNX-USDT,CRPT-BTC,IOTX-BTC,LTC-ETH,XRP-KCS,ADB-BTC,LTC-KCS,TEL-ETH,DCR-ETH,LYM-USDT,USDT-USDC,ETH-USDC,DAG-BTC,AVA-BTC,BTC-USDT,WAXP-ETH,XRP-USDT,KEY-ETH,VET-ETH,FTM-BTC,USDT-DAI,QKC-ETH,ETH-BTC,MAN-BTC,CPC-ETH,TRX-USDT,BTC-DAI,ONT-USDT,DASH-ETH,BAX-BTC,AVA-ETH,LOOM-BTC,MVP-BTC,MKR-ETH,COV-BTC,CPC-BTC,REQ-ETH,EOS-BTC,LTC-BTC,XRP-ETH,CAPP-BTC,FTM-ETH,BCD-ETH,ZRX-ETH,DGB-ETH,VET-USDT,REQ-BTC,UTK-BTC,PLAY-BTC,UTK-ETH,SNX-BTC,MVP-ETH,NEO-BTC,SOUL-ETH,NEO-USDT,ELA-ETH,OMG-BTC,TIME-BTC,AOA-BTC,ETC-BTC,DCR-BTC,BTC-USDC,ENJ-ETH,IOST-BTC,DASH-BTC,EOS-USDT,EOS-ETH,ZIL-ETH,ETH-TUSD,GAS-BTC,LYM-BTC,BCH-BTC,VSYS-BTC,BCH-USDT,MKR-DAI,SOLVE-BTC,GRIN-BTC,GRIN-USDT,UQC-BTC,UQC-ETH,OPCT-BTC,OPCT-ETH,PRE-USDT,SHR-BTC,SHR-USDT,UBXT-USDT,ROSE-USDT,USDC-USDT,CTI-USDT,CTI-ETH,ETH2-ETH,BUX-BTC,XHV-USDT,PLU-USDT,GRT-USDT,CAS-BTC,CAS-USDT,MSWAP-BTC,MSWAP-USDT,GOM2-BTC,GOM2-USDT,REVV-BTC,REVV-USDT,LON-USDT,1INCH-USDT,LOC-USDT,API3-USDT,UNFI-USDT,HTR-USDT,FRONT-USDT,FRONT-BTC,WBTC-BTC,WBTC-ETH,MIR-USDT,LTC-USDC,BCH-USDC,HYDRA-USDT,DFI-USDT,DFI-BTC,CRV-USDT,SUSHI-USDT,FRM-USDT,EOS-USDC,BSV-USDC,ZEN-USDT,CUDOS-USDT,ADA-USDC,REN-USDT,LRC-USDT,LINK-USDC,KLV-USDT,KLV-BTC,BOA-USDT,THETA-USDT,QNT-USDT,BAT-USDT,DOGE-USDT,DOGE-USDC,DAO-USDT,STRONG-USDT,TRIAS-USDT,TRIAS-BTC,DOGE-BTC,MITX-BTC,MITX-USDT,CAKE-USDT,ORAI-USDT,ZEE-USDT,LTX-USDT,LTX-BTC,MASK-USDT,KLV-TRX,IDEA-USDT,PHA-USDT,PHA-ETH,BCH-KCS,SRK-USDT,SRK-BTC,ADA-KCS,HTR-BTC,BSV-KCS,DOT-KCS,LINK-KCS,MIR-KCS,BNB-KCS,XLM-KCS,VET-KCS,SWINGBY-USDT,SWINGBY-BTC,XHV-BTC,DASH-KCS,UNI-KCS,AAVE-KCS,DOGE-KCS,ZEC-KCS,XTZ-KCS,GRT-KCS,ALGO-KCS,EWT-KCS,GAS-USDT,AVAX-USDT,AVAX-BTC,KRL-BTC,KRL-USDT,POLK-USDT,POLK-BTC,ENJ-USDT,MANA-USDT,RNDR-USDT,RNDR-BTC,RLY-USDT,ANC-USDT,SKEY-USDT,LAYER-USDT,TARA-USDT,TARA-ETH,IOST-USDT,DYP-USDT,DYP-ETH,XYM-USDT,XYM-BTC,PCX-USDT,PCX-BTC,ORBS-USDT,ORBS-BTC,BTC3L-USDT,BTC3S-USDT,ETH3L-USDT,ETH3S-USDT,ANKR-USDT,DSLA-USDT,DSLA-BTC,SAND-USDT,VAI-USDT,XCUR-USDT,XCUR-BTC,FLUX-USDT,OMG-USDT,ZIL-USDT,DODO-USDT,MAN-USDT,BAX-USDT,BOSON-USDT,BOSON-ETH,PUNDIX-USDT,PUNDIX-BTC,WAXP-USDT,HT-USDT,PDEX-USDT,LABS-USDT,LABS-ETH,GMB-USDT,PHNX-USDT,PHNX-BTC,HAI-USDT,EQZ-USDT,FORTH-USDT,HORD-USDT,CGG-USDT,UBX-USDT,GHX-USDT,TCP-USDT,STND-USDT,STND-ETH,TOWER-USDT,TOWER-BTC,ACE-USDT,LOCG-USDT,CARD-USDT,FLY-USDT,CWS-USDT,XDC-USDT,XDC-ETH,STRK-BTC,STRK-ETH,SHIB-USDT,POLX-USDT,KDA-USDT,KDA-BTC,ICP-USDT,ICP-BTC,STC-USDT,STC-BTC,GOVI-USDT,GOVI-BTC,FKX-USDT,CELO-USDT,CELO-BTC,CUSD-USDT,CUSD-BTC,FCL-USDT,MATIC-USDT,MATIC-BTC,ELA-USDT,CRPT-USDT,OPCT-USDT,OGN-USDT,OGN-BTC,OUSD-USDT,OUSD-BTC,TLOS-USDT,TLOS-BTC,YOP-USDT,YOP-ETH,GLQ-USDT,GLQ-BTC,MXC-USDT,ERSDL-USDT,HOTCROSS-USDT,ADA3L-USDT,ADA3S-USDT,HYVE-USDT,HYVE-BTC,DAPPX-USDT,KONO-USDT,PRQ-USDT,MAHA-USDT,MAHA-BTC,FEAR-USDT,PYR-USDT,PYR-BTC,PROM-USDT,PROM-BTC,GLCH-USDT,UNO-USDT,ALBT-USDT,ALBT-ETH,XCAD-USDT,EOS3L-USDT,EOS3S-USDT,BCH3L-USDT,BCH3S-USDT,ELON-USDT,APL-USDT,FCL-ETH,VEED-USDT,VEED-BTC,DIVI-USDT,PDEX-BTC,JUP-USDT,JUP-ETH,POLS-USDT,POLS-BTC,LPOOL-USDT,LPOOL-BTC,LSS-USDT,VET3L-USDT,VET3S-USDT,LTC3L-USDT,LTC3S-USDT,ABBC-USDT,ABBC-BTC,KOK-USDT,ROSN-USDT,DORA-USDT,DORA-BTC,ZCX-USDT,ZCX-BTC,NORD-USDT,GMEE-USDT,SFUND-USDT,XAVA-USDT,AI-USDT,ALPACA-USDT,IOI-USDT,NFT-USDT,NFT-TRX,MNST-USDT,MEM-USDT,AGIX-USDT,AGIX-BTC,AGIX-ETH,CQT-USDT,AIOZ-USDT,MARSH-USDT,HAPI-USDT,MODEFI-USDT,MODEFI-BTC,YFDAI-USDT,YFDAI-BTC,GENS-USDT,FORM-USDT,ARRR-USDT,ARRR-BTC,TOKO-KCS,EXRD-USDT,NGM-USDT,LPT-USDT,STMX-USDT,ASD-USDT,BOND-USDT,HAI-BTC,SOUL-USDT,2CRZ-USDT,NEAR-USDT,NEAR-BTC,DFYN-USDT,OOE-USDT,CFG-USDT,CFG-BTC,AXS-USDT,CLV-USDT,ROUTE-USDT,KAR-USDT,EFX-USDT,XDC-BTC,SHFT-USDT,PMON-USDT,DPET-USDT,ERG-USDT,ERG-BTC,SOL-USDT,SLP-USDT,LITH-USDT,LITH-ETH,XCH-USDT,HAKA-USDT,LAYER-BTC,MTL-USDT,MTL-BTC,IOTX-USDT,GALA-USDT,REQ-USDT,TXA-USDT,TXA-USDC,CIRUS-USDT,QI-USDT,QI-BTC,ODDZ-USDT,PNT-USDT,PNT-BTC,XPR-USDT,XPR-BTC,TRIBE-USDT,SHFT-BTC,MOVR-USDT,MOVR-ETH,WOO-USDT,WILD-USDT,QRDO-USDT,QRDO-ETH,SDN-USDT,SDN-ETH,MAKI-USDT,MAKI-BTC,REP-USDT,REP-BTC,REP-ETH,BNT-USDT,BNT-BTC,BNT-ETH,OXT-USDT,OXT-BTC,OXT-ETH,BAL-USDT,BAL-BTC,BAL-ETH,STORJ-USDT,STORJ-BTC,STORJ-ETH,YGG-USDT,NDAU-USDT,SDAO-USDT,SDAO-ETH,XRP3L-USDT,XRP3S-USDT,SKL-USDT,SKL-BTC,NMR-USDT,NMR-BTC,IXS-USDT,TRB-USDT,TRB-BTC,DYDX-USDT,XYO-USDT,GTC-USDT,GTC-BTC,EQX-USDT,EQX-BTC,RLC-USDT,RLC-BTC,XPRT-USDT,EGLD-USDT,EGLD-BTC,HBAR-USDT,HBAR-BTC,DOGE3L-USDT,DOGE3S-USDT,FLOW-USDT,FLOW-BTC,NKN-USDT,NKN-BTC,PBX-USDT,SOL3L-USDT,SOL3S-USDT,MLN-USDT,MLN-BTC,XNL-USDT,SOLVE-USDT,WNCG-USDT,WNCG-BTC,DMTR-USDT,LINK3L-USDT,LINK3S-USDT,DOT3L-USDT,DOT3S-USDT,CTSI-USDT,CTSI-BTC,ALICE-USDT,ALICE-BTC,ALICE-ETH,OPUL-USDT,ILV-USDT,BAND-USDT,BAND-BTC,FTT-USDT,FTT-BTC,DVPN-USDT,SKU-USDT,SKU-BTC,EDG-USDT,SLIM-USDT,TLM-USDT,TLM-BTC,TLM-ETH,DEXE-USDT,DEXE-BTC,DEXE-ETH,MATTER-USDT,CUDOS-BTC,RUNE-USDT,RUNE-BTC,RMRK-USDT,BMON-USDT,C98-USDT,BLOK-USDT,SOLR-USDT,ATOM3L-USDT,ATOM3S-USDT,UNI3L-USDT,UNI3S-USDT,WSIENNA-USDT,PUSH-USDT,PUSH-BTC,FORM-ETH,NTVRK-USDT,NTVRK-USDC,AXS3L-USDT,AXS3S-USDT,FTM3L-USDT,FTM3S-USDT,FLAME-USDT,AGLD-USDT,NAKA-USDT,YLD-USDT,TONE-USDT,REEF-USDT,REEF-BTC,TIDAL-USDT,TVK-USDT,TVK-BTC,INJ-USDT,INJ-BTC,BNB3L-USDT,BNB3S-USDT,MATIC3L-USDT,MATIC3S-USDT,NFTB-USDT,VEGA-USDT,VEGA-ETH,ALPHA-USDT,ALPHA-BTC,BADGER-USDT,BADGER-BTC,UNO-BTC,ZKT-USDT,AR-USDT,AR-BTC,XVS-USDT,XVS-BTC,JASMY-USDT,PERP-USDT,PERP-BTC,GHST-USDT,GHST-BTC,SCLP-USDT,SCLP-BTC,SUPER-USDT,SUPER-BTC,CPOOL-USDT,HERO-USDT,BASIC-USDT,XED-USDT,XED-BTC,AURY-USDT,SWASH-USDT,LTO-USDT,LTO-BTC,BUX-USDT,MTRG-USDT,DREAMS-USDT,SHIB-DOGE,QUICK-USDT,QUICK-BTC,TRU-USDT,TRU-BTC,WRX-USDT,WRX-BTC,TKO-USDT,TKO-BTC,SUSHI3L-USDT,SUSHI3S-USDT,NEAR3L-USDT,NEAR3S-USDT,DATA-USDT,DATA-BTC,NORD-BTC,ISP-USDT,CERE-USDT,SHILL-USDT,HEGIC-USDT,HEGIC-BTC,ERN-USDT,ERN-BTC,FTG-USDT,PAXG-USDT,PAXG-BTC,AUDIO-USDT,AUDIO-BTC,ENS-USDT,AAVE3L-USDT,AAVE3S-USDT,SAND3L-USDT,SAND3S-USDT,XTM-USDT,MNW-USDT,FXS-USDT,FXS-BTC,ATA-USDT,ATA-BTC,VXV-USDT,LRC-BTC,LRC-ETH,DPR-USDT,CWAR-USDT,CWAR-BTC,FLUX-BTC,EDG-BTC,PBR-USDT,WNXM-USDT,WNXM-BTC,ANT-USDT,ANT-BTC,COV-USDT,SWP-USDT,TWT-USDT,TWT-BTC,OM-USDT,OM-BTC,ADX-USDT,AVAX3L-USDT,AVAX3S-USDT,MANA3L-USDT,MANA3S-USDT,GLM-USDT,GLM-BTC,BAKE-USDT,BAKE-BTC,BAKE-ETH,NUM-USDT,VLX-USDT,VLX-BTC,TRADE-USDT,TRADE-BTC,1EARTH-USDT,MONI-USDT,LIKE-USDT,MFT-USDT,MFT-BTC,LIT-USDT,LIT-BTC,KAVA-USDT,SFP-USDT,SFP-BTC,BURGER-USDT,BURGER-BTC,ILA-USDT,CREAM-USDT,CREAM-BTC,RSR-USDT,RSR-BTC,BUY-BTC,IMX-USDT,GODS-USDT,KMA-USDT,SRM-USDT,SRM-BTC,POLC-USDT,XTAG-USDT,MNET-USDT,NGC-USDT,HARD-USDT,GALAX3L-USDT,GALAX3S-USDT,UNIC-USDT,POND-USDT,POND-BTC,VR-USDT,EPIK-USDT,NGL-USDT,NGL-BTC,KDON-USDT,PEL-USDT,CIRUS-ETH,LINA-USDT,LINA-BTC,KLAY-USDT,KLAY-BTC,CREDI-USDT,TRVL-USDT,LACE-USDT,LACE-ETH,ARKER-USDT,BONDLY-USDT,BONDLY-ETH,XEC-USDT,HEART-USDT,HEART-BTC,UNB-USDT,GAFI-USDT,KOL-USDT,KOL-ETH,H3RO3S-USDT,FALCONS-USDT,UFO-USDT,CHMB-USDT,GEEQ-USDT,ORC-USDT,RACEFI-USDT,PEOPLE-USDT,ADS-USDT,ADS-BTC,OCEAN-USDT,SOS-USDT,WHALE-USDT,TIME-USDT,CWEB-USDT,IOTA-USDT,IOTA-BTC,OOKI-USDT,OOKI-BTC,HNT-USDT,HNT-BTC,GGG-USDT,POWR-USDT,REVU-USDT,CLH-USDT,PLGR-USDT,GLMR-USDT,GLMR-BTC,LOVE-USDT,CTC-USDT,CTC-BTC,GARI-USDT,FRR-USDT,ASTR-USDT,ASTR-BTC,ERTHA-USDT,FCON-USDT,ACA-USDT,ACA-BTC,MTS-USDT,ROAR-USDT,HBB-USDT,SURV-USDT,CVX-USDT,AMP-USDT,ACT-USDT,MJT-USDT,MJT-KCS,SHX-USDT,SHX-BTC,STARLY-USDT,ONSTON-USDT,RANKER-USDT,WMT-USDT,XNO-USDT,XNO-BTC,MARS4-USDT,TFUEL-USDT,TFUEL-BTC,METIS-USDT,LAVAX-USDT,WAL-USDT,BULL-USDT,SON-USDT,MELOS-USDT,APE-USDT,GMT-USDT,BICO-USDT,STG-USDT,LMR-USDT,LMR-BTC,LOKA-USDT,URUS-USDT,JAM-USDT,JAM-ETH,BNC-USDT,LBP-USDT,CFX-USDT,LOOKS-USDT,XCN-USDT,XCN-BTC,KP3R-USDT,TITAN-USDT,INDI-USDT,UPO-USDT,SPELL-USDT,SLCL-USDT,CEEK-USDT,VEMP-USDT,BETA-USDT,NHCT-USDT,ARNM-USDT,FRA-USDT,VISION-USDT,COCOS-USDT,ALPINE-USDT,BNX-USDT,ZBC-USDT,WOOP-USDT,T-USDT,NYM-USDT,VOXEL-USDT,VOXEL-ETH,PSTAKE-USDT,SPA-USDT,SPA-ETH,SYNR-USDT,DAR-USDT,DAR-BTC,MV-USDT,XDEFI-USDT,RACA-USDT,XWG-USDT,HAWK-USDT,TRVL-BTC,SWFTC-USDT,IDEX-USDT,BRWL-USDT,PLATO-USDT,TAUM-USDT,CELR-USDT,AURORA-USDT,POSI-USDT,COOHA-USDT,KNC-USDT,EPK-USDT,PLD-USDT,PSL-USDT,PKF-USDT,OVR-USDT,SYS-USDT,SYS-BTC,BRISE-USDT,DG-USDT,EPX-USDT,GST-USDT,PLY-USDT,GAL-USDT,BSW-USDT,FITFI-USDT,FSN-USDT,H2O-USDT,GMM-USDT,AKT-USDT,SIN-USDT,AUSD-USDT,BOBA-USDT,KARA-USDT,BFC-USDT,BIFI-USDT,DFA-USDT,KYL-USDT,FCD-USDT,MBL-USDT,CELT-USDT,DUSK-USDT,USDD-USDT,USDD-USDC,FITFI-USDC,MBOX-USDT,MBOX-BTC,APE-USDC,AVAX-USDC,SHIB-USDC,XCN-USDC,TRX-USDC,NEAR-USDC,MATIC-USDC,FTM-USDC,ZIL-USDC,SOL-USDC,MLS-USDT,AFK-USDT,AFK-USDC,ACH-USDT,SCRT-USDT,SCRT-BTC,APE3L-USDT,APE3S-USDT,STORE-USDT,STORE-ETH,GMT3L-USDT,GMT3S-USDT,CCD-USDT,DOSE-USDC,LUNC-USDT,LUNC-USDC,USTC-USDT,USTC-USDC,GMT-USDC,VRA-USDC,DOT-USDC,RUNE-USDC,ATOM-USDC,BNB-USDC,JASMY-USDC,KCS-USDC,KDA-USDC,ALGO-USDC,LUNA-USDC,OP-USDT,OP-USDC,JASMY3L-USDT,JASMY3S-USDT,EVER-USDT,MOOV-USDT,IHC-USDT,ICX-USDT,ICX-ETH,BTC-BRL,ETH-BRL,USDT-BRL,WELL-USDT,FORT-USDT,USDP-USDT,USDD-TRX,CSPR-USDT,CSPR-ETH,WEMIX-USDT,REV3L-USDT,OLE-USDT,LDO-USDT,LDO-USDC,CULT-USDT,SWFTC-USDC,FIDA-USDT,BUSD-USDT,RBP-USDT,SRBP-USDT,HIBAYC-USDT,BUSD-USDC,OGV-USDT,WOMBAT-USDT,HIPUNKS-USDT,FT-USDT,ETC-USDC,HIENS4-USDT,EGAME-USDT,EGAME-BTC,STEPWATCH-USDT,HISAND33-USDT,DC-USDT,NEER-USDT,RVN-USDT,HIENS3-USDT,MC-USDT,PEEL-USDT,PEEL-BTC,SDL-USDT,SDL-BTC,SWEAT-USDT,HIODBS-USDT,CMP-USDT,PIX-USDT,MPLX-USDT,HIDOODLES-USDT,ETHW-USDT,QUARTZ-USDT,ACQ-USDT,ACQ-USDC,AOG-USDT,HIMAYC-USDT,PRMX-USDT,RED-USDT,PUMLX-USDT,XETA-USDT,GEM-USDT,DERC-USDT,P00LS-USDT,P00LS-USDC,KICKS-USDT,TRIBL-USDT,GMX-USDT,HIOD-USDT,POKT-USDT,EFI-USDT,APT-USDT,BBC-USDT,EUL-USDT,TON-USDT,PIAS-USDT,HIMEEBITS-USDT,HISQUIGGLE-USDT,XCV-USDT,HFT-USDT,HFT-USDC,ECOX-USDT,AMB-USDT,AZERO-USDT,HIFIDENZA-USDT,BEAT-USDT",
      "requestFormat": {
       "uppercase": true,
       "delimiter": "-"
      },
      "configFormat": {
       "uppercase": true,
       "delimiter": "-"
      }
     },
     "margin": {
      "assetEnabled": true,
      "enabled": "ETH-BTC,TRX-BTC,LTC-USDT,SOL-USDC",
      "available": "BTC-USDT,MHC-ETH,MHC-BTC,OXEN-BTC,OXEN-ETH,NRG-BTC,AVA-USDT,FET-BTC,FET-ETH,ANKR-BTC,MHC-USDT,XMR-BTC,XMR-ETH,RIF-BTC,MTV-BTC,MTV-ETH,CRO-BTC,MTV-USDT,KMD-BTC,KMD-USDT,RFOX-USDT,TEL-USDT,TT-USDT,AERGO-USDT,XMR-USDT,TRX-KCS,ATOM-BTC,ATOM-ETH,ATOM-USDT,ATOM-KCS,ETN-USDT,FTM-USDT,TOMO-USDT,VSYS-USDT,OCEAN-BTC,OCEAN-ETH,CHR-BTC,CHR-USDT,FX-BTC,FX-ETH,NIM-BTC,NIM-ETH,COTI-BTC,COTI-USDT,NRG-ETH,BNB-BTC,BNB-USDT,JAR-BTC,JAR-USDT,ALGO-BTC,ALGO-ETH,ALGO-USDT,XEM-BTC,XEM-USDT,CIX100-USDT,XTZ-BTC,XTZ-USDT,ZEC-BTC,ZEC-USDT,ADA-BTC,ADA-USDT,REV-USDT,WXT-BTC,WXT-USDT,FORESTPLUS-BTC,FORESTPLUS-USDT,BOLT-BTC,BOLT-USDT,ARPA-USDT,CHZ-BTC,CHZ-USDT,DAPPT-BTC,DAPPT-USDT,NOIA-BTC,NOIA-USDT,WIN-BTC,WIN-USDT,DERO-BTC,DERO-USDT,BTT-USDT,EOSC-USDT,ENQ-BTC,ENQ-USDT,ONE-BTC,ONE-USDT,TOKO-BTC,TOKO-USDT,VID-BTC,VID-USDT,LUNA-USDT,SXP-BTC,SXP-USDT,AKRO-BTC,AKRO-USDT,ROOBEE-BTC,WIN-TRX,MAP-BTC,MAP-USDT,AMPL-BTC,AMPL-USDT,DAG-USDT,POL-USDT,ARX-USDT,NWC-BTC,NWC-USDT,BEPRO-BTC,BEPRO-USDT,VRA-BTC,VRA-USDT,KSM-BTC,KSM-USDT,DASH-USDT,SUTER-USDT,ACOIN-USDT,SUTER-BTC,SENSO-USDT,PRE-BTC,XDB-USDT,SYLO-USDT,WOM-USDT,SENSO-BTC,DGB-USDT,LYXE-USDT,LYXE-ETH,XDB-BTC,STX-BTC,STX-USDT,XSR-USDT,COMP-USDT,CRO-USDT,KAI-USDT,KAI-BTC,WEST-BTC,WEST-USDT,EWT-BTC,WAVES-USDT,WAVES-BTC,ORN-USDT,AMPL-ETH,BNS-USDT,MKR-USDT,SUKU-BTC,MLK-BTC,MLK-USDT,JST-USDT,KAI-ETH,SUKU-USDT,DIA-USDT,DIA-BTC,LINK-BTC,LINK-USDT,DOT-USDT,DOT-BTC,SHA-BTC,SHA-USDT,EWT-USDT,USDJ-USDT,EFX-BTC,CKB-BTC,CKB-USDT,UMA-USDT,ALEPH-USDT,VELO-USDT,SUN-USDT,BUY-USDT,YFI-USDT,OXEN-USDT,UNI-USDT,UOS-USDT,UOS-BTC,NIM-USDT,DEGO-USDT,DEGO-ETH,UDOO-ETH,RFUEL-USDT,FIL-USDT,UBX-ETH,REAP-USDT,AAVE-USDT,AAVE-BTC,TONE-BTC,TONE-ETH,ELF-ETH,AERGO-BTC,IOST-ETH,KCS-USDT,SNX-ETH,TOMO-ETH,KCS-ETH,DRGN-BTC,WAN-ETH,NULS-ETH,AXPR-ETH,POWR-BTC,QTUM-BTC,MANA-BTC,TEL-BTC,XYO-ETH,AXPR-BTC,ETN-BTC,COV-ETH,VET-BTC,KCS-BTC,CAPP-ETH,ONT-BTC,DRGN-ETH,DAG-ETH,TOMO-BTC,WAN-BTC,KNC-ETH,CRPT-ETH,LTC-USDT,BAX-ETH,BSV-USDT,DENT-ETH,AION-ETH,LYM-ETH,TRAC-ETH,ENJ-BTC,WAXP-BTC,DGB-BTC,ELA-BTC,ZIL-BTC,BSV-BTC,XLM-USDT,IOTX-ETH,SOUL-BTC,DOCK-BTC,AMB-ETH,TRX-BTC,XRP-TUSD,NULS-BTC,ETH-DAI,LSK-BTC,GMB-ETH,GMB-BTC,NEO-ETH,OMG-ETH,BTC-TUSD,KAT-USDT,KNC-BTC,ELF-BTC,MANA-ETH,ETC-USDT,ONT-ETH,MKR-BTC,KAT-BTC,XRP-USDC,XYO-BTC,SNT-ETH,ZRX-BTC,LOOM-ETH,AION-BTC,POWR-ETH,OLT-ETH,OLT-BTC,SNT-BTC,TRAC-BTC,XLM-ETH,ETH-USDT,BSV-ETH,TRX-ETH,ETN-ETH,AOA-USDT,BCD-BTC,DENT-BTC,DOCK-ETH,KEY-BTC,EOS-KCS,XLM-BTC,ADB-ETH,TIME-ETH,CVC-BTC,LSK-ETH,QKC-BTC,AMB-BTC,USDT-TUSD,ETC-ETH,XRP-BTC,NEO-KCS,SNX-USDT,CRPT-BTC,IOTX-BTC,LTC-ETH,XRP-KCS,ADB-BTC,LTC-KCS,TEL-ETH,DCR-ETH,LYM-USDT,USDT-USDC,ETH-USDC,DAG-BTC,AVA-BTC,BTC-USDT,WAXP-ETH,XRP-USDT,KEY-ETH,VET-ETH,FTM-BTC,USDT-DAI,QKC-ETH,ETH-BTC,MAN-BTC,CPC-ETH,TRX-USDT,BTC-DAI,ONT-USDT,DASH-ETH,BAX-BTC,AVA-ETH,LOOM-BTC,MVP-BTC,MKR-ETH,COV-BTC,CPC-BTC,REQ-ETH,EOS-BTC,LTC-BTC,XRP-ETH,CAPP-BTC,FTM-ETH,BCD-ETH,ZRX-ETH,DGB-ETH,VET-USDT,REQ-BTC,UTK-BTC,PLAY-BTC,UTK-ETH,SNX-BTC,MVP-ETH,NEO-BTC,SOUL-ETH,NEO-USDT,ELA-ETH,OMG-BTC,TIME-BTC,AOA-BTC,ETC-BTC,DCR-BTC,BTC-USDC,ENJ-ETH,IOST-BTC,DASH-BTC,EOS-USDT,EOS-ETH,ZIL-ETH,ETH-TUSD,GAS-BTC,LYM-BTC,BCH-BTC,VSYS-BTC,BCH-USDT,MKR-DAI,SOLVE-BTC,GRIN-BTC,GRIN-USDT,UQC-BTC,UQC-ETH,OPCT-BTC,OPCT-ETH,PRE-USDT,SHR-BTC,SHR-USDT,UBXT-USDT,ROSE-USDT,USDC-USDT,CTI-USDT,CTI-ETH,ETH2-ETH,BUX-BTC,XHV-USDT,PLU-USDT,GRT-USDT,CAS-BTC,CAS-USDT,MSWAP-BTC,MSWAP-USDT,GOM2-BTC,GOM2-USDT,REVV-BTC,REVV-USDT,LON-USDT,1INCH-USDT,LOC-USDT,API3-USDT,UNFI-USDT,HTR-USDT,FRONT-USDT,FRONT-BTC,WBTC-BTC,WBTC-ETH,MIR-USDT,LTC-USDC,BCH-USDC,HYDRA-USDT,DFI-USDT,DFI-BTC,CRV-USDT,SUSHI-USDT,FRM-USDT,EOS-USDC,BSV-USDC,ZEN-USDT,CUDOS-USDT,ADA-USDC,REN-USDT,LRC-USDT,LINK-USDC,KLV-USDT,KLV-BTC,BOA-USDT,THETA-USDT,QNT-USDT,BAT-USDT,DOGE-USDT,DOGE-USDC,DAO-USDT,STRONG-USDT,TRIAS-USDT,TRIAS-BTC,DOGE-BTC,MITX-BTC,MITX-USDT,CAKE-USDT,ORAI-USDT,ZEE-USDT,LTX-USDT,LTX-BTC,MASK-USDT,KLV-TRX,IDEA-USDT,PHA-USDT,PHA-ETH,BCH-KCS,SRK-USDT,SRK-BTC,ADA-KCS,HTR-BTC,BSV-KCS,DOT-KCS,LINK-KCS,MIR-KCS,BNB-KCS,XLM-KCS,VET-KCS,SWINGBY-USDT,SWINGBY-BTC,XHV-BTC,DASH-KCS,UNI-KCS,AAVE-KCS,DOGE-KCS,ZEC-KCS,XTZ-KCS,GRT-KCS,ALGO-KCS,EWT-KCS,GAS-USDT,AVAX-USDT,AVAX-BTC,KRL-BTC,KRL-USDT,POLK-USDT,POLK-BTC,ENJ-USDT,MANA-USDT,RNDR-USDT,RNDR-BTC,RLY-USDT,ANC-USDT,SKEY-USDT,LAYER-USDT,TARA-USDT,TARA-ETH,IOST-USDT,DYP-USDT,DYP-ETH,XYM-USDT,XYM-BTC,PCX-USDT,PCX-BTC,ORBS-USDT,ORBS-BTC,BTC3L-USDT,BTC3S-USDT,ETH3L-USDT,ETH3S-USDT,ANKR-USDT,DSLA-USDT,DSLA-BTC,SAND-USDT,VAI-USDT,XCUR-USDT,XCUR-BTC,FLUX-USDT,OMG-USDT,ZIL-USDT,DODO-USDT,MAN-USDT,BAX-USDT,BOSON-USDT,BOSON-ETH,PUNDIX-USDT,PUNDIX-BTC,WAXP-USDT,HT-USDT,PDEX-USDT,LABS-USDT,LABS-ETH,GMB-USDT,PHNX-USDT,PHNX-BTC,HAI-USDT,EQZ-USDT,FORTH-USDT,HORD-USDT,CGG-USDT,UBX-USDT,GHX-USDT,TCP-USDT,STND-USDT,STND-ETH,TOWER-USDT,TOWER-BTC,ACE-USDT,LOCG-USDT,CARD-USDT,FLY-USDT,CWS-USDT,XDC-USDT,XDC-ETH,STRK-BTC,STRK-ETH,SHIB-USDT,POLX-USDT,KDA-USDT,KDA-BTC,ICP-USDT,ICP-BTC,STC-USDT,STC-BTC,GOVI-USDT,GOVI-BTC,FKX-USDT,CELO-USDT,CELO-BTC,CUSD-USDT,CUSD-BTC,FCL-USDT,MATIC-USDT,MATIC-BTC,ELA-USDT,CRPT-USDT,OPCT-USDT,OGN-USDT,OGN-BTC,OUSD-USDT,OUSD-BTC,TLOS-USDT,TLOS-BTC,YOP-USDT,YOP-ETH,GLQ-USDT,GLQ-BTC,MXC-USDT,ERSDL-USDT,HOTCROSS-USDT,ADA3L-USDT,ADA3S-USDT,HYVE-USDT,HYVE-BTC,DAPPX-USDT,KONO-USDT,PRQ-USDT,MAHA-USDT,MAHA-BTC,FEAR-USDT,PYR-USDT,PYR-BTC,PROM-USDT,PROM-BTC,GLCH-USDT,UNO-USDT,ALBT-USDT,ALBT-ETH,XCAD-USDT,EOS3L-USDT,EOS3S-USDT,BCH3L-USDT,BCH3S-USDT,ELON-USDT,APL-USDT,FCL-ETH,VEED-USDT,VEED-BTC,DIVI-USDT,PDEX-BTC,JUP-USDT,JUP-ETH,POLS-USDT,POLS-BTC,LPOOL-USDT,LPOOL-BTC,LSS-USDT,VET3L-USDT,VET3S-USDT,LTC3L-USDT,LTC3S-USDT,ABBC-USDT,ABBC-BTC,KOK-USDT,ROSN-USDT,DORA-USDT,DORA-BTC,ZCX-USDT,ZCX-BTC,NORD-USDT,GMEE-USDT,SFUND-USDT,XAVA-USDT,AI-USDT,ALPACA-USDT,IOI-USDT,NFT-USDT,NFT-TRX,MNST-USDT,MEM-USDT,AGIX-USDT,AGIX-BTC,AGIX-ETH,CQT-USDT,AIOZ-USDT,MARSH-USDT,HAPI-USDT,MODEFI-USDT,MODEFI-BTC,YFDAI-USDT,YFDAI-BTC,GENS-USDT,FORM-USDT,ARRR-USDT,ARRR-BTC,TOKO-KCS,EXRD-USDT,NGM-USDT,LPT-USDT,STMX-USDT,ASD-USDT,BOND-USDT,HAI-BTC,SOUL-USDT,2CRZ-USDT,NEAR-USDT,NEAR-BTC,DFYN-USDT,OOE-USDT,CFG-USDT,CFG-BTC,AXS-USDT,CLV-USDT,ROUTE-USDT,KAR-USDT,EFX-USDT,XDC-BTC,SHFT-USDT,PMON-USDT,DPET-USDT,ERG-USDT,ERG-BTC,SOL-USDT,SLP-USDT,LITH-USDT,LITH-ETH,XCH-USDT,HAKA-USDT,LAYER-BTC,MTL-USDT,MTL-BTC,IOTX-USDT,GALA-USDT,REQ-USDT,TXA-USDT,TXA-USDC,CIRUS-USDT,QI-USDT,QI-BTC,ODDZ-USDT,PNT-USDT,PNT-BTC,XPR-USDT,XPR-BTC,TRIBE-USDT,SHFT-BTC,MOVR-USDT,MOVR-ETH,WOO-USDT,WILD-USDT,QRDO-USDT,QRDO-ETH,SDN-USDT,SDN-ETH,MAKI-USDT,MAKI-BTC,REP-USDT,REP-BTC,REP-ETH,BNT-USDT,BNT-BTC,BNT-ETH,OXT-USDT,OXT-BTC,OXT-ETH,BAL-USDT,BAL-BTC,BAL-ETH,STORJ-USDT,STORJ-BTC,STORJ-ETH,YGG-USDT,NDAU-USDT,SDAO-USDT,SDAO-ETH,XRP3L-USDT,XRP3S-USDT,SKL-USDT,SKL-BTC,NMR-USDT,NMR-BTC,IXS-USDT,TRB-USDT,TRB-BTC,DYDX-USDT,XYO-USDT,GTC-USDT,GTC-BTC,EQX-USDT,EQX-BTC,RLC-USDT,RLC-BTC,XPRT-USDT,EGLD-USDT,EGLD-BTC,HBAR-USDT,HBAR-BTC,DOGE3L-USDT,DOGE3S-USDT,FLOW-USDT,FLOW-BTC,NKN-USDT,NKN-BTC,PBX-USDT,SOL3L-USDT,SOL3S-USDT,MLN-USDT,MLN-BTC,XNL-USDT,SOLVE-USDT,WNCG-USDT,WNCG-BTC,DMTR-USDT,LINK3L-USDT,LINK3S-USDT,DOT3L-USDT,DOT3S-USDT,CTSI-USDT,CTSI-BTC,ALICE-USDT,ALICE-BTC,ALICE-ETH,OPUL-USDT,ILV-USDT,BAND-USDT,BAND-BTC,FTT-USDT,FTT-BTC,DVPN-USDT,SKU-USDT,SKU-BTC,EDG-USDT,SLIM-USDT,TLM-USDT,TLM-BTC,TLM-ETH,DEXE-USDT,DEXE-BTC,DEXE-ETH,MATTER-USDT,CUDOS-BTC,RUNE-USDT,RUNE-BTC,RMRK-USDT,BMON-USDT,C98-USDT,BLOK-USDT,SOLR-USDT,ATOM3L-USDT,ATOM3S-USDT,UNI3L-USDT,UNI3S-USDT,WSIENNA-USDT,PUSH-USDT,PUSH-BTC,FORM-ETH,NTVRK-USDT,NTVRK-USDC,AXS3L-USDT,AXS3S-USDT,FTM3L-USDT,FTM3S-USDT,FLAME-USDT,AGLD-USDT,NAKA-USDT,YLD-USDT,TONE-USDT,REEF-USDT,REEF-BTC,TIDAL-USDT,TVK-USDT,TVK-BTC,INJ-USDT,INJ-BTC,BNB3L-USDT,BNB3S-USDT,MATIC3L-USDT,MATIC3S-USDT,NFTB-USDT,VEGA-USDT,VEGA-ETH,ALPHA-USDT,ALPHA-BTC,BADGER-USDT,BADGER-BTC,UNO-BTC,ZKT-USDT,AR-USDT,AR-BTC,XVS-USDT,XVS-BTC,JASMY-USDT,PERP-USDT,PERP-BTC,GHST-USDT,GHST-BTC,SCLP-USDT,SCLP-BTC,SUPER-USDT,SUPER-BTC,CPOOL-USDT,HERO-USDT,BASIC-USDT,XED-USDT,XED-BTC,AURY-USDT,SWASH-USDT,LTO-USDT,LTO-BTC,BUX-USDT,MTRG-USDT,DREAMS-USDT,SHIB-DOGE,QUICK-USDT,QUICK-BTC,TRU-USDT,TRU-BTC,WRX-USDT,WRX-BTC,TKO-USDT,TKO-BTC,SUSHI3L-USDT,SUSHI3S-USDT,NEAR3L-USDT,NEAR3S-USDT,DATA-USDT,DATA-BTC,NORD-BTC,ISP-USDT,CERE-USDT,SHILL-USDT,HEGIC-USDT,HEGIC-BTC,ERN-USDT,ERN-BTC,FTG-USDT,PAXG-USDT,PAXG-BTC,AUDIO-USDT,AUDIO-BTC,ENS-USDT,AAVE3L-USDT,AAVE3S-USDT,SAND3L-USDT,SAND3S-USDT,XTM-USDT,MNW-USDT,FXS-USDT,FXS-BTC,ATA-USDT,ATA-BTC,VXV-USDT,LRC-BTC,LRC-ETH,DPR-USDT,CWAR-USDT,CWAR-BTC,FLUX-BTC,EDG-BTC,PBR-USDT,WNXM-USDT,WNXM-BTC,ANT-USDT,ANT-BTC,COV-USDT,SWP-USDT,TWT-USDT,TWT-BTC,OM-USDT,OM-BTC,ADX-USDT,AVAX3L-USDT,AVAX3S-USDT,MANA3L-USDT,MANA3S-USDT,GLM-USDT,GLM-BTC,BAKE-USDT,BAKE-BTC,BAKE-ETH,NUM-USDT,VLX-USDT,VLX-BTC,TRADE-USDT,TRADE-BTC,1EARTH-USDT,MONI-USDT,LIKE-USDT,MFT-USDT,MFT-BTC,LIT-USDT,LIT-BTC,KAVA-USDT,SFP-USDT,SFP-BTC,BURGER-USDT,BURGER-BTC,ILA-USDT,CREAM-USDT,CREAM-BTC,RSR-USDT,RSR-BTC,BUY-BTC,IMX-USDT,GODS-USDT,KMA-USDT,SRM-USDT,SRM-BTC,POLC-USDT,XTAG-USDT,MNET-USDT,NGC-USDT,HARD-USDT,GALAX3L-USDT,GALAX3S-USDT,UNIC-USDT,POND-USDT,POND-BTC,VR-USDT,EPIK-USDT,NGL-USDT,NGL-BTC,KDON-USDT,PEL-USDT,CIRUS-ETH,LINA-USDT,LINA-BTC,KLAY-USDT,KLAY-BTC,CREDI-USDT,TRVL-USDT,LACE-USDT,LACE-ETH,ARKER-USDT,BONDLY-USDT,BONDLY-ETH,XEC-USDT,HEART-USDT,HEART-BTC,UNB-USDT,GAFI-USDT,KOL-USDT,KOL-ETH,H3RO3S-USDT,FALCONS-USDT,UFO-USDT,CHMB-USDT,GEEQ-USDT,ORC-USDT,RACEFI-USDT,PEOPLE-USDT,ADS-USDT,ADS-BTC,OCEAN-USDT,SOS-USDT,WHALE-USDT,TIME-USDT,CWEB-USDT,IOTA-USDT,IOTA-BTC,OOKI-USDT,OOKI-BTC,HNT-USDT,HNT-BTC,GGG-USDT,POWR-USDT,REVU-USDT,CLH-USDT,PLGR-USDT,GLMR-USDT,GLMR-BTC,LOVE-USDT,CTC-USDT,CTC-BTC,GARI-USDT,FRR-USDT,ASTR-USDT,ASTR-BTC,ERTHA-USDT,FCON-USDT,ACA-USDT,ACA-BTC,MTS-USDT,ROAR-USDT,HBB-USDT,SURV-USDT,CVX-USDT,AMP-USDT,ACT-USDT,MJT-USDT,MJT-KCS,SHX-USDT,SHX-BTC,STARLY-USDT,ONSTON-USDT,RANKER-USDT,WMT-USDT,XNO-USDT,XNO-BTC,MARS4-USDT,TFUEL-USDT,TFUEL-BTC,METIS-USDT,LAVAX-USDT,WAL-USDT,BULL-USDT,SON-USDT,MELOS-USDT,APE-USDT,GMT-USDT,BICO-USDT,STG-USDT,LMR-USDT,LMR-BTC,LOKA-USDT,URUS-USDT,JAM-USDT,JAM-ETH,BNC-USDT,LBP-USDT,CFX-USDT,LOOKS-USDT,XCN-USDT,XCN-BTC,KP3R-USDT,TITAN-USDT,INDI-USDT,UPO-USDT,SPELL-USDT,SLCL-USDT,CEEK-USDT,VEMP-USDT,BETA-USDT,NHCT-USDT,ARNM-USDT,FRA-USDT,VISION-USDT,COCOS-USDT,ALPINE-USDT,BNX-USDT,ZBC-USDT,WOOP-USDT,T-USDT,NYM-USDT,VOXEL-USDT,VOXEL-ETH,PSTAKE-USDT,SPA-USDT,SPA-ETH,SYNR-USDT,DAR-USDT,DAR-BTC,MV-USDT,XDEFI-USDT,RACA-USDT,XWG-USDT,HAWK-USDT,TRVL-BTC,SWFTC-USDT,IDEX-USDT,BRWL-USDT,PLATO-USDT,TAUM-USDT,CELR-USDT,AURORA-USDT,POSI-USDT,COOHA-USDT,KNC-USDT,EPK-USDT,PLD-USDT,PSL-USDT,PKF-USDT,OVR-USDT,SYS-USDT,SYS-BTC,BRISE-USDT,DG-USDT,EPX-USDT,GST-USDT,PLY-USDT,GAL-USDT,BSW-USDT,FITFI-USDT,FSN-USDT,H2O-USDT,GMM-USDT,AKT-USDT,SIN-USDT,AUSD-USDT,BOBA-USDT,KARA-USDT,BFC-USDT,BIFI-USDT,DFA-USDT,KYL-USDT,FCD-USDT,MBL-USDT,CELT-USDT,DUSK-USDT,USDD-USDT,USDD-USDC,FITFI-USDC,MBOX-USDT,MBOX-BTC,APE-USDC,AVAX-USDC,SHIB-USDC,XCN-USDC,TRX-USDC,NEAR-USDC,MATIC-USDC,FTM-USDC,ZIL-USDC,SOL-USDC,MLS-USDT,AFK-USDT,AFK-USDC,ACH-USDT,SCRT-USDT,SCRT-BTC,APE3L-USDT,APE3S-USDT,STORE-USDT,STORE-ETH,GMT3L-USDT,GMT3S-USDT,CCD-USDT,DOSE-USDC,LUNC-USDT,LUNC-USDC,USTC-USDT,USTC-USDC,GMT-USDC,VRA-USDC,DOT-USDC,RUNE-USDC,ATOM-USDC,BNB-USDC,JASMY-USDC,KCS-USDC,KDA-USDC,ALGO-USDC,LUNA-USDC,OP-USDT,OP-USDC,JASMY3L-USDT,JASMY3S-USDT,EVER-USDT,MOOV-USDT,IHC-USDT,ICX-USDT,ICX-ETH,BTC-BRL,ETH-BRL,USDT-BRL,WELL-USDT,FORT-USDT,USDP-USDT,USDD-TRX,CSPR-USDT,CSPR-ETH,WEMIX-USDT,REV3L-USDT,OLE-USDT,LDO-USDT,LDO-USDC,CULT-USDT,SWFTC-USDC,FIDA-USDT,BUSD-USDT,RBP-USDT,SRBP-USDT,HIBAYC-USDT,BUSD-USDC,OGV-USDT,WOMBAT-USDT,HIPUNKS-USDT,FT-USDT,ETC-USDC,HIENS4-USDT,EGAME-USDT,EGAME-BTC,STEPWATCH-USDT,HISAND33-USDT,DC-USDT,NEER-USDT,RVN-USDT,HIENS3-USDT,MC-USDT,PEEL-USDT,PEEL-BTC,SDL-USDT,SDL-BTC,SWEAT-USDT,HIODBS-USDT,CMP-USDT,PIX-USDT,MPLX-USDT,HIDOODLES-USDT,ETHW-USDT,QUARTZ-USDT,ACQ-USDT,ACQ-USDC,AOG-USDT,HIMAYC-USDT,PRMX-USDT,RED-USDT,PUMLX-USDT,XETA-USDT,GEM-USDT,DERC-USDT,P00LS-USDT,P00LS-USDC,KICKS-USDT,TRIBL-USDT,GMX-USDT,HIOD-USDT,POKT-USDT,EFI-USDT,APT-USDT,BBC-USDT,EUL-USDT,TON-USDT,PIAS-USDT,HIMEEBITS-USDT,HISQUIGGLE-USDT,XCV-USDT,HFT-USDT,HFT-USDC,ECOX-USDT,AMB-USDT,AZERO-USDT,HIFIDENZA-USDT,BEAT-USDT",
      "requestFormat": {
       "uppercase": true,
       "delimiter": "-"
      },
      "configFormat": {
       "uppercase": true,
       "delimiter": "-"
      }
     },
     "futures": {
      "assetEnabled": true,
      "enabled": "ETH_USDCM,XBT_USDCM,SOL_USDTM",
      "available": "XBT_USDTM,XBT_USDM,ETH_USDTM,BCH_USDTM,BSV_USDTM,LINK_USDTM,UNI_USDTM,YFI_USDTM,EOS_USDTM,DOT_USDTM,FIL_USDTM,ADA_USDTM,XRP_USDTM,LTC_USDTM,ETH_USDM,TRX_USDTM,GRT_USDTM,SUSHI_USDTM,XLM_USDTM,1INCH_USDTM,ZEC_USDTM,DASH_USDTM,DOT_USDM,XRP_USDM,AAVE_USDTM,KSM_USDTM,DOGE_USDTM,VET_USDTM,BNB_USDTM,SXP_USDTM,SOL_USDTM,CRV_USDTM,ALGO_USDTM,AVAX_USDTM,FTM_USDTM,MATIC_USDTM,THETA_USDTM,ATOM_USDTM,CHZ_USDTM,ENJ_USDTM,MANA_USDTM,DENT_USDTM,OCEAN_USDTM,BAT_USDTM,XEM_USDTM,QTUM_USDTM,XTZ_USDTM,SNX_USDTM,NEO_USDTM,ONT_USDTM,XMR_USDTM,COMP_USDTM,ETC_USDTM,WAVES_USDTM,BAND_USDTM,MKR_USDTM,RVN_USDTM,DGB_USDTM,SHIB_USDTM,ICP_USDTM,DYDX_USDTM,AXS_USDTM,HBAR_USDTM,EGLD_USDTM,ALICE_USDTM,YGG_USDTM,NEAR_USDTM,SAND_USDTM,C98_USDTM,ONE_USDTM,VRA_USDTM,GALA_USDTM,CHR_USDTM,LRC_USDTM,FLOW_USDTM,RNDR_USDTM,IOTX_USDTM,CRO_USDTM,WAXP_USDTM,PEOPLE_USDTM,OMG_USDTM,LINA_USDTM,IMX_USDTM,CELR_USDTM,ENS_USDTM,CELO_USDTM,CTSI_USDTM,ARPA_USDTM,KNC_USDTM,ROSE_USDTM,AGLD_USDTM,APE_USDTM,JASMY_USDTM,ZIL_USDTM,GMT_USDTM,RUNE_USDTM,LOOKS_USDTM,AUDIO_USDTM,KDA_USDTM,KAVA_USDTM,BAL_USDTM,GAL_USDTM,LUNA_USDTM,LUNC_USDTM,OP_USDTM,XCN_USDTM,UNFI_USDTM,LIT_USDTM,DUSK_USDTM,STORJ_USDTM,RSR_USDTM,OGN_USDTM,TRB_USDTM,PERP_USDTM,KLAY_USDTM,ANKR_USDTM,LDO_USDTM,WOO_USDTM,REN_USDTM,CVC_USDTM,INJ_USDTM,APT_USDTM,MASK_USDTM,REEF_USDTM,TON_USDTM,MAGIC_USDTM,CFX_USDTM,AGIX_USDTM,FXS_USDTM,FET_USDTM,AR_USDTM,GMX_USDTM,BLUR_USDTM,ASTR_USDTM,HIGH_USDTM,ACH_USDTM,STX_USDTM,SSV_USDTM,FLOKI_USDTM,CKB_USDTM,TRU_USDTM,QNT_USDTM,ETH_USDCM,MINA_USDTM,USDC_USDTM,T_USDTM,LQTY_USDTM,ARB_USDTM,DAR_USDTM,ID_USDTM,STG_USDTM,JOE_USDTM,RDNT_USDTM,DODO_USDTM,PAXG_USDTM,ZRX_USDTM,ICX_USDTM,HFT_USDTM,NKN_USDTM,HOOK_USDTM,ANT_USDTM,DC_USDTM,BEL_USDTM,SUI_USDTM,PEPE_USDTM,IDEX_USDTM,GNS_USDTM,CETUS_USDTM,KAS_USDTM,ORDI_USDTM,WOJAK_USDTM,POGAI_USDTM,UMA_USDTM,RAD_USDTM,XBT_USDCM,PHB_USDTM,FTT_USDTM,10000LADYS_USDTM,LEVER_USDTM,TURBO_USDTM,TOMO_USDTM,BOB_USDTM,KEY_USDTM,EDU_USDTM,MTL_USDTM,FLUX_USDTM,COMBO_USDTM,AMB_USDTM,ALPHA_USDTM,SFP_USDTM,MAV_USDTM,MDT_USDTM,XEC_USDTM,XVG_USDTM,1000PEPE2_USDTM,PENDLE_USDTM,STMX_USDTM,WLD_USDTM,LPT_USDTM,GTC_USDTM,BNT_USDTM,OXT_USDTM,BLZ_USDTM,SEI_USDTM,BAKE_USDTM,CYBER_USDTM,NMR_USDTM,FLM_USDTM,SPELL_USDTM,ARK_USDTM,XBT_MU23,XBT_MZ23",
      "requestFormat": {
       "uppercase": true,
       "delimiter": ""
      },
      "configFormat": {
       "uppercase": true,
       "delimiter": "_"
      }
     }
    }
   },
   "api": {
    "authenticatedSupport": true,
    "authenticatedWebsocketApiSupport": true,
    "endpoints": {
     "url": "NON_DEFAULT_HTTP_LINK_TO_EXCHANGE_API",
     "urlSecondary": "NON_DEFAULT_HTTP_LINK_TO_EXCHANGE_API",
     "websocketURL": "NON_DEFAULT_HTTP_LINK_TO_WEBSOCKET_EXCHANGE_API"
    },
    "credentials": {
     "key": "Key",
     "secret": "Secret",
     "clientID": "ClientID"
    },
    "credentialsValidator": {
     "requiresKey": true,
     "requiresSecret": true
    }
   },
   "features": {
    "supports": {
     "restAPI": true,
     "restCapabilities": {
      "tickerBatching": true,
      "autoPairUpdates": true
     },
     "websocketAPI": true,
     "websocketCapabilities": {}
    },
    "enabled": {
     "autoPairUpdates": true,
     "websocketAPI": true
    }
   },
   "bankAccounts": [
    {
     "enabled": false,
     "bankName": "",
     "bankAddress": "",
     "bankPostalCode": "",
     "bankPostalCity": "",
     "bankCountry": "",
     "accountName": "",
     "accountNumber": "",
     "swiftCode": "",
     "iban": "",
     "supportedCurrencies": ""
    }
   ]
  },
  {
   "name": "LBank",
   "enabled": true,
   "verbose": false,
   "httpTimeout": 15000000000,
   "websocketResponseCheckTimeout": 30000000,
   "websocketResponseMaxLimit": 7000000000,
   "websocketTrafficTimeout": 30000000000,
   "websocketOrderbookBufferLimit": 5,
   "baseCurrencies": "USD",
   "currencyPairs": {
    "requestFormat": {
     "uppercase": false,
     "delimiter": "_"
    },
    "configFormat": {
     "uppercase": false,
     "delimiter": "_"
    },
    "useGlobalFormat": true,
    "assetTypes": [
     "spot"
    ],
    "pairs": {
     "spot": {
      "enabled": "eth_btc",
      "available": "FBC_USDT,GALT_USDT,IOEX_USDT,OATH_USDT,BLOC_USDT,BTC_USDT,ETH_USDT,ETH_BTC,ABBC_BTC,KISC_ETH,BXA_USDT,ATP_USDT,MAT_USDT,SKY_BTC,RNT_USDT,VENA_USDT,GRIN_USDT,IDA_USDT,PNT_USDT,OPX_USDT,VTHO_BTC,AMO_ETH,UBEX_BTC,EOS_BTC,UBEX_USDT,TNS_BTC,SAIT_ETH,DAX_BTC,DAX_ETH,DALI_USDT,VET_USDT,BCH_BTC,BCH_USDT,NEO_USDT,QTUM_USDT,ZEC_USDT,VET_BTC,PAI_BTC,PNT_BTC,NEO_BTC,DASH_BTC,LTC_BTC,ETC_BTC,QTUM_BTC,ZEC_BTC,SC_BTC,BTS_BTC,CPX_BTC,XWC_BTC,FIL6_BTC,FIL12_BTC,FIL36_BTC,EOS_USDT,UT_ETH,ELA_ETH,VET_ETH,VTHO_ETH,PAI_ETH,HER_ETH,PTT_ETH,TAC_ETH,IDHUB_ETH,SSC_ETH,SKM_ETH,PLY_ETH,EXT_ETH,EOS_ETH,YOYOW_ETH,TRX_ETH,QTUM_ETH,ZEC_ETH,BTS_ETH,BTM_ETH,MITH_ETH,NAS_ETH,MAN_ETH,DBC_ETH,BTO_ETH,DDD_ETH,CPX_ETH,CS_ETH,IHT_ETH,OCN_ETH,EKO_ETH,XWC_ETH,PUT_ETH,PNT_ETH,AAC_ETH,FIL6_ETH,FIL12_ETH,FIL36_ETH,SEER_ETH,BSB_ETH,CDC_ETH,GRAMS_ETH,DDMX_ETH,EAI_ETH,BNB_USDT,HT_USDT,KBC_BTC,KBC_USDT,MAI_USDT,PHV_USDT,GT_USDT,VOKEN_USDT,CYE_USDT,BRC_USDT,BTC_AUSD,DDMX_USDT,SEAL_USDT,SEOS_BTC,BTY_USDT,FO_USDT,DLX_USDT,BFC_USDT,LBK_USDT,SERO_USDT,MTV_USDT,CKB_USDT,ARPA_USDT,ZIP_USDT,AT_USDT,DOT_USDT,DILI_USDT,DUO_USDT,TEP_USDT,BIKI_USDT,MX_USDT,DNS_USDT,OKB_USDT,FLDT_USDT,CCTC_USDT,WIN_USDT,BTT_USDT,TRX_USDT,GRS_BTC,GST_USDT,GST_ETH,ABBC_USDT,UTK_USDT,GKI_USDT,BPX_USDT,SUTER_USDT,LT_USDT,LM_USDT,HTDF_USDT"
     }
    }
   },
   "api": {
    "authenticatedSupport": false,
    "authenticatedWebsocketApiSupport": false,
    "endpoints": {
     "url": "NON_DEFAULT_HTTP_LINK_TO_EXCHANGE_API",
     "urlSecondary": "NON_DEFAULT_HTTP_LINK_TO_EXCHANGE_API",
     "websocketURL": "NON_DEFAULT_HTTP_LINK_TO_WEBSOCKET_EXCHANGE_API"
    },
    "credentials": {
     "key": "Key",
     "secret": "Secret"
    },
    "credentialsValidator": {
     "requiresKey": true,
     "requiresSecret": true
    }
   },
   "features": {
    "supports": {
     "restAPI": true,
     "restCapabilities": {
      "tickerBatching": true,
      "autoPairUpdates": true
     },
     "websocketAPI": false,
     "websocketCapabilities": {}
    },
    "enabled": {
     "autoPairUpdates": true,
     "websocketAPI": false
    }
   },
   "bankAccounts": [
    {
     "enabled": false,
     "bankName": "",
     "bankAddress": "",
     "bankPostalCode": "",
     "bankPostalCity": "",
     "bankCountry": "",
     "accountName": "",
     "accountNumber": "",
     "swiftCode": "",
     "iban": "",
     "supportedCurrencies": ""
    }
   ]
  },
  {
   "name": "Okcoin",
   "enabled": true,
   "verbose": false,
   "httpTimeout": 15000000000,
   "websocketResponseCheckTimeout": 30000000,
   "websocketResponseMaxLimit": 7000000000,
   "websocketTrafficTimeout": 30000000000,
   "websocketOrderbookBufferLimit": 5,
   "baseCurrencies": "USD",
   "currencyPairs": {
    "requestFormat": {
     "uppercase": true,
     "delimiter": "-"
    },
    "configFormat": {
     "uppercase": true,
     "delimiter": "-"
    },
    "useGlobalFormat": true,
    "assetTypes": [
     "spot"
    ],
    "pairs": {
     "spot": {
      "enabled": "BTC-USD",
      "available": "BTC-USD,LTC-USD,ETH-USD,ETC-USD,TUSD-USD,BCH-USD,EOS-USD,XRP-USD,TRX-USD,BSV-USD,USDT-USD,USDK-USD,XLM-USD,ADA-USD,BAT-USD,DCR-USD,EURS-USD,HBAR-USD,PAX-USD,USDC-USD,ZEC-USD,BTC-USDT,BTC-SGD,ETH-SGD,BTC-EUR,BTC-EURS,ETH-EUR,BCH-EUR,EURS-EUR"
     },
     "margin": {
      "enabled": "BTC-USD",
      "available": "BTC-USD"
     }
    }
   },
   "api": {
    "authenticatedSupport": false,
    "authenticatedWebsocketApiSupport": false,
    "endpoints": {
     "url": "NON_DEFAULT_HTTP_LINK_TO_EXCHANGE_API",
     "urlSecondary": "NON_DEFAULT_HTTP_LINK_TO_EXCHANGE_API",
     "websocketURL": "NON_DEFAULT_HTTP_LINK_TO_WEBSOCKET_EXCHANGE_API"
    },
    "credentials": {
     "key": "Key",
     "secret": "Secret"
    },
    "credentialsValidator": {
     "requiresKey": true,
     "requiresSecret": true,
     "requiresClientID": true
    }
   },
   "features": {
    "supports": {
     "restAPI": true,
     "restCapabilities": {
      "tickerBatching": true,
      "autoPairUpdates": true
     },
     "websocketAPI": true,
     "websocketCapabilities": {}
    },
    "enabled": {
     "autoPairUpdates": true,
     "websocketAPI": true
    }
   },
   "bankAccounts": [
    {
<<<<<<< HEAD
      "name": "Poloniex",
      "enabled": true,
      "verbose": false,
      "httpTimeout": 15000000000,
      "websocketResponseCheckTimeout": 30000000,
      "websocketResponseMaxLimit": 7000000000,
      "websocketTrafficTimeout": 30000000000,
      "websocketOrderbookBufferLimit": 5,
      "baseCurrencies": "USD",
      "currencyPairs": {
        "requestFormat": {
          "uppercase": true,
          "delimiter": "_"
        },
        "configFormat": {
          "uppercase": true,
          "delimiter": "_"
        },
        "useGlobalFormat": true,
        "assetTypes": [
          "spot"
        ],
        "pairs": {
          "spot": {
            "enabled": "LTC_USDT,BTC_LTC,BTC_ETH,BTC_DOGE,BTC_DASH,BTC_XRP",
            "available": "LTC_USDT,USDC_GRIN,BTC_BCN,BTC_DGB,BTC_XMR,USDT_STR,BTC_SC,BTC_ZRX,USDC_XMR,BTC_TRX,BTC_STR,BTC_SNT,USDT_QTUM,USDC_BTC,BTC_NMR,BTC_DASH,BTC_NXT,USDT_LTC,BTC_DCR,USDT_ZRX,USDC_ZEC,USDT_REP,USDT_BAT,BTC_MANA,USDC_BCHABC,USDC_STR,BTC_XRP,USDT_ETH,BTC_REP,USDT_EOS,USDC_ATOM,USDT_XRP,BTC_ETH,USDT_LSK,USDT_SC,USDT_MANA,USDC_ETC,USDC_ETH,BTC_BTS,BTC_LTC,BTC_ETC,BTC_OMG,BTC_STORJ,USDC_XRP,USDT_GRIN,BTC_QTUM,BTC_MAID,BTC_XEM,USDT_BTC,USDT_DASH,ETH_REP,BTC_ZEC,BTC_STRAT,USDC_LTC,BTC_FOAM,USDC_TRX,BTC_DOGE,BTC_VIA,BTC_VTC,ETH_ETC,USDT_ETC,ETH_EOS,USDC_BCHSV,USDT_NXT,USDT_XMR,BTC_ARDR,BTC_CVC,ETH_BAT,USDC_DOGE,BTC_XPM,BTC_LOOM,BTC_LPT,USDC_EOS,USDT_DGB,USDT_BCHSV,BTC_OMNI,ETH_ZEC,BTC_EOS,BTC_KNC,BTC_BCHSV,BTC_POLY,USDC_DASH,USDT_GNT,BTC_BCHABC,BTC_GRIN,BTC_ATOM,USDT_ATOM,USDT_BCHABC,BTC_LSK,ETH_ZRX,BTC_GAS,BTC_BAT,BTC_BNT,USDT_TRX,BTC_FCT,USDT_ZEC,BTC_GNT,USDT_DOGE,USDC_USDT"
          }
        }
      },
      "api": {
        "authenticatedSupport": false,
        "authenticatedWebsocketApiSupport": false,
        "endpoints": {
          "url": "NON_DEFAULT_HTTP_LINK_TO_EXCHANGE_API",
          "urlSecondary": "NON_DEFAULT_HTTP_LINK_TO_EXCHANGE_API",
          "websocketURL": "NON_DEFAULT_HTTP_LINK_TO_WEBSOCKET_EXCHANGE_API"
        },
        "credentials": {
          "key": "Key",
          "secret": "Secret"
        },
        "credentialsValidator": {
          "requiresKey": true,
          "requiresSecret": true
        }
      },
      "features": {
        "supports": {
          "restAPI": true,
          "restCapabilities": {
            "tickerBatching": true,
            "autoPairUpdates": true
          },
          "websocketAPI": true,
          "websocketCapabilities": {}
        },
        "enabled": {
          "autoPairUpdates": true,
          "websocketAPI": false
        }
      },
      "bankAccounts": [
        {
          "enabled": false,
          "bankName": "",
          "bankAddress": "",
          "bankPostalCode": "",
          "bankPostalCity": "",
          "bankCountry": "",
          "accountName": "",
          "accountNumber": "",
          "swiftCode": "",
          "iban": "",
          "supportedCurrencies": ""
        }
      ]
=======
     "enabled": false,
     "bankName": "",
     "bankAddress": "",
     "bankPostalCode": "",
     "bankPostalCity": "",
     "bankCountry": "",
     "accountName": "",
     "accountNumber": "",
     "swiftCode": "",
     "iban": "",
     "supportedCurrencies": ""
    }
   ]
  },
  {
   "name": "Okx",
   "enabled": true,
   "verbose": false,
   "httpTimeout": 15000000000,
   "websocketResponseCheckTimeout": 30000000,
   "websocketResponseMaxLimit": 7000000000,
   "websocketTrafficTimeout": 30000000000,
   "baseCurrencies": "USD",
   "currencyPairs": {
    "bypassConfigFormatUpgrades": false,
    "requestFormat": {
     "uppercase": true,
     "delimiter": "-"
    },
    "configFormat": {
     "uppercase": true,
     "delimiter": "-"
    },
    "useGlobalFormat": true,
    "assetTypes": [
     "futures",
     "margin",
     "option",
     "perpetualswap",
     "spot"
    ],
    "pairs": {
     "futures": {
      "assetEnabled": true,
      "enabled": "BTC-USD-221007,BTC-USD-221014",
      "available": "BTC-USD-221230,BTC-USD-230331,ETH-USD-221007,ETH-USD-221014,ETH-USD-221230,ETH-USD-230331,LTC-USD-221007,LTC-USD-221014,LTC-USD-221230,LTC-USD-230331,DOT-USD-221007,DOT-USD-221014,DOT-USD-221230,DOT-USD-230331,FIL-USD-221007,FIL-USD-221014,FIL-USD-221230,FIL-USD-230331,ADA-USD-221007,ADA-USD-221014,ADA-USD-221230,ADA-USD-230331,AVAX-USD-221007,AVAX-USD-221014,AVAX-USD-221230,BTC-USD-221007,BTC-USD-221014,BTC-USD-221230,BTC-USD-230331,ETH-USD-221007,ETH-USD-221014,ETH-USD-221230,ETH-USD-230331,LTC-USD-221007,LTC-USD-221014,LTC-USD-221230,LTC-USD-230331,DOT-USD-221007,DOT-USD-221014,DOT-USD-221230,DOT-USD-230331,FIL-USD-221007,FIL-USD-221014,FIL-USD-221230,FIL-USD-230331,ADA-USD-221007,ADA-USD-221014,ADA-USD-221230,ADA-USD-230331,AVAX-USD-221007,AVAX-USD-221014,AVAX-USD-221230,AVAX-USD-230331,BCH-USD-221007,BCH-USD-221014,BCH-USD-221230,BCH-USD-230331,EOS-USD-221007,EOS-USD-221014,EOS-USD-221230,EOS-USD-230331,ETC-USD-221007,ETC-USD-221014,ETC-USD-221230,ETC-USD-230331,LINK-USD-221007,LINK-USD-221014,LINK-USD-221230,LINK-USD-230331,SOL-USD-221007,SOL-USD-221014,SOL-USD-221230,SOL-USD-230331,TRX-USD-221007,TRX-USD-221014,TRX-USD-221230,TRX-USD-230331,XRP-USD-221007,XRP-USD-221014,XRP-USD-221230,XRP-USD-230331,BTC-USDT-221007,BTC-USDT-221014,BTC-USDT-221230,BTC-USDT-230331,ETH-USDT-221007,ETH-USDT-221014,ETH-USDT-221230,ETH-USDT-230331,LTC-USDT-221007,LTC-USDT-221014,LTC-USDT-221230,LTC-USDT-230331,DOT-USDT-221007,DOT-USDT-221014,DOT-USDT-221230,DOT-USDT-230331,FIL-USDT-221007,FIL-USDT-221014,FIL-USDT-221230,FIL-USDT-230331,ADA-USDT-221007,ADA-USDT-221014,ADA-USDT-221230,ADA-USDT-230331,BCH-USDT-221007,BCH-USDT-221014,BCH-USDT-221230,BCH-USDT-230331,EOS-USDT-221007,EOS-USDT-221014,EOS-USDT-221230,EOS-USDT-230331,ETC-USDT-221007,ETC-USDT-221014,ETC-USDT-221230,ETC-USDT-230331,LINK-USDT-221007,LINK-USDT-221014,LINK-USDT-221230,LINK-USDT-230331,TRX-USDT-221007,TRX-USDT-221014,TRX-USDT-221230,TRX-USDT-230331,XRP-USDT-221007,XRP-USDT-221014,XRP-USDT-221230,XRP-USDT-230331"
     },
     "margin": {
      "assetEnabled": true,
      "enabled": "BTC-USDT,ETH-USDT,OKB-USDT",
      "available": "LTC-USDT,DOT-USDT,DOGE-USDT,LUNC-USDT,ETHW-USDT,LUNA-USDT,FIL-USDT,XRP-USDT,1INCH-USDT,AAVE-USDT,ADA-USDT,AGLD-USDT,AKITA-USDT,ALGO-USDT,ALPHA-USDT,BTC-USDT,ETH-USDT,OKB-USDT,LTC-USDT,DOT-USDT,DOGE-USDT,LUNC-USDT,ETHW-USDT,LUNA-USDT,FIL-USDT,XRP-USDT,1INCH-USDT,AAVE-USDT,ADA-USDT,AGLD-USDT,AKITA-USDT,ALGO-USDT,ALPHA-USDT,ANT-USDT,APE-USDT,API3-USDT,ASTR-USDT,ATOM-USDT,AVAX-USDT,AXS-USDT,BABYDOGE-USDT,BADGER-USDT,BAL-USDT,BAND-USDT,BAT-USDT,BCH-USDT,BICO-USDT,BNT-USDT,BSV-USDT,BTM-USDT,BTT-USDT,BZZ-USDT,CELO-USDT,CEL-USDT,CELR-USDT,CFX-USDT,CHZ-USDT,CLV-USDT,COMP-USDT,CONV-USDT,CQT-USDT,CRO-USDT,CRV-USDT,CSPR-USDT,CVC-USDT,DASH-USDT,DOME-USDT,DORA-USDT,DYDX-USDT,EFI-USDT,EGLD-USDT,ELF-USDT,ENJ-USDT,ENS-USDT,EOS-USDT,ETC-USDT,FITFI-USDT,FLM-USDT,FLOW-USDT,FTM-USDT,GALA-USDT,GLMR-USDT,GMT-USDT,GODS-USDT,GRT-USDT,HBAR-USDT,HC-USDT,ICP-USDT,IMX-USDT,IOST-USDT,IOTA-USDT,JST-USDT,KAR-USDT,KISHU-USDT,KNC-USDT,KSM-USDT,LAMB-USDT,LAT-USDT,LINK-USDT,LON-USDT,LOOKS-USDT,LPT-USDT,LRC-USDT,MANA-USDT,MASK-USDT,MATIC-USDT,MINA-USDT,MKR-USDT,NAS-USDT,NEAR-USDT,NEO-USDT,NFT-USDT,NYM-USDT,OMG-USDT,ONT-USDT,OP-USDT,PEOPLE-USDT,PERP-USDT,QTUM-USDT,REN-USDT,RSR-USDT,RSS3-USDT,RVN-USDT,SAND-USDT,SC-USDT,SHIB-USDT,SKL-USDT,SLP-USDT,SNT-USDT,SNX-USDT,SOL-USDT,SOS-USDT,SRM-USDT,STARL-USDT,STORJ-USDT,SUSHI-USDT,SWEAT-USDT,SWRV-USDT,THETA-USDT,TORN-USDT,TRB-USDT,TRX-USDT,UMA-USDT,UMEE-USDT,UNI-USDT,USDC-USDT,VSYS-USDT,WAVES-USDT,WNCG-USDT,WNXM-USDT,XCH-USDT,XEM-USDT,XLM-USDT,XMR-USDT,XTZ-USDT,YFI-USDT,YFII-USDT,YGG-USDT,ZEC-USDT,ZEN-USDT,ZIL-USDT,ZRX-USDT,BTC-USDC,ETH-BTC,LTC-USDC,DOT-USDC,DOGE-USDC,LUNC-USDC,LUNA-USDC,XRP-USDC,ADA-USDC,ATOM-USDC,AVAX-USDC,NEAR-USDC,OP-USDC,SOL-USDC,OKB-BTC,LTC-BTC,DOT-BTC,DOGE-BTC,FIL-BTC,XRP-BTC,AAVE-BTC,ADA-BTC,ALGO-BTC,ANT-BTC,ATOM-BTC,AVAX-BTC,BADGER-BTC,BAT-BTC,BCH-BTC,BNT-BTC,BSV-BTC,BTM-BTC,CHZ-BTC,COMP-BTC,CRO-BTC,CRV-BTC,CVC-BTC,DASH-BTC,EGLD-BTC,ELF-BTC,ENJ-BTC,EOS-BTC,ETC-BTC,GRT-BTC,HBAR-BTC,HC-BTC,ICP-BTC,IOST-BTC,IOTA-BTC,KNC-BTC,KSM-BTC,LINK-BTC,LRC-BTC,MANA-BTC,MKR-BTC,NAS-BTC,NEAR-BTC,NEO-BTC,OMG-BTC,ONT-BTC,QTUM-BTC,REN-BTC,RSR-BTC,RVN-BTC,SNT-BTC,SOL-BTC,SRM-BTC,THETA-BTC,TRX-BTC,UNI-BTC,VSYS-BTC,WAVES-BTC,XCH-BTC,XEM-BTC,XLM-BTC,XMR-BTC,XTZ-BTC,ZEC-BTC,ZIL-BTC,ZRX-BTC"
     },
     "option": {
      "assetEnabled": true,
      "enabled": "BTC-USD-220930-28000-P,BTC-USD-220930-30000-C",
      "available": "BTC-USD-220930-30000-P,BTC-USD-220930-32000-C,BTC-USD-220930-32000-P,BTC-USD-220930-34000-C,BTC-USD-220930-34000-P,BTC-USD-220930-35000-C,BTC-USD-220930-35000-P,BTC-USD-220930-36000-C,BTC-USD-220930-36000-P,BTC-USD-220930-40000-C,BTC-USD-220930-40000-P,BTC-USD-220930-45000-C,BTC-USD-220930-45000-P,BTC-USD-220930-50000-C,BTC-USD-220930-50000-P,BTC-USD-220930-55000-C,BTC-USD-220930-55000-P,BTC-USD-220930-60000-C,BTC-USD-220930-60000-P,BTC-USD-220930-65000-C,BTC-USD-220930-65000-P,BTC-USD-220930-70000-C,BTC-USD-220930-70000-P,BTC-USD-220930-80000-C,BTC-USD-220930-80000-P,BTC-USD-220930-90000-C,BTC-USD-220930-90000-P,BTC-USD-220930-100000-C,BTC-USD-220930-100000-P,BTC-USD-220930-120000-C,BTC-USD-220930-120000-P,BTC-USD-221007-13000-C,BTC-USD-221007-13000-P,BTC-USD-221007-14000-C,BTC-USD-221007-14000-P,BTC-USD-221007-15000-C,BTC-USD-221007-15000-P,BTC-USD-221007-16000-C,BTC-USD-221007-16000-P,BTC-USD-221007-17000-C,BTC-USD-221007-17000-P,BTC-USD-221007-18000-C,BTC-USD-221007-18000-P,BTC-USD-221007-18500-C,BTC-USD-221007-18500-P,BTC-USD-221007-19000-C,BTC-USD-221007-19000-P,BTC-USD-221007-20000-C,BTC-USD-221007-20000-P,BTC-USD-221007-21000-C,BTC-USD-221007-21000-P,BTC-USD-221007-22000-C,BTC-USD-221007-22000-P,BTC-USD-221007-23000-C,BTC-USD-221007-23000-P,BTC-USD-221007-24000-C,BTC-USD-221007-24000-P,BTC-USD-221007-26000-C,BTC-USD-221007-26000-P,BTC-USD-221007-28000-C,BTC-USD-221007-28000-P,BTC-USD-221007-30000-C,BTC-USD-221007-30000-P,BTC-USD-221014-14000-C,BTC-USD-221014-14000-P,BTC-USD-221014-15000-C,BTC-USD-221014-15000-P,BTC-USD-221014-16000-C,BTC-USD-221014-16000-P,BTC-USD-221014-17000-C,BTC-USD-221014-17000-P,BTC-USD-221014-18000-C,BTC-USD-221014-18000-P,BTC-USD-221014-19000-C,BTC-USD-221014-19000-P,BTC-USD-221014-20000-C,BTC-USD-221014-20000-P,BTC-USD-221014-21000-C,BTC-USD-221014-21000-P,BTC-USD-221014-22000-C,BTC-USD-221014-22000-P,BTC-USD-221014-23000-C,BTC-USD-221014-23000-P,BTC-USD-221014-24000-C,BTC-USD-221014-24000-P,BTC-USD-221014-26000-C,BTC-USD-221014-26000-P,BTC-USD-221014-28000-C,BTC-USD-221014-28000-P,BTC-USD-221014-30000-C,BTC-USD-221014-30000-P,BTC-USD-221028-10000-C,BTC-USD-221028-10000-P,BTC-USD-221028-12000-C,BTC-USD-221028-12000-P,BTC-USD-221028-14000-C,BTC-USD-221028-14000-P,BTC-USD-221028-16000-C,BTC-USD-221028-16000-P,BTC-USD-221028-17000-C,BTC-USD-221028-17000-P,BTC-USD-221028-18000-C,BTC-USD-221028-18000-P,BTC-USD-221028-19000-C,BTC-USD-221028-19000-P,BTC-USD-221028-20000-C,BTC-USD-221028-20000-P,BTC-USD-221028-21000-C,BTC-USD-221028-21000-P,BTC-USD-221028-22000-C,BTC-USD-221028-22000-P,BTC-USD-221028-24000-C,BTC-USD-221028-24000-P,BTC-USD-221028-26000-C,BTC-USD-221028-26000-P,BTC-USD-221028-28000-C,BTC-USD-221028-28000-P,BTC-USD-221028-30000-C,BTC-USD-221028-30000-P,BTC-USD-221028-32000-C,BTC-USD-221028-32000-P,BTC-USD-221028-35000-C,BTC-USD-220927-17000-C,BTC-USD-220927-17000-P,BTC-USD-220927-17500-C,BTC-USD-220927-17500-P,BTC-USD-220927-18000-C,BTC-USD-220927-18000-P,BTC-USD-220927-18200-C,BTC-USD-220927-18200-P,BTC-USD-220927-18400-C,BTC-USD-220927-18400-P,BTC-USD-220927-18600-C,BTC-USD-220927-18600-P,BTC-USD-220927-18800-C,BTC-USD-220927-18800-P,BTC-USD-220927-19000-C,BTC-USD-220927-19000-P,BTC-USD-220927-19200-C,BTC-USD-220927-19200-P,BTC-USD-220927-19400-C,BTC-USD-220927-19400-P,BTC-USD-220927-19600-C,BTC-USD-220927-19600-P,BTC-USD-220927-19800-C,BTC-USD-220927-19800-P,BTC-USD-220927-20000-C,BTC-USD-220927-20000-P,BTC-USD-220927-20500-C,BTC-USD-220927-20500-P,BTC-USD-220927-21000-C,BTC-USD-220927-21000-P,BTC-USD-220927-21500-C,BTC-USD-220927-21500-P,BTC-USD-220928-16500-C,BTC-USD-220928-16500-P,BTC-USD-220928-17000-C,BTC-USD-220928-17000-P,BTC-USD-220928-17500-C,BTC-USD-220928-17500-P,BTC-USD-220928-18000-C,BTC-USD-220928-18000-P,BTC-USD-220928-18200-C,BTC-USD-220928-18200-P,BTC-USD-220928-18400-C,BTC-USD-220928-18400-P,BTC-USD-220928-18600-C,BTC-USD-220928-18600-P,BTC-USD-220928-18800-C,BTC-USD-220928-18800-P,BTC-USD-220928-19000-C,BTC-USD-220928-19000-P,BTC-USD-220928-19200-C,BTC-USD-220928-19200-P,BTC-USD-220928-19400-C,BTC-USD-220928-19400-P,BTC-USD-220928-19600-C,BTC-USD-220928-19600-P,BTC-USD-220928-20000-C,BTC-USD-220928-20000-P,BTC-USD-220928-20500-C,BTC-USD-220928-20500-P,BTC-USD-220928-21000-C,BTC-USD-220928-21000-P,BTC-USD-220928-21500-C,BTC-USD-220928-21500-P,BTC-USD-220930-5000-C,BTC-USD-220930-5000-P,BTC-USD-220930-10000-C,BTC-USD-220930-10000-P,BTC-USD-220930-12000-C,BTC-USD-220930-12000-P,BTC-USD-220930-15000-C,BTC-USD-220930-15000-P,BTC-USD-220930-16000-C,BTC-USD-220930-16000-P,BTC-USD-220930-17000-C,BTC-USD-220930-17000-P,BTC-USD-220930-17500-C,BTC-USD-220930-17500-P,BTC-USD-220930-18000-C,BTC-USD-220930-18000-P,BTC-USD-220930-18500-C,BTC-USD-220930-18500-P,BTC-USD-220930-19000-C,BTC-USD-220930-19000-P,BTC-USD-220930-19500-C,BTC-USD-220930-19500-P,BTC-USD-220930-20000-C,BTC-USD-220930-20000-P,BTC-USD-220930-20500-C,BTC-USD-220930-20500-P,BTC-USD-220930-21000-C,BTC-USD-220930-21000-P,BTC-USD-220930-22000-C,BTC-USD-220930-22000-P,BTC-USD-220930-23000-C,BTC-USD-220930-23000-P,BTC-USD-220930-24000-C,BTC-USD-220930-24000-P,BTC-USD-220930-25000-C,BTC-USD-220930-25000-P,BTC-USD-220930-26000-C,BTC-USD-220930-26000-P,BTC-USD-220930-28000-C,BTC-USD-220930-28000-P,BTC-USD-220930-30000-C,BTC-USD-220930-30000-P,BTC-USD-220930-32000-C,BTC-USD-220930-32000-P,BTC-USD-220930-34000-C,BTC-USD-220930-34000-P,BTC-USD-220930-35000-C,BTC-USD-220930-35000-P,BTC-USD-220930-36000-C,BTC-USD-220930-36000-P,BTC-USD-220930-40000-C,BTC-USD-220930-40000-P,BTC-USD-220930-45000-C,BTC-USD-220930-45000-P,BTC-USD-220930-50000-C,BTC-USD-220930-50000-P,BTC-USD-220930-55000-C,BTC-USD-220930-55000-P,BTC-USD-220930-60000-C,BTC-USD-220930-60000-P,BTC-USD-220930-65000-C,BTC-USD-220930-65000-P,BTC-USD-220930-70000-C,BTC-USD-220930-70000-P,BTC-USD-220930-80000-C,BTC-USD-220930-80000-P,BTC-USD-220930-90000-C,BTC-USD-220930-90000-P,BTC-USD-220930-100000-C,BTC-USD-220930-100000-P,BTC-USD-220930-120000-C,BTC-USD-220930-120000-P,BTC-USD-221007-13000-C,BTC-USD-221007-13000-P,BTC-USD-221007-14000-C,BTC-USD-221007-14000-P,BTC-USD-221007-15000-C,BTC-USD-221007-15000-P,BTC-USD-221007-16000-C,BTC-USD-221007-16000-P,BTC-USD-221007-17000-C,BTC-USD-221007-17000-P,BTC-USD-221007-18000-C,BTC-USD-221007-18000-P,BTC-USD-221007-18500-C,BTC-USD-221007-18500-P,BTC-USD-221007-19000-C,BTC-USD-221007-19000-P,BTC-USD-221007-20000-C,BTC-USD-221007-20000-P,BTC-USD-221007-21000-C,BTC-USD-221007-21000-P,BTC-USD-221007-22000-C,BTC-USD-221007-22000-P,BTC-USD-221007-23000-C,BTC-USD-221007-23000-P,BTC-USD-221007-24000-C,BTC-USD-221007-24000-P,BTC-USD-221007-26000-C,BTC-USD-221007-26000-P,BTC-USD-221007-28000-C,BTC-USD-221007-28000-P,BTC-USD-221007-30000-C,BTC-USD-221007-30000-P,BTC-USD-221014-14000-C,BTC-USD-221014-14000-P,BTC-USD-221014-15000-C,BTC-USD-221014-15000-P,BTC-USD-221014-16000-C,BTC-USD-221014-16000-P,BTC-USD-221014-17000-C,BTC-USD-221014-17000-P,BTC-USD-221014-18000-C,BTC-USD-221014-18000-P,BTC-USD-221014-19000-C,BTC-USD-221014-19000-P,BTC-USD-221014-20000-C,BTC-USD-221014-20000-P,BTC-USD-221014-21000-C,BTC-USD-221014-21000-P,BTC-USD-221014-22000-C,BTC-USD-221014-22000-P,BTC-USD-221014-23000-C,BTC-USD-221014-23000-P,BTC-USD-221014-24000-C,BTC-USD-221014-24000-P,BTC-USD-221014-26000-C,BTC-USD-221014-26000-P,BTC-USD-221014-28000-C,BTC-USD-221014-28000-P,BTC-USD-221014-30000-C,BTC-USD-221014-30000-P,BTC-USD-221028-10000-C,BTC-USD-221028-10000-P,BTC-USD-221028-12000-C,BTC-USD-221028-12000-P,BTC-USD-221028-14000-C,BTC-USD-221028-14000-P,BTC-USD-221028-16000-C,BTC-USD-221028-16000-P,BTC-USD-221028-17000-C,BTC-USD-221028-17000-P,BTC-USD-221028-18000-C,BTC-USD-221028-18000-P,BTC-USD-221028-19000-C,BTC-USD-221028-19000-P,BTC-USD-221028-20000-C,BTC-USD-221028-20000-P,BTC-USD-221028-21000-C,BTC-USD-221028-21000-P,BTC-USD-221028-22000-C,BTC-USD-221028-22000-P,BTC-USD-221028-24000-C,BTC-USD-221028-24000-P,BTC-USD-221028-26000-C,BTC-USD-221028-26000-P,BTC-USD-221028-28000-C,BTC-USD-221028-28000-P,BTC-USD-221028-30000-C,BTC-USD-221028-30000-P,BTC-USD-221028-32000-C,BTC-USD-221028-32000-P,BTC-USD-221028-35000-C,BTC-USD-221028-35000-P,BTC-USD-221028-40000-C,BTC-USD-221028-40000-P,BTC-USD-221028-50000-C,BTC-USD-221028-50000-P,BTC-USD-221028-60000-C,BTC-USD-221028-60000-P,BTC-USD-221028-70000-C,BTC-USD-221028-70000-P,BTC-USD-221125-5000-C,BTC-USD-221125-5000-P,BTC-USD-221125-10000-C,BTC-USD-221125-10000-P,BTC-USD-221125-12000-C,BTC-USD-221125-12000-P,BTC-USD-221125-15000-C,BTC-USD-221125-15000-P,BTC-USD-221125-16000-C,BTC-USD-221125-16000-P,BTC-USD-221125-17000-C,BTC-USD-221125-17000-P,BTC-USD-221125-18000-C,BTC-USD-221125-18000-P,BTC-USD-221125-20000-C,BTC-USD-221125-20000-P,BTC-USD-221125-22000-C,BTC-USD-221125-22000-P,BTC-USD-221125-24000-C,BTC-USD-221125-24000-P,BTC-USD-221125-26000-C,BTC-USD-221125-26000-P,BTC-USD-221125-28000-C,BTC-USD-221125-28000-P,BTC-USD-221125-30000-C,BTC-USD-221125-30000-P,BTC-USD-221125-32000-C,BTC-USD-221125-32000-P,BTC-USD-221125-35000-C,BTC-USD-221125-35000-P,BTC-USD-221125-40000-C,BTC-USD-221125-40000-P,BTC-USD-221125-50000-C,BTC-USD-221125-50000-P,BTC-USD-221125-60000-C,BTC-USD-221125-60000-P,BTC-USD-221125-70000-C,BTC-USD-221125-70000-P,BTC-USD-221230-5000-C,BTC-USD-221230-5000-P,BTC-USD-221230-10000-C,BTC-USD-221230-10000-P,BTC-USD-221230-12000-C,BTC-USD-221230-12000-P,BTC-USD-221230-13000-C,BTC-USD-221230-13000-P,BTC-USD-221230-15000-C,BTC-USD-221230-15000-P,BTC-USD-221230-16000-C,BTC-USD-221230-16000-P,BTC-USD-221230-17000-C,BTC-USD-221230-17000-P,BTC-USD-221230-18000-C,BTC-USD-221230-18000-P,BTC-USD-221230-19000-C,BTC-USD-221230-19000-P,BTC-USD-221230-20000-C,BTC-USD-221230-20000-P,BTC-USD-221230-21000-C,BTC-USD-221230-21000-P,BTC-USD-221230-22000-C,BTC-USD-221230-22000-P,BTC-USD-221230-23000-C,BTC-USD-221230-23000-P,BTC-USD-221230-24000-C,BTC-USD-221230-24000-P,BTC-USD-221230-25000-C,BTC-USD-221230-25000-P,BTC-USD-221230-26000-C,BTC-USD-221230-26000-P,BTC-USD-221230-28000-C,BTC-USD-221230-28000-P,BTC-USD-221230-30000-C,BTC-USD-221230-30000-P,BTC-USD-221230-32000-C,BTC-USD-221230-32000-P,BTC-USD-221230-35000-C,BTC-USD-221230-35000-P"
     },
     "perpetualswap": {
      "assetEnabled": true,
      "enabled": "BTC-USD-SWAP,ETH-USD-SWAP",
      "available": "LTC-USD-SWAP,DOT-USD-SWAP,DOGE-USD-SWAP,MASK-USDT-SWAP,MATIC-USDT-SWAP,MINA-USDT-SWAP,MKR-USDT-SWAP,NEAR-USDT-SWAP,NEO-USDT-SWAP,NFT-USDT-SWAP,NYM-USDT-SWAP,OMG-USDT-SWAP,ONT-USDT-SWAP,OP-USDT-SWAP,PEOPLE-USDT-SWAP,BTC-USD-SWAP,ETH-USD-SWAP,LTC-USD-SWAP,DOT-USD-SWAP,DOGE-USD-SWAP,FIL-USD-SWAP,XRP-USD-SWAP,1INCH-USD-SWAP,ADA-USD-SWAP,ALGO-USD-SWAP,ATOM-USD-SWAP,AVAX-USD-SWAP,BCH-USD-SWAP,BSV-USD-SWAP,CRV-USD-SWAP,DASH-USD-SWAP,EOS-USD-SWAP,ETC-USD-SWAP,GRT-USD-SWAP,IOST-USD-SWAP,IOTA-USD-SWAP,KNC-USD-SWAP,KSM-USD-SWAP,LINK-USD-SWAP,MANA-USD-SWAP,NEO-USD-SWAP,ONT-USD-SWAP,QTUM-USD-SWAP,SAND-USD-SWAP,SOL-USD-SWAP,SUSHI-USD-SWAP,THETA-USD-SWAP,TRX-USD-SWAP,UNI-USD-SWAP,XLM-USD-SWAP,XMR-USD-SWAP,XTZ-USD-SWAP,YFI-USD-SWAP,YFII-USD-SWAP,ZEC-USD-SWAP,BTC-USDT-SWAP,ETH-USDT-SWAP,LTC-USDT-SWAP,DOT-USDT-SWAP,DOGE-USDT-SWAP,LUNC-USDT-SWAP,ETHW-USDT-SWAP,LUNA-USDT-SWAP,FIL-USDT-SWAP,XRP-USDT-SWAP,1INCH-USDT-SWAP,AAVE-USDT-SWAP,ADA-USDT-SWAP,AGLD-USDT-SWAP,ALGO-USDT-SWAP,ALPHA-USDT-SWAP,ANT-USDT-SWAP,APE-USDT-SWAP,API3-USDT-SWAP,ASTR-USDT-SWAP,ATOM-USDT-SWAP,AVAX-USDT-SWAP,AXS-USDT-SWAP,BABYDOGE-USDT-SWAP,BADGER-USDT-SWAP,BAL-USDT-SWAP,BAND-USDT-SWAP,BAT-USDT-SWAP,BCH-USDT-SWAP,BICO-USDT-SWAP,BNT-USDT-SWAP,BSV-USDT-SWAP,BTT-USDT-SWAP,CELO-USDT-SWAP,CEL-USDT-SWAP,CFX-USDT-SWAP,CHZ-USDT-SWAP,COMP-USDT-SWAP,CRO-USDT-SWAP,CRV-USDT-SWAP,CSPR-USDT-SWAP,CVC-USDT-SWAP,DASH-USDT-SWAP,DOME-USDT-SWAP,DORA-USDT-SWAP,DYDX-USDT-SWAP,EGLD-USDT-SWAP,ELON-USDT-SWAP,ENJ-USDT-SWAP,ENS-USDT-SWAP,EOS-USDT-SWAP,ETC-USDT-SWAP,FITFI-USDT-SWAP,FLM-USDT-SWAP,FTM-USDT-SWAP,GALA-USDT-SWAP,GMT-USDT-SWAP,GODS-USDT-SWAP,GRT-USDT-SWAP,ICP-USDT-SWAP,IMX-USDT-SWAP,IOST-USDT-SWAP,IOTA-USDT-SWAP,JST-USDT-SWAP,KISHU-USDT-SWAP,KNC-USDT-SWAP,KSM-USDT-SWAP,LINK-USDT-SWAP,LOOKS-USDT-SWAP,LPT-USDT-SWAP,LRC-USDT-SWAP,MANA-USDT-SWAP,MASK-USDT-SWAP,MATIC-USDT-SWAP,MINA-USDT-SWAP,MKR-USDT-SWAP,NEAR-USDT-SWAP,NEO-USDT-SWAP,NFT-USDT-SWAP,NYM-USDT-SWAP,OMG-USDT-SWAP,ONT-USDT-SWAP,OP-USDT-SWAP,PEOPLE-USDT-SWAP,PERP-USDT-SWAP,QTUM-USDT-SWAP,REN-USDT-SWAP,RSR-USDT-SWAP,RVN-USDT-SWAP,SAND-USDT-SWAP,SC-USDT-SWAP,SHIB-USDT-SWAP,SLP-USDT-SWAP,SNX-USDT-SWAP,SOL-USDT-SWAP,SOS-USDT-SWAP,SRM-USDT-SWAP,STARL-USDT-SWAP,STORJ-USDT-SWAP,SUSHI-USDT-SWAP,SWEAT-USDT-SWAP,THETA-USDT-SWAP,TRB-USDT-SWAP,TRX-USDT-SWAP,UMA-USDT-SWAP,UMEE-USDT-SWAP,UNI-USDT-SWAP,WAVES-USDT-SWAP,WNXM-USDT-SWAP,XCH-USDT-SWAP,XEM-USDT-SWAP,XLM-USDT-SWAP,XMR-USDT-SWAP,XTZ-USDT-SWAP,YFI-USDT-SWAP,YFII-USDT-SWAP,YGG-USDT-SWAP,ZEC-USDT-SWAP,ZEN-USDT-SWAP,ZIL-USDT-SWAP,ZRX-USDT-SWAP"
     },
     "spot": {
      "assetEnabled": true,
      "enabled": "BTC-USDT,ETH-USDT,OKB-USDT",
      "available": "OKT-USDT,LTC-USDT,DOT-USDT,DOGE-USDT,LUNC-USDT,ETHW-USDT,LUNA-USDT,FIL-USDT,XRP-USDT,CITY-USDT,MENGO-USDT,ARG-USDT,POR-USDT,1INCH-USDT,AAVE-USDT,ABT-USDT,ACA-USDT,ADA-USDT,AERGO-USDT,AGLD-USDT,XMR-ETH,YFI-ETH,ZEC-ETH,LTC-OKB,XRP-OKB,ETC-OKB,BTC-USDT,ETH-USDT,OKB-USDT,OKT-USDT,LTC-USDT,DOT-USDT,DOGE-USDT,LUNC-USDT,ETHW-USDT,LUNA-USDT,FIL-USDT,XRP-USDT,CITY-USDT,MENGO-USDT,ARG-USDT,POR-USDT,1INCH-USDT,AAVE-USDT,ABT-USDT,ACA-USDT,ADA-USDT,AERGO-USDT,AGLD-USDT,AKITA-USDT,ALCX-USDT,ALGO-USDT,ALPHA-USDT,ANC-USDT,ANT-USDT,ANW-USDT,APE-USDT,APIX-USDT,API3-USDT,APM-USDT,AR-USDT,ARK-USDT,AST-USDT,ASTR-USDT,ATOM-USDT,AUCTION-USDT,AVAX-USDT,AXS-USDT,AZY-USDT,BABYDOGE-USDT,BADGER-USDT,BAL-USDT,BAND-USDT,BAT-USDT,BCD-USDT,BCH-USDT,BETH-USDT,BHP-USDT,BICO-USDT,BLOK-USDT,BNT-USDT,BORING-USDT,BORA-USDT,BRWL-USDT,BSV-USDT,BTG-USDT,BTM-USDT,BTT-USDT,BZZ-USDT,CELO-USDT,CEL-USDT,CELR-USDT,CELT-USDT,CFG-USDT,CFX-USDT,CGS-USDT,CHAT-USDT,CHE-USDT,CHZ-USDT,CLV-USDT,CMT-USDT,CNTM-USDT,COMP-USDT,CONV-USDT,COVER-USDT,CQT-USDT,CRO-USDT,CRV-USDT,CSPR-USDT,CTC-USDT,CTXC-USDT,CVC-USDT,CVP-USDT,CVT-USDT,CVX-USDT,DAI-USDT,DAO-USDT,DASH-USDT,DCR-USDT,DEP-USDT,DEVT-USDT,DGB-USDT,DHT-USDT,DIA-USDT,DMD-USDT,DNA-USDT,DOME-USDT,DORA-USDT,DOSE-USDT,DYDX-USDT,EC-USDT,EDEN-USDT,EFI-USDT,EGLD-USDT,EGT-USDT,ELF-USDT,ELON-USDT,ELT-USDT,EM-USDT,ENJ-USDT,ENS-USDT,EOS-USDT,ERN-USDT,ETC-USDT,EURT-USDT,FAIR-USDT,FAME-USDT,FITFI-USDT,FLM-USDT,FLOW-USDT,FODL-USDT,FORTH-USDT,FRONT-USDT,FSN-USDT,FTM-USDT,GALA-USDT,GALFT-USDT,GARI-USDT,GAS-USDT,GF-USDT,GHST-USDT,GLM-USDT,GLMR-USDT,GM-USDT,GMT-USDT,GODS-USDT,GOG-USDT,GRT-USDT,GTO-USDT,GUSD-USDT,HBAR-USDT,HC-USDT,HDAO-USDT,HEGIC-USDT,HYC-USDT,ICP-USDT,ICX-USDT,ILV-USDT,IMX-USDT,INT-USDT,INX-USDT,IOST-USDT,IOTA-USDT,IQ-USDT,JFI-USDT,JOE-USDT,JST-USDT,KAN-USDT,KAR-USDT,KCASH-USDT,KDA-USDT,KINE-USDT,KISHU-USDT,KLAY-USDT,KNC-USDT,KOL-USDT,KONO-USDT,KP3R-USDT,KSM-USDT,LAMB-USDT,LAT-USDT,LBA-USDT,LDN-USDT,LDO-USDT,LEASH-USDT,LEO-USDT,LET-USDT,LINK-USDT,LING-USDT,LITH-USDT,LON-USDT,LOON-USDT,LOOKS-USDT,LPT-USDT,LRC-USDT,LSK-USDT,MAGIC-USDT,MANA-USDT,MASK-USDT,MATIC-USDT,MCO-USDT,MDA-USDT,MDT-USDT,MEME-USDT,METIS-USDT,MILO-USDT,MINA-USDT,MIR-USDT,MITH-USDT,MKR-USDT,MLN-USDT,MOF-USDT,MON-USDT,MOVR-USDT,MOVEZ-USDT,MXC-USDT,MXT-USDT,NAS-USDT,NEAR-USDT,NEO-USDT,NFT-USDT,NMR-USDT,NULS-USDT,NYM-USDT,OM-USDT,OMG-USDT,OMI-USDT,ONE-USDT,ONT-USDT,OP-USDT,ORBS-USDT,ORB-USDT,ORS-USDT,OXT-USDT,PAY-USDT,PCI-USDT,PEOPLE-USDT,PERP-USDT,PHA-USDT,PICKLE-USDT,PIT-USDT,PLG-USDT,PNK-USDT,POLS-USDT,POLYDOGE-USDT,PPT-USDT,PRQ-USDT,PST-USDT,PSTAKE-USDT,QOM-USDT,QTUM-USDT,RACA-USDT,RAY-USDT,REN-USDT,REP-USDT,REVV-USDT,RFUEL-USDT,RIO-USDT,RNT-USDT,ROAD-USDT,RON-USDT,RSR-USDT,RSS3-USDT,RVN-USDT,SAITAMA-USDT,SAMO-USDT,SAND-USDT,SC-USDT,SD-USDT,SFG-USDT,SHIB-USDT,SIS-USDT,SKEB-USDT,SKL-USDT,SLP-USDT,SNT-USDT,SNX-USDT,SOC-USDT,SOL-USDT,SOS-USDT,SPELL-USDT,SRM-USDT,STARL-USDT,STC-USDT,STORJ-USDT,STRK-USDT,STX-USDT,SUN-USDT,SUSHI-USDT,SWEAT-USDT,SWFTC-USDT,SWRV-USDT,T-USDT,TAI-USDT,TAKI-USDT,TCT-USDT,THETA-USDT,THG-USDT,TON-USDT,TOPC-USDT,TORN-USDT,TOWN-USDT,TRADE-USDT,TRA-USDT,TRB-USDT,TRUE-USDT,TRX-USDT,TUP-USDT,TUSD-USDT,UMA-USDT,UMEE-USDT,UNI-USDT,USDC-USDT,USDP-USDT,USTC-USDT,UTK-USDT,VALUE-USDT,VELO-USDT,VRA-USDT,VSYS-USDT,WAVES-USDT,WAXP-USDT,WBTC-USDT,WEMIX-USDT,WGRT-USDT,WING-USDT,WIN-USDT,WNCG-USDT,WNXM-USDT,WOO-USDT,WSB-USDT,WXT-USDT,XAUT-USDT,XCH-USDT,XEC-USDT,XEM-USDT,XETA-USDT,XLM-USDT,XMR-USDT,XNO-USDT,XPR-USDT,XTZ-USDT,YEE-USDT,YFI-USDT,YFII-USDT,YGG-USDT,YOU-USDT,YOYO-USDT,ZBC-USDT,ZEC-USDT,ZEN-USDT,ZIL-USDT,ZKS-USDT,ZRX-USDT,ZYRO-USDT,BTC-USDC,ETH-USDC,ETH-BTC,OKB-USDC,OKT-USDC,LTC-USDC,DOT-USDC,DOGE-USDC,LUNC-USDC,ETHW-USDC,LUNA-USDC,FIL-USDC,XRP-USDC,1INCH-USDC,AAVE-USDC,ADA-USDC,AGLD-USDC,ALGO-USDC,ANC-USDC,ANT-USDC,APE-USDC,API3-USDC,AR-USDC,ASTR-USDC,ATOM-USDC,AVAX-USDC,AXS-USDC,AZY-USDC,BABYDOGE-USDC,BAT-USDC,BCH-USDC,BICO-USDC,BSV-USDC,CEL-USDC,CELO-USDC,CELT-USDC,CHZ-USDC,COMP-USDC,CRO-USDC,CRV-USDC,CSPR-USDC,DASH-USDC,DEP-USDC,DOME-USDC,DYDX-USDC,EGLD-USDC,ELT-USDC,ENS-USDC,EOS-USDC,ETC-USDC,FITFI-USDC,FLM-USDC,FLOW-USDC,FTM-USDC,GALA-USDC,GALFT-USDC,GARI-USDC,GLMR-USDC,GMT-USDC,GODS-USDC,GRT-USDC,HBAR-USDC,ICP-USDC,IMX-USDC,IOST-USDC,JST-USDC,KISHU-USDC,KLAY-USDC,KNC-USDC,KSM-USDC,LINK-USDC,LOOKS-USDC,LRC-USDC,MANA-USDC,MASK-USDC,MATIC-USDC,MINA-USDC,MKR-USDC,MOF-USDC,MOVEZ-USDC,MXC-USDC,NEAR-USDC,NFT-USDC,NMR-USDC,NYM-USDC,OMG-USDC,OP-USDC,PEOPLE-USDC,PERP-USDC,RACA-USDC,RSR-USDC,SAITAMA-USDC,SAND-USDC,SHIB-USDC,SLP-USDC,SNX-USDC,SOC-USDC,SOL-USDC,SOS-USDC,SRM-USDC,STARL-USDC,STC-USDC,STORJ-USDC,STX-USDC,SUSHI-USDC,SWFTC-USDC,THETA-USDC,TON-USDC,TORN-USDC,TRB-USDC,TRX-USDC,UNI-USDC,USDP-USDC,USTC-USDC,VRA-USDC,WAVES-USDC,XCH-USDC,XEM-USDC,XLM-USDC,XMR-USDC,XNO-USDC,XTZ-USDC,YFI-USDC,YFII-USDC,YGG-USDC,ZEC-USDC,ZIL-USDC,BTC-DAI,ETH-DAI,BTC-USDK,ETH-USDK,USDT-USDK,OKB-BTC,OKT-BTC,LTC-BTC,DOT-BTC,DOGE-BTC,FIL-BTC,XRP-BTC,AAVE-BTC,ADA-BTC,ALGO-BTC,ALPHA-BTC,ANT-BTC,ATOM-BTC,AVAX-BTC,BADGER-BTC,BAT-BTC,BCD-BTC,BCH-BTC,BNT-BTC,BSV-BTC,BTG-BTC,BTM-BTC,CELO-BTC,CELT-BTC,CHZ-BTC,COMP-BTC,CQT-BTC,CRO-BTC,CRV-BTC,CTC-BTC,CVC-BTC,DASH-BTC,DCR-BTC,DGB-BTC,EGLD-BTC,ELF-BTC,ENJ-BTC,EOS-BTC,ETC-BTC,FLOW-BTC,GAS-BTC,GRT-BTC,GTO-BTC,HBAR-BTC,HC-BTC,ICP-BTC,ICX-BTC,INT-BTC,IOST-BTC,IOTA-BTC,KLAY-BTC,KNC-BTC,KSM-BTC,LINK-BTC,LRC-BTC,LSK-BTC,MANA-BTC,MITH-BTC,MKR-BTC,NAS-BTC,NEAR-BTC,NEO-BTC,NULS-BTC,OMG-BTC,ONT-BTC,PST-BTC,QTUM-BTC,REN-BTC,RSR-BTC,RVN-BTC,SC-BTC,SNT-BTC,SOL-BTC,SRM-BTC,STX-BTC,SWFTC-BTC,THETA-BTC,TRUE-BTC,TRX-BTC,UNI-BTC,VSYS-BTC,WAVES-BTC,WBTC-BTC,WXT-BTC,XCH-BTC,XEM-BTC,XLM-BTC,XMR-BTC,XTZ-BTC,YFI-BTC,YOU-BTC,ZEC-BTC,ZEN-BTC,ZIL-BTC,ZRX-BTC,OKB-ETH,OKT-ETH,LTC-ETH,DOT-ETH,DOGE-ETH,FIL-ETH,XRP-ETH,AAVE-ETH,ADA-ETH,API3-ETH,ATOM-ETH,AVAX-ETH,BETH-ETH,CRV-ETH,DASH-ETH,EOS-ETH,ETC-ETH,FLOW-ETH,GAS-ETH,GHST-ETH,HEGIC-ETH,INT-ETH,IOST-ETH,KSM-ETH,LINK-ETH,MANA-ETH,MKR-ETH,NEAR-ETH,NEO-ETH,NULS-ETH,OM-ETH,QTUM-ETH,SNX-ETH,SOL-ETH,SUSHI-ETH,SWFTC-ETH,TRX-ETH,UNI-ETH,WBTC-ETH,XLM-ETH,XMR-ETH,YFI-ETH,ZEC-ETH,LTC-OKB,XRP-OKB,ETC-OKB,OKDOT1-DOT,OKDOT2-DOT,BTC-EURT,ETH-EURT"
     }
    }
   },
   "api": {
    "authenticatedSupport": false,
    "authenticatedWebsocketApiSupport": false,
    "credentials": {
     "key": "",
     "secret": "",
     "clientID": ""
    },
    "credentialsValidator": {
     "requiresKey": true,
     "requiresSecret": true,
     "requiresClientID": true
    },
    "urlEndpoints": {
     "RestSpotURL": "https://www.okx.com/api/v5/",
     "WebsocketSpotURL": "wss://ws.okx.com:8443/ws/v5/public"
    }
   },
   "features": {
    "supports": {
     "restAPI": true,
     "restCapabilities": {
      "autoPairUpdates": true
     },
     "websocketAPI": true,
     "websocketCapabilities": {}
>>>>>>> 1e95ae9b
    },
    "enabled": {
     "autoPairUpdates": true,
     "websocketAPI": true,
     "saveTradeData": false,
     "tradeFeed": false,
     "fillsFeed": false
    }
   },
   "bankAccounts": [
    {
     "enabled": false,
     "bankName": "",
     "bankAddress": "",
     "bankPostalCode": "",
     "bankPostalCity": "",
     "bankCountry": "",
     "accountName": "",
     "accountNumber": "",
     "swiftCode": "",
     "iban": "",
     "supportedCurrencies": ""
    }
   ],
   "orderbook": {
    "verificationBypass": false,
    "websocketBufferLimit": 5,
    "websocketBufferEnabled": false,
    "publishPeriod": 10000000000
   }
  },
  {
   "name": "Poloniex",
   "enabled": true,
   "verbose": false,
   "httpTimeout": 15000000000,
   "websocketResponseCheckTimeout": 30000000,
   "websocketResponseMaxLimit": 7000000000,
   "websocketTrafficTimeout": 30000000000,
   "websocketOrderbookBufferLimit": 5,
   "baseCurrencies": "USD",
   "currencyPairs": {
    "requestFormat": {
     "uppercase": true,
     "delimiter": "_"
    },
    "configFormat": {
     "uppercase": true,
     "delimiter": "_"
    },
    "useGlobalFormat": true,
    "assetTypes": [
     "spot"
    ],
    "pairs": {
     "spot": {
      "enabled": "BTC_LTC,BTC_ETH,BTC_DOGE,BTC_DASH,BTC_XRP",
      "available": "USDC_GRIN,BTC_BCN,BTC_DGB,BTC_XMR,USDT_STR,BTC_SC,BTC_ZRX,USDC_XMR,BTC_TRX,BTC_STR,BTC_SNT,USDT_QTUM,USDC_BTC,BTC_NMR,BTC_DASH,BTC_NXT,USDT_LTC,BTC_DCR,USDT_ZRX,USDC_ZEC,USDT_REP,USDT_BAT,BTC_MANA,USDC_BCHABC,USDC_STR,BTC_XRP,USDT_ETH,BTC_REP,USDT_EOS,USDC_ATOM,USDT_XRP,BTC_ETH,USDT_LSK,USDT_SC,USDT_MANA,USDC_ETC,USDC_ETH,BTC_BTS,BTC_LTC,BTC_ETC,BTC_OMG,BTC_STORJ,USDC_XRP,USDT_GRIN,BTC_QTUM,BTC_MAID,BTC_XEM,USDT_BTC,USDT_DASH,ETH_REP,BTC_ZEC,BTC_STRAT,USDC_LTC,BTC_FOAM,USDC_TRX,BTC_DOGE,BTC_VIA,BTC_VTC,ETH_ETC,USDT_ETC,ETH_EOS,USDC_BCHSV,USDT_NXT,USDT_XMR,BTC_ARDR,BTC_CVC,ETH_BAT,USDC_DOGE,BTC_XPM,BTC_LOOM,BTC_LPT,USDC_EOS,USDT_DGB,USDT_BCHSV,BTC_OMNI,ETH_ZEC,BTC_EOS,BTC_KNC,BTC_BCHSV,BTC_POLY,USDC_DASH,USDT_GNT,BTC_BCHABC,BTC_GRIN,BTC_ATOM,USDT_ATOM,USDT_BCHABC,BTC_LSK,ETH_ZRX,BTC_GAS,BTC_BAT,BTC_BNT,USDT_TRX,BTC_FCT,USDT_ZEC,BTC_GNT,USDT_DOGE,USDC_USDT"
     }
    }
   },
   "api": {
    "authenticatedSupport": false,
    "authenticatedWebsocketApiSupport": false,
    "endpoints": {
     "url": "NON_DEFAULT_HTTP_LINK_TO_EXCHANGE_API",
     "urlSecondary": "NON_DEFAULT_HTTP_LINK_TO_EXCHANGE_API",
     "websocketURL": "NON_DEFAULT_HTTP_LINK_TO_WEBSOCKET_EXCHANGE_API"
    },
    "credentials": {
     "key": "Key",
     "secret": "Secret"
    },
    "credentialsValidator": {
     "requiresKey": true,
     "requiresSecret": true
    }
   },
   "features": {
    "supports": {
     "restAPI": true,
     "restCapabilities": {
      "tickerBatching": true,
      "autoPairUpdates": true
     },
     "websocketAPI": true,
     "websocketCapabilities": {}
    },
    "enabled": {
     "autoPairUpdates": true,
     "websocketAPI": false
    }
   },
   "bankAccounts": [
    {
     "enabled": false,
     "bankName": "",
     "bankAddress": "",
     "bankPostalCode": "",
     "bankPostalCity": "",
     "bankCountry": "",
     "accountName": "",
     "accountNumber": "",
     "swiftCode": "",
     "iban": "",
     "supportedCurrencies": ""
    }
   ]
  },
  {
   "name": "Yobit",
   "enabled": true,
   "verbose": false,
   "httpTimeout": 15000000000,
   "websocketResponseCheckTimeout": 30000000,
   "websocketResponseMaxLimit": 7000000000,
   "websocketTrafficTimeout": 30000000000,
   "websocketOrderbookBufferLimit": 5,
   "baseCurrencies": "USD",
   "currencyPairs": {
    "requestFormat": {
     "uppercase": false,
     "delimiter": "_",
     "separator": "-"
    },
    "configFormat": {
     "uppercase": true,
     "delimiter": "_"
    },
    "useGlobalFormat": true,
    "lastUpdated": 1566798411,
    "assetTypes": [
     "spot"
    ],
    "pairs": {
     "spot": {
      "enabled": "LTC_BTC,ETH_BTC,BTC_USD,DASH_BTC",
      "available": "DASH_BTC,WAVES_BTC,LSK_BTC,LIZA_BTC,BCC_BTC,ETH_BTC,LTC_BTC,TRX_BTC,DOGE_BTC,VNTX_BTC,SW_BTC,ZEC_BTC,DASH_ETH,WAVES_ETH,LSK_ETH,LIZA_ETH,BCC_ETH,LTC_ETH,TRX_ETH,DOGE_ETH,VNTX_ETH,SW_ETH,ZEC_ETH,DASH_DOGE,WAVES_DOGE,LSK_DOGE,LIZA_DOGE,BCC_DOGE,LTC_DOGE,TRX_DOGE,VNTX_DOGE,SW_DOGE,ZEC_DOGE,DASH_USD,WAVES_USD,LSK_USD,LIZA_USD,BCC_USD,LTC_USD,TRX_USD,VNTX_USD,SW_USD,ZEC_USD,ETH_USD,BTC_USD,DASH_RUR,WAVES_BTC,WAVES_RUR,LSK_RUR,LIZA_RUR,BCC_RUR,LTC_RUR,TRX_RUR,VNTX_RUR,SW_RUR,ETH_RUR,ZEC_RUR"
     }
    }
   },
   "api": {
    "authenticatedSupport": false,
    "authenticatedWebsocketApiSupport": false,
    "endpoints": {
     "url": "NON_DEFAULT_HTTP_LINK_TO_EXCHANGE_API",
     "urlSecondary": "NON_DEFAULT_HTTP_LINK_TO_EXCHANGE_API",
     "websocketURL": "NON_DEFAULT_HTTP_LINK_TO_WEBSOCKET_EXCHANGE_API"
    },
    "credentials": {
     "key": "Key",
     "secret": "Secret"
    },
    "credentialsValidator": {
     "requiresKey": true,
     "requiresSecret": true
    }
   },
   "features": {
    "supports": {
     "restAPI": true,
     "restCapabilities": {
      "tickerBatching": true,
      "autoPairUpdates": true
     },
     "websocketAPI": false,
     "websocketCapabilities": {}
    },
    "enabled": {
     "autoPairUpdates": false,
     "websocketAPI": false
    }
   },
   "bankAccounts": [
    {
     "enabled": false,
     "bankName": "",
     "bankAddress": "",
     "bankPostalCode": "",
     "bankPostalCity": "",
     "bankCountry": "",
     "accountName": "",
     "accountNumber": "",
     "swiftCode": "",
     "iban": "",
     "supportedCurrencies": ""
    }
   ]
  }
 ],
 "bankAccounts": [
  {
   "enabled": false,
   "bankName": "test",
   "bankAddress": "test",
   "bankPostalCode": "",
   "bankPostalCity": "",
   "bankCountry": "",
   "accountName": "TestAccount",
   "accountNumber": "0234",
   "swiftCode": "91272837",
   "iban": "98218738671897",
   "supportedCurrencies": "USD",
   "supportedExchanges": "Kraken,Bitstamp"
  }
 ]
}<|MERGE_RESOLUTION|>--- conflicted
+++ resolved
@@ -2064,84 +2064,6 @@
    },
    "bankAccounts": [
     {
-<<<<<<< HEAD
-      "name": "Poloniex",
-      "enabled": true,
-      "verbose": false,
-      "httpTimeout": 15000000000,
-      "websocketResponseCheckTimeout": 30000000,
-      "websocketResponseMaxLimit": 7000000000,
-      "websocketTrafficTimeout": 30000000000,
-      "websocketOrderbookBufferLimit": 5,
-      "baseCurrencies": "USD",
-      "currencyPairs": {
-        "requestFormat": {
-          "uppercase": true,
-          "delimiter": "_"
-        },
-        "configFormat": {
-          "uppercase": true,
-          "delimiter": "_"
-        },
-        "useGlobalFormat": true,
-        "assetTypes": [
-          "spot"
-        ],
-        "pairs": {
-          "spot": {
-            "enabled": "LTC_USDT,BTC_LTC,BTC_ETH,BTC_DOGE,BTC_DASH,BTC_XRP",
-            "available": "LTC_USDT,USDC_GRIN,BTC_BCN,BTC_DGB,BTC_XMR,USDT_STR,BTC_SC,BTC_ZRX,USDC_XMR,BTC_TRX,BTC_STR,BTC_SNT,USDT_QTUM,USDC_BTC,BTC_NMR,BTC_DASH,BTC_NXT,USDT_LTC,BTC_DCR,USDT_ZRX,USDC_ZEC,USDT_REP,USDT_BAT,BTC_MANA,USDC_BCHABC,USDC_STR,BTC_XRP,USDT_ETH,BTC_REP,USDT_EOS,USDC_ATOM,USDT_XRP,BTC_ETH,USDT_LSK,USDT_SC,USDT_MANA,USDC_ETC,USDC_ETH,BTC_BTS,BTC_LTC,BTC_ETC,BTC_OMG,BTC_STORJ,USDC_XRP,USDT_GRIN,BTC_QTUM,BTC_MAID,BTC_XEM,USDT_BTC,USDT_DASH,ETH_REP,BTC_ZEC,BTC_STRAT,USDC_LTC,BTC_FOAM,USDC_TRX,BTC_DOGE,BTC_VIA,BTC_VTC,ETH_ETC,USDT_ETC,ETH_EOS,USDC_BCHSV,USDT_NXT,USDT_XMR,BTC_ARDR,BTC_CVC,ETH_BAT,USDC_DOGE,BTC_XPM,BTC_LOOM,BTC_LPT,USDC_EOS,USDT_DGB,USDT_BCHSV,BTC_OMNI,ETH_ZEC,BTC_EOS,BTC_KNC,BTC_BCHSV,BTC_POLY,USDC_DASH,USDT_GNT,BTC_BCHABC,BTC_GRIN,BTC_ATOM,USDT_ATOM,USDT_BCHABC,BTC_LSK,ETH_ZRX,BTC_GAS,BTC_BAT,BTC_BNT,USDT_TRX,BTC_FCT,USDT_ZEC,BTC_GNT,USDT_DOGE,USDC_USDT"
-          }
-        }
-      },
-      "api": {
-        "authenticatedSupport": false,
-        "authenticatedWebsocketApiSupport": false,
-        "endpoints": {
-          "url": "NON_DEFAULT_HTTP_LINK_TO_EXCHANGE_API",
-          "urlSecondary": "NON_DEFAULT_HTTP_LINK_TO_EXCHANGE_API",
-          "websocketURL": "NON_DEFAULT_HTTP_LINK_TO_WEBSOCKET_EXCHANGE_API"
-        },
-        "credentials": {
-          "key": "Key",
-          "secret": "Secret"
-        },
-        "credentialsValidator": {
-          "requiresKey": true,
-          "requiresSecret": true
-        }
-      },
-      "features": {
-        "supports": {
-          "restAPI": true,
-          "restCapabilities": {
-            "tickerBatching": true,
-            "autoPairUpdates": true
-          },
-          "websocketAPI": true,
-          "websocketCapabilities": {}
-        },
-        "enabled": {
-          "autoPairUpdates": true,
-          "websocketAPI": false
-        }
-      },
-      "bankAccounts": [
-        {
-          "enabled": false,
-          "bankName": "",
-          "bankAddress": "",
-          "bankPostalCode": "",
-          "bankPostalCity": "",
-          "bankCountry": "",
-          "accountName": "",
-          "accountNumber": "",
-          "swiftCode": "",
-          "iban": "",
-          "supportedCurrencies": ""
-        }
-      ]
-=======
      "enabled": false,
      "bankName": "",
      "bankAddress": "",
@@ -2237,7 +2159,6 @@
      },
      "websocketAPI": true,
      "websocketCapabilities": {}
->>>>>>> 1e95ae9b
     },
     "enabled": {
      "autoPairUpdates": true,
