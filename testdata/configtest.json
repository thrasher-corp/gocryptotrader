{
 "name": "Skynet",
 "version": 2,
 "dataDirectory": "",
 "encryptConfig": -1,
 "globalHTTPTimeout": 15000000000,
 "database": {
  "enabled": true,
  "verbose": false,
  "driver": "sqlite3",
  "connectionDetails": {
   "host": "",
   "port": 0,
   "username": "",
   "password": "",
   "database": "gocryptotrader.db",
   "sslmode": ""
  }
 },
 "logging": {
  "enabled": true,
  "level": "INFO|DEBUG|WARN|ERROR",
  "output": "console",
  "fileSettings": {
   "filename": "log.txt",
   "rotate": false,
   "maxsize": 100
  },
  "advancedSettings": {
   "showLogSystemName": false,
   "spacer": " | ",
   "timeStampFormat": " 02/01/2006 15:04:05 ",
   "headers": {
    "info": "[INFO]",
    "warn": "[WARN]",
    "debug": "[DEBUG]",
    "error": "[ERROR]"
   },
   "bypassJobChannelFilledWarning": false,
   "structuredLogging": false
  }
 },
 "syncManager": {
  "enabled": true,
  "synchronizeTicker": true,
  "synchronizeOrderbook": true,
  "synchronizeTrades": false,
  "synchronizeContinuously": true,
  "timeoutREST": 15000000000,
  "timeoutWebsocket": 60000000000,
  "numWorkers": 15,
  "fiatDisplayCurrency": "USD",
  "pairFormatDisplay": {
   "uppercase": true,
   "delimiter": "-"
  },
  "verbose": false,
  "logSyncUpdateEvents": true,
  "logSwitchProtocolEvents": true,
  "logInitialSyncEvents": true
 },
 "connectionMonitor": {
  "preferredDNSList": [
   "8.8.8.8",
   "8.8.4.4",
   "1.1.1.1",
   "1.0.0.1"
  ],
  "preferredDomainList": [
   "www.google.com",
   "www.cloudflare.com",
   "www.facebook.com"
  ],
  "checkInterval": 1000000000
 },
 "orderManager": {
  "enabled": true,
  "verbose": false,
  "activelyTrackFuturesPositions": true,
  "futuresTrackingSeekDuration": -31536000000000000,
  "respectOrderHistoryLimits": true,
  "cancelOrdersOnShutdown": false
 },
 "dataHistoryManager": {
  "enabled": false,
  "checkInterval": 60000000000,
  "maxJobsPerCycle": 5,
  "maxResultInsertions": 0,
  "verbose": false
 },
 "currencyStateManager": {
  "enabled": true,
  "delay": 60000000000
 },
 "profiler": {
  "enabled": false,
  "mutex_profile_fraction": 0
 },
 "ntpclient": {
  "enabled": 0,
  "pool": [
   "0.pool.ntp.org:123",
   "pool.ntp.org:123"
  ],
  "allowedDifference": 50000000,
  "allowedNegativeDifference": 50000000
 },
 "gctscript": {
  "enabled": false,
  "timeout": 30000000000,
  "max_virtual_machines": 10,
  "allow_imports": false,
  "auto_load": null,
  "verbose": false
 },
 "currencyConfig": {
  "forexProviders": [
   {
    "name": "CurrencyConverter",
    "enabled": false,
    "verbose": false,
    "apiKey": "Key",
    "apiKeyLvl": -1,
    "primaryProvider": false
   },
   {
    "name": "CurrencyLayer",
    "enabled": false,
    "verbose": false,
    "apiKey": "Key",
    "apiKeyLvl": -1,
    "primaryProvider": false
   },
   {
    "name": "Fixer",
    "enabled": false,
    "verbose": false,
    "apiKey": "Key",
    "apiKeyLvl": -1,
    "primaryProvider": false
   },
   {
    "name": "OpenExchangeRates",
    "enabled": false,
    "verbose": false,
    "apiKey": "Key",
    "apiKeyLvl": -1,
    "primaryProvider": false
   },
   {
    "name": "ExchangeRates",
    "enabled": true,
    "verbose": false,
    "apiKey": "Key",
    "apiKeyLvl": -1,
    "primaryProvider": true
   }
  ],
  "cryptocurrencyProvider": {
   "name": "CoinMarketCap",
   "enabled": false,
   "verbose": false,
   "apiKey": "Key",
   "accountPlan": "accountPlan"
  },
  "currencyPairFormat": {
   "uppercase": true,
   "delimiter": "-"
  },
  "fiatDisplayCurrency": "USD",
  "currencyFileUpdateDuration": 604800000000000,
  "foreignExchangeUpdateDuration": 60000000000
 },
 "communications": {
  "slack": {
   "name": "Slack",
   "enabled": false,
   "verbose": false,
   "targetChannel": "general",
   "verificationToken": "testtest"
  },
  "smsGlobal": {
   "name": "SMSGlobal",
   "from": "Skynet",
   "enabled": true,
   "verbose": false,
   "username": "1234",
   "password": "12334",
   "contacts": [
    {
     "name": "StyleGherkin",
     "number": "1231424",
     "enabled": true
    }
   ]
  },
  "smtp": {
   "name": "SMTP",
   "enabled": false,
   "verbose": false,
   "host": "smtp.google.com",
   "port": "537",
   "accountName": "some",
   "accountPassword": "password",
   "from": "",
   "recipientList": "lol123@gmail.com"
  },
  "telegram": {
   "name": "Telegram",
   "enabled": false,
   "verbose": false,
   "verificationToken": "testest",
   "authorisedClients": {
    "user_example": 0
   }
  }
 },
 "remoteControl": {
  "username": "admin",
  "password": "Password",
  "gRPC": {
   "enabled": true,
   "listenAddress": "localhost:9052",
   "grpcProxyEnabled": true,
   "grpcProxyListenAddress": "localhost:9053",
   "grpcAllowBotShutdown": false,
   "timeInNanoSeconds": false
  },
  "deprecatedRPC": {
   "enabled": true,
   "listenAddress": "localhost:9050"
  },
  "websocketRPC": {
   "enabled": true,
   "listenAddress": "localhost:9051",
   "connectionLimit": 1,
   "maxAuthFailures": 3,
   "allowInsecureOrigin": true
  }
 },
 "portfolioAddresses": {
  "addresses": [
   {
    "Address": "1JCe8z4jJVNXSjohjM4i9Hh813dLCNx2Sy",
    "AddressTag": "",
    "CoinType": "BTC",
    "Balance": 53000.01741264,
    "Description": "",
    "WhiteListed": false,
    "ColdStorage": false,
    "SupportedExchanges": ""
   },
   {
    "Address": "3Nxwenay9Z8Lc9JBiywExpnEFiLp6Afp8v",
    "AddressTag": "",
    "CoinType": "BTC",
    "Balance": 107848.28963408,
    "Description": "",
    "WhiteListed": false,
    "ColdStorage": false,
    "SupportedExchanges": ""
   },
   {
    "Address": "LgY8ahfHRhvjVQC1zJnBhFMG5pCTMuKRqh",
    "AddressTag": "",
    "CoinType": "LTC",
    "Balance": 0.03665026,
    "Description": "",
    "WhiteListed": false,
    "ColdStorage": false,
    "SupportedExchanges": ""
   },
   {
    "Address": "0xb794f5ea0ba39494ce839613fffba74279579268",
    "AddressTag": "",
    "CoinType": "ETH",
    "Balance": 0.25555604051326,
    "Description": "",
    "WhiteListed": false,
    "ColdStorage": false,
    "SupportedExchanges": ""
   }
  ],
  "Verbose": false
 },
 "exchanges": [
  {
   "name": "BTC Markets",
   "enabled": true,
   "verbose": false,
   "httpTimeout": 15000000000,
   "websocketResponseCheckTimeout": 30000000,
   "websocketResponseMaxLimit": 7000000000,
   "websocketTrafficTimeout": 30000000000,
   "connectionMonitorDelay": 0,
   "baseCurrencies": "AUD",
   "currencyPairs": {
    "bypassConfigFormatUpgrades": false,
    "requestFormat": {
     "uppercase": true,
     "delimiter": "-"
    },
    "configFormat": {
     "uppercase": true,
     "delimiter": "-"
    },
    "useGlobalFormat": true,
    "pairs": {
     "spot": {
      "assetEnabled": true,
      "enabled": "BTC-AUD",
      "available": "BTC-AUD,LTC-AUD,LTC-BTC,ETH-BTC,ETH-AUD,ETC-AUD,ETC-BTC,XRP-AUD,XRP-BTC,POWR-AUD,POWR-BTC,OMG-AUD,OMG-BTC,BCHABC-AUD,BCHABC-BTC,BCHSV-AUD,BCHSV-BTC,GNT-AUD,GNT-BTC,BAT-AUD,BAT-BTC,XLM-AUD,XLM-BTC"
     }
    }
   },
   "api": {
    "authenticatedSupport": false,
    "authenticatedWebsocketApiSupport": false,
    "credentials": {
     "key": "Key",
     "secret": "Secret"
    },
    "credentialsValidator": {
     "requiresKey": true,
     "requiresSecret": true,
     "requiresBase64DecodeSecret": true
    },
    "endpoints": {
     "url": "NON_DEFAULT_HTTP_LINK_TO_EXCHANGE_API",
     "urlSecondary": "NON_DEFAULT_HTTP_LINK_TO_EXCHANGE_API",
     "websocketURL": "NON_DEFAULT_HTTP_LINK_TO_WEBSOCKET_EXCHANGE_API"
    },
    "urlEndpoints": null
   },
   "features": {
    "supports": {
     "restAPI": true,
     "restCapabilities": {
      "autoPairUpdates": true,
      "fundingRateFetching": false
     },
     "websocketAPI": true,
     "websocketCapabilities": {
      "fundingRateFetching": false
     }
    },
    "enabled": {
     "autoPairUpdates": true,
     "websocketAPI": false,
     "saveTradeData": false,
     "tradeFeed": false,
     "fillsFeed": false
    }
   },
   "bankAccounts": [
    {
     "enabled": false,
     "bankName": "",
     "bankAddress": "",
     "bankPostalCode": "",
     "bankPostalCity": "",
     "bankCountry": "",
     "accountName": "",
     "accountNumber": "",
     "swiftCode": "",
     "iban": "",
     "supportedCurrencies": ""
    }
   ],
   "orderbook": {
    "verificationBypass": false,
    "websocketBufferLimit": 5,
    "websocketBufferEnabled": false
   }
  },
  {
   "name": "BTSE",
   "enabled": true,
   "verbose": false,
   "httpTimeout": 15000000000,
   "websocketResponseCheckTimeout": 30000000,
   "websocketResponseMaxLimit": 7000000000,
   "websocketTrafficTimeout": 30000000000,
   "connectionMonitorDelay": 0,
   "baseCurrencies": "USD",
   "currencyPairs": {
    "bypassConfigFormatUpgrades": false,
    "requestFormat": {
     "uppercase": true,
     "delimiter": "-"
    },
    "configFormat": {
     "uppercase": true,
     "delimiter": "-"
    },
    "useGlobalFormat": true,
    "pairs": {
     "spot": {
      "assetEnabled": true,
      "enabled": "BTC-USD",
      "available": "BTC-CNY,BTC-EUR,BTC-GBP,BTC-HKD,BTC-JPY,BTC-SGD,BTC-USD,ETH-CNY,ETH-EUR,ETH-GBP,ETH-HKD,ETH-JPY,ETH-SGD,ETH-USD,LTC-CNY,LTC-EUR,LTC-GBP,LTC-HKD,LTC-JPY,LTC-SGD,LTC-USD,USDT-CNY,USDT-EUR,USDT-GBP,USDT-HKD,USDT-JPY,USDT-SGD,USDT-USD,XMR-CNY,XMR-EUR,XMR-GBP,XMR-HKD,XMR-JPY,XMR-SGD,XMR-USD"
     }
    }
   },
   "api": {
    "authenticatedSupport": false,
    "authenticatedWebsocketApiSupport": false,
    "credentials": {
     "key": "Key",
     "secret": "Secret"
    },
    "credentialsValidator": {
     "requiresKey": true,
     "requiresSecret": true
    },
    "endpoints": {
     "url": "NON_DEFAULT_HTTP_LINK_TO_EXCHANGE_API",
     "urlSecondary": "NON_DEFAULT_HTTP_LINK_TO_EXCHANGE_API",
     "websocketURL": "NON_DEFAULT_HTTP_LINK_TO_WEBSOCKET_EXCHANGE_API"
    },
    "urlEndpoints": null
   },
   "features": {
    "supports": {
     "restAPI": true,
     "restCapabilities": {
      "autoPairUpdates": true,
      "fundingRateFetching": false
     },
     "websocketAPI": true,
     "websocketCapabilities": {
      "fundingRateFetching": false
     }
    },
    "enabled": {
     "autoPairUpdates": true,
     "websocketAPI": true,
     "saveTradeData": false,
     "tradeFeed": false,
     "fillsFeed": false
    }
   },
   "bankAccounts": [
    {
     "enabled": false,
     "bankName": "",
     "bankAddress": "",
     "bankPostalCode": "",
     "bankPostalCity": "",
     "bankCountry": "",
     "accountName": "",
     "accountNumber": "",
     "swiftCode": "",
     "iban": "",
     "supportedCurrencies": ""
    }
   ],
   "orderbook": {
    "verificationBypass": false,
    "websocketBufferLimit": 5,
    "websocketBufferEnabled": false
   }
  },
  {
   "name": "Binance",
   "enabled": true,
   "verbose": false,
   "httpTimeout": 15000000000,
   "websocketResponseCheckTimeout": 30000000,
   "websocketResponseMaxLimit": 7000000000,
   "websocketTrafficTimeout": 30000000000,
   "connectionMonitorDelay": 0,
   "baseCurrencies": "USD",
   "currencyPairs": {
    "bypassConfigFormatUpgrades": false,
    "requestFormat": {
     "uppercase": true
    },
    "configFormat": {
     "uppercase": true,
     "delimiter": "-"
    },
    "useGlobalFormat": true,
    "pairs": {
     "spot": {
      "assetEnabled": true,
      "enabled": "BTC-USDT,DOGE-USDT",
      "available": "ETH-BTC,LTC-BTC,BNB-BTC,NEO-BTC,QTUM-ETH,EOS-ETH,SNT-ETH,BNT-ETH,GAS-BTC,BNB-ETH,BTC-USDT,ETH-USDT,OAX-ETH,DNT-ETH,MCO-ETH,MCO-BTC,WTC-BTC,WTC-ETH,LRC-BTC,LRC-ETH,QTUM-BTC,YOYO-BTC,OMG-BTC,OMG-ETH,ZRX-BTC,ZRX-ETH,STRAT-BTC,STRAT-ETH,SNGLS-BTC,BQX-BTC,BQX-ETH,KNC-BTC,KNC-ETH,FUN-BTC,FUN-ETH,SNM-BTC,SNM-ETH,NEO-ETH,IOTA-BTC,IOTA-ETH,LINK-BTC,LINK-ETH,XVG-BTC,XVG-ETH,MDA-BTC,MDA-ETH,MTL-BTC,MTL-ETH,EOS-BTC,SNT-BTC,ETC-ETH,ETC-BTC,MTH-BTC,MTH-ETH,ENG-BTC,ENG-ETH,DNT-BTC,ZEC-BTC,ZEC-ETH,BNT-BTC,AST-BTC,AST-ETH,DASH-BTC,DASH-ETH,OAX-BTC,BTG-BTC,BTG-ETH,EVX-BTC,EVX-ETH,REQ-BTC,REQ-ETH,VIB-BTC,VIB-ETH,TRX-BTC,TRX-ETH,POWR-BTC,POWR-ETH,ARK-BTC,ARK-ETH,YOYO-ETH,XRP-BTC,XRP-ETH,ENJ-BTC,ENJ-ETH,STORJ-BTC,STORJ-ETH,BNB-USDT,YOYO-BNB,POWR-BNB,KMD-BTC,KMD-ETH,NULS-BNB,RCN-BTC,RCN-ETH,RCN-BNB,NULS-BTC,NULS-ETH,RDN-BTC,RDN-ETH,RDN-BNB,XMR-BTC,XMR-ETH,DLT-BNB,WTC-BNB,DLT-BTC,DLT-ETH,AMB-BTC,AMB-ETH,AMB-BNB,BAT-BTC,BAT-ETH,BAT-BNB,BCPT-BTC,BCPT-ETH,BCPT-BNB,ARN-BTC,ARN-ETH,GVT-BTC,GVT-ETH,CDT-BTC,CDT-ETH,GXS-BTC,GXS-ETH,NEO-USDT,NEO-BNB,POE-BTC,POE-ETH,QSP-BTC,QSP-ETH,QSP-BNB,BTS-BTC,BTS-ETH,XZC-BTC,XZC-ETH,XZC-BNB,LSK-BTC,LSK-ETH,LSK-BNB,TNT-BTC,TNT-ETH,FUEL-BTC,MANA-BTC,MANA-ETH,BCD-BTC,BCD-ETH,DGD-BTC,DGD-ETH,IOTA-BNB,ADX-BTC,ADX-ETH,ADA-BTC,ADA-ETH,PPT-BTC,PPT-ETH,CMT-BTC,CMT-ETH,CMT-BNB,XLM-BTC,XLM-ETH,XLM-BNB,CND-BTC,CND-ETH,CND-BNB,LEND-BTC,LEND-ETH,WABI-BTC,WABI-ETH,WABI-BNB,LTC-ETH,LTC-USDT,LTC-BNB,TNB-BTC,TNB-ETH,WAVES-BTC,WAVES-ETH,WAVES-BNB,GTO-BTC,GTO-ETH,GTO-BNB,ICX-BTC,ICX-ETH,ICX-BNB,OST-BTC,OST-ETH,OST-BNB,ELF-BTC,ELF-ETH,AION-BTC,AION-ETH,AION-BNB,NEBL-BTC,NEBL-ETH,NEBL-BNB,BRD-BTC,BRD-ETH,BRD-BNB,MCO-BNB,EDO-BTC,EDO-ETH,NAV-BTC,LUN-BTC,APPC-BTC,APPC-ETH,APPC-BNB,VIBE-BTC,VIBE-ETH,RLC-BTC,RLC-ETH,RLC-BNB,INS-BTC,INS-ETH,PIVX-BTC,PIVX-ETH,PIVX-BNB,IOST-BTC,IOST-ETH,STEEM-BTC,STEEM-ETH,STEEM-BNB,NANO-BTC,NANO-ETH,NANO-BNB,VIA-BTC,VIA-ETH,VIA-BNB,BLZ-BTC,BLZ-ETH,BLZ-BNB,AE-BTC,AE-ETH,AE-BNB,NCASH-BTC,NCASH-ETH,POA-BTC,POA-ETH,ZIL-BTC,ZIL-ETH,ZIL-BNB,ONT-BTC,ONT-ETH,ONT-BNB,STORM-BTC,STORM-ETH,STORM-BNB,QTUM-BNB,QTUM-USDT,XEM-BTC,XEM-ETH,XEM-BNB,WAN-BTC,WAN-ETH,WAN-BNB,WPR-BTC,WPR-ETH,QLC-BTC,QLC-ETH,SYS-BTC,SYS-ETH,SYS-BNB,QLC-BNB,GRS-BTC,GRS-ETH,ADA-USDT,ADA-BNB,GNT-BTC,GNT-ETH,LOOM-BTC,LOOM-ETH,LOOM-BNB,XRP-USDT,REP-BTC,REP-ETH,BTC-TUSD,ETH-TUSD,ZEN-BTC,ZEN-ETH,ZEN-BNB,SKY-BTC,SKY-ETH,SKY-BNB,EOS-USDT,EOS-BNB,CVC-BTC,CVC-ETH,THETA-BTC,THETA-ETH,THETA-BNB,XRP-BNB,TUSD-USDT,IOTA-USDT,XLM-USDT,IOTX-BTC,IOTX-ETH,QKC-BTC,QKC-ETH,AGI-BTC,AGI-ETH,AGI-BNB,NXS-BTC,NXS-ETH,NXS-BNB,ENJ-BNB,DATA-BTC,DATA-ETH,ONT-USDT,TRX-BNB,TRX-USDT,ETC-USDT,ETC-BNB,ICX-USDT,SC-BTC,SC-ETH,SC-BNB,NPXS-ETH,KEY-BTC,KEY-ETH,NAS-BTC,NAS-ETH,NAS-BNB,MFT-BTC,MFT-ETH,MFT-BNB,DENT-ETH,ARDR-BTC,ARDR-ETH,NULS-USDT,HOT-BTC,HOT-ETH,VET-BTC,VET-ETH,VET-USDT,VET-BNB,DOCK-BTC,DOCK-ETH,POLY-BTC,POLY-BNB,HC-BTC,HC-ETH,GO-BTC,GO-BNB,PAX-USDT,RVN-BTC,RVN-BNB,DCR-BTC,DCR-BNB,MITH-BTC,MITH-BNB,BNB-PAX,BTC-PAX,ETH-PAX,XRP-PAX,EOS-PAX,XLM-PAX,REN-BTC,REN-BNB,BNB-TUSD,XRP-TUSD,EOS-TUSD,XLM-TUSD,BNB-USDC,BTC-USDC,ETH-USDC,XRP-USDC,EOS-USDC,XLM-USDC,USDC-USDT,ADA-TUSD,TRX-TUSD,NEO-TUSD,TRX-XRP,XZC-XRP,PAX-TUSD,USDC-TUSD,USDC-PAX,LINK-USDT,LINK-TUSD,LINK-PAX,LINK-USDC,WAVES-USDT,WAVES-TUSD,WAVES-USDC,LTC-TUSD,LTC-PAX,LTC-USDC,TRX-PAX,TRX-USDC,BTT-BNB,BTT-USDT,BNB-USDS,BTC-USDS,USDS-USDT,USDS-PAX,USDS-TUSD,USDS-USDC,BTT-PAX,BTT-TUSD,BTT-USDC,ONG-BNB,ONG-BTC,ONG-USDT,HOT-BNB,HOT-USDT,ZIL-USDT,ZRX-BNB,ZRX-USDT,FET-BNB,FET-BTC,FET-USDT,BAT-USDT,XMR-BNB,XMR-USDT,ZEC-BNB,ZEC-USDT,ZEC-PAX,ZEC-TUSD,ZEC-USDC,IOST-BNB,IOST-USDT,CELR-BNB,CELR-BTC,CELR-USDT,ADA-PAX,ADA-USDC,NEO-PAX,NEO-USDC,DASH-BNB,DASH-USDT,NANO-USDT,OMG-BNB,OMG-USDT,THETA-USDT,ENJ-USDT,MITH-USDT,MATIC-BNB,MATIC-BTC,MATIC-USDT,ATOM-BNB,ATOM-BTC,ATOM-USDT,ATOM-USDC,ATOM-TUSD,ETC-TUSD,BAT-USDC,BAT-PAX,BAT-TUSD,PHB-BNB,PHB-BTC,PHB-TUSD,TFUEL-BNB,TFUEL-BTC,TFUEL-USDT,ONE-BNB,ONE-BTC,ONE-USDT,ONE-USDC,FTM-BNB,FTM-BTC,FTM-USDT,FTM-USDC,ALGO-BNB,ALGO-BTC,ALGO-USDT,ALGO-TUSD,ALGO-PAX,ALGO-USDC,GTO-USDT,ERD-BNB,ERD-BTC,ERD-USDT,DOGE-BNB,DOGE-BTC,DOGE-USDT,DUSK-BNB,DUSK-BTC,DUSK-USDT,DUSK-USDC,DUSK-PAX,BGBP-USDC,ANKR-BNB,ANKR-BTC,ANKR-USDT,ONT-PAX,ONT-USDC,WIN-BNB,WIN-USDT,WIN-USDC,COS-BNB,COS-BTC,COS-USDT,NPXS-USDT,COCOS-BNB,COCOS-BTC,COCOS-USDT,MTL-USDT,TOMO-BNB,TOMO-BTC,TOMO-USDT,TOMO-USDC,PERL-BNB,PERL-BTC,PERL-USDT,DENT-USDT,MFT-USDT,KEY-USDT,STORM-USDT,DOCK-USDT,WAN-USDT,FUN-USDT,CVC-USDT,BTT-TRX,WIN-TRX,CHZ-BNB,CHZ-BTC,CHZ-USDT,BAND-BNB,BAND-BTC,BAND-USDT,BNB-BUSD,BTC-BUSD,BUSD-USDT,BEAM-BNB,BEAM-BTC,BEAM-USDT,XTZ-BNB,XTZ-BTC,XTZ-USDT,REN-USDT,RVN-USDT,HC-USDT,HBAR-BNB,HBAR-BTC,HBAR-USDT,NKN-BNB,NKN-BTC,NKN-USDT,XRP-BUSD,ETH-BUSD,LTC-BUSD,LINK-BUSD,ETC-BUSD,STX-BNB,STX-BTC,STX-USDT,KAVA-BNB,KAVA-BTC,KAVA-USDT,BUSD-NGN,BNB-NGN,BTC-NGN,ARPA-BNB,ARPA-BTC,ARPA-USDT,TRX-BUSD,EOS-BUSD,IOTX-USDT,RLC-USDT,MCO-USDT,XLM-BUSD,ADA-BUSD,CTXC-BNB,CTXC-BTC,CTXC-USDT,BCH-BNB,BCH-BTC,BCH-USDT,BCH-USDC,BCH-TUSD,BCH-PAX,BCH-BUSD,BTC-RUB,ETH-RUB,XRP-RUB,BNB-RUB,TROY-BNB,TROY-BTC,TROY-USDT,BUSD-RUB,QTUM-BUSD,VET-BUSD"
     }
    }
   },
   "api": {
    "authenticatedSupport": false,
    "authenticatedWebsocketApiSupport": false,
    "credentials": {
     "key": "Key",
     "secret": "Secret"
    },
    "credentialsValidator": {
     "requiresKey": true,
     "requiresSecret": true
    },
    "endpoints": {
     "url": "NON_DEFAULT_HTTP_LINK_TO_EXCHANGE_API",
     "urlSecondary": "NON_DEFAULT_HTTP_LINK_TO_EXCHANGE_API",
     "websocketURL": "NON_DEFAULT_HTTP_LINK_TO_WEBSOCKET_EXCHANGE_API"
    },
    "urlEndpoints": null
   },
   "features": {
    "supports": {
     "restAPI": true,
     "restCapabilities": {
      "tickerBatching": true,
      "autoPairUpdates": true,
      "fundingRateFetching": false
     },
     "websocketAPI": true,
     "websocketCapabilities": {
      "fundingRateFetching": false
     }
    },
    "enabled": {
     "autoPairUpdates": true,
     "websocketAPI": true,
     "saveTradeData": false,
     "tradeFeed": false,
     "fillsFeed": false
    }
   },
   "bankAccounts": [
    {
     "enabled": false,
     "bankName": "",
     "bankAddress": "",
     "bankPostalCode": "",
     "bankPostalCity": "",
     "bankCountry": "",
     "accountName": "",
     "accountNumber": "",
     "swiftCode": "",
     "iban": "",
     "supportedCurrencies": ""
    }
   ],
   "orderbook": {
    "verificationBypass": false,
    "websocketBufferLimit": 5,
    "websocketBufferEnabled": false
   }
  },
  {
   "name": "Binanceus",
   "enabled": true,
   "verbose": false,
   "httpTimeout": 15000000000,
   "websocketResponseCheckTimeout": 30000000,
   "websocketResponseMaxLimit": 7000000000,
   "websocketTrafficTimeout": 30000000000,
   "connectionMonitorDelay": 0,
   "baseCurrencies": "USD",
   "currencyPairs": {
    "bypassConfigFormatUpgrades": false,
    "pairs": {
     "spot": {
      "assetEnabled": true,
      "enabled": "BTC-USDT,ETH-USDT,LTC-USDT,ADA-USDT",
      "available": "BTC-USD,BCH-USD,LTC-USD,USDT-USD,BTC-USDT,ETH-USDT,BCH-USDT,LTC-USDT,BNB-USD,BNB-USDT,ETH-BTC,BNB-BTC,LTC-BTC,BCH-BTC,ADA-USD,BAT-USD,ETC-USD,XLM-USD,ZRX-USD,ADA-USDT,BAT-USDT,ETC-USDT,XLM-USDT,ZRX-USDT,LINK-USD,RVN-USD,DASH-USD,ZEC-USD,ALGO-USD,IOTA-USD,BUSD-USD,BTCB-USD,DOGE-USDT,WAVES-USD,ATOM-USDT,ATOM-USD,NEO-USDT,NEO-USD,VET-USDT,QTUM-USDT,QTUM-USD,ICX-USD,ENJ-USD,ONT-USD,ONT-USDT,ZIL-USD,ZILB-USD,VET-USD,BNBB-USD,ETHB-USD,ALGO-BUSD,XTZ-USD,XTZ-BUSD,HBAR-USD,HBAR-BUSD,OMG-USD,OMG-BUSD,MATIC-USD,MATIC-BUSD,XTZ-BTC,ADA-BTC,REP-BUSD,REP-USD,EOS-BUSD,EOS-USD,DOGE-USD,KNC-USD,KNC-USDT,VTHO-USDT,VTHO-USD,USDC-USD,COMP-USDT,COMP-USD,MANA-USD,HNT-USD,HNT-USDT,MKR-USD,MKR-USDT,DAI-USD,ONE-USDT,ONE-USD,BAND-USDT,BAND-USD,STORJ-USDT,STORJ-USD,UNI-USD,UNI-USDT,SOL-USD,SOL-USDT,LINK-BTC,VET-BTC,UNI-BTC,EGLD-USDT,EGLD-USD,PAXG-USDT,PAXG-USD,OXT-USDT,OXT-USD,ZEN-USDT,ZEN-USD,BTC-USDC,ONEB-USD,FIL-USDT,FIL-USD,AAVE-USDT,AAVE-USD,GRT-USDT,GRT-USD,SUSHI-USD,ANKR-USD,AMP-USD,SHIB-USDT,SHIB-BUSD,CRV-USDT,CRV-USD,AXS-USDT,AXS-USD,SOL-BTC,AVAX-USDT,AVAX-USD,CTSI-USDT,CTSI-USD,DOT-USDT,DOT-USD,YFI-USDT,YFI-USD,1INCH-USDT,1INCH-USD,FTM-USDT,FTM-USD,USDC-USDT,ETH-USDC,USDC-BUSD,MATIC-USDT,MANA-USDT,MANA-BUSD,ALGO-USDT,ADA-BUSD,SOL-BUSD,EOS-USDT,ENJ-USDT,NEAR-USDT,NEAR-BUSD,NEAR-USD,OMG-USDT,SUSHI-USDT,LRC-USDT,LRC-USD,LRC-BTC,KSHI-BUSD,LPT-USDT,LPT-BUSD,LPT-USD,POLY-USDT,POLY-BUSD,POLY-USD,POLY-BTC,MATIC-BTC,DOT-BTC,NMR-USDT,NMR-USD,SLP-USDT,ANT-USD,XNO-USD,CHZ-USDT,CHZ-USD,OGN-USDT,OGN-USD,GALA-USDT,GALA-USD,TLM-USDT,TLM-USD,SNX-USDT,SNX-USD,AUDIO-USDT,AUDIO-USD,ENS-USDT,MANA-BTC,ATOM-BTC,AVAX-BTC,WBTC-BTC,REQ-USDT,REQ-USD,APE-USDT,APE-USD,FLUX-USDT,FLUX-USD,TRX-BTC,TRX-BUSD,TRX-USDT,TRX-USD,COTI-USDT,COTI-USD,VOXEL-USDT,VOXEL-USD,RLC-USDT,RLC-USD,UST-USDT,UST-USD,BICO-USDT,BICO-USD,API3-USDT,API3-USD,ENS-USD,BTC-UST,BNT-USDT,BNT-USD,IMX-USDT,IMX-USD,SPELL-USDT,SPELL-USD,JASMY-USDT,JASMY-USD,FLOW-USDT,FLOW-USD,GTC-USDT,GTC-USD,BTC-BUSD,ZIL-BUSD,BNB-BUSD,ETH-BUSD,BUSD-USDT,ONE-BUSD,LINK-USDT,ZEC-USDT,SLP-USD,ANT-USDT",
      "requestFormat": {
       "uppercase": true
      },
      "configFormat": {
       "uppercase": true,
       "delimiter": "-"
      }
     }
    }
   },
   "api": {
    "authenticatedSupport": false,
    "authenticatedWebsocketApiSupport": false,
    "credentials": {},
    "credentialsValidator": {
     "requiresKey": true,
     "requiresSecret": true
    },
    "urlEndpoints": {
     "RestSpotSupplementaryURL": "https://api.binance.us",
     "RestSpotURL": "https://api.binance.us",
     "WebsocketSpotSupplementaryURL": "wss://stream.binance.us:9443/stream",
     "WebsocketSpotURL": "wss://stream.binance.us:9443/stream"
    }
   },
   "features": {
    "supports": {
     "restAPI": true,
     "restCapabilities": {
      "tickerBatching": true,
      "autoPairUpdates": true,
      "fundingRateFetching": false
     },
     "websocketAPI": true,
     "websocketCapabilities": {
      "fundingRateFetching": false
     }
    },
    "enabled": {
     "autoPairUpdates": true,
     "websocketAPI": true,
     "saveTradeData": false,
     "tradeFeed": false,
     "fillsFeed": false
    }
   },
   "bankAccounts": [
    {
     "enabled": false,
     "bankName": "",
     "bankAddress": "",
     "bankPostalCode": "",
     "bankPostalCity": "",
     "bankCountry": "",
     "accountName": "",
     "accountNumber": "",
     "swiftCode": "",
     "iban": "",
     "supportedCurrencies": ""
    }
   ],
   "orderbook": {
    "verificationBypass": false,
    "websocketBufferLimit": 5,
    "websocketBufferEnabled": false
   }
  },
  {
   "name": "Bitfinex",
   "enabled": true,
   "verbose": false,
   "httpTimeout": 15000000000,
   "websocketResponseCheckTimeout": 30000000,
   "websocketResponseMaxLimit": 7000000000,
   "websocketTrafficTimeout": 30000000000,
   "connectionMonitorDelay": 0,
   "baseCurrencies": "USD",
   "currencyPairs": {
    "bypassConfigFormatUpgrades": false,
    "requestFormat": {
     "uppercase": true
    },
    "configFormat": {
     "uppercase": true
    },
    "useGlobalFormat": true,
    "pairs": {
     "margin": {
      "assetEnabled": false,
      "enabled": "ADA:BTC,FTM:USD",
      "available": "ADA:BTC,ADA:USD,ADA:UST,ALG:USD,ALG:UST,APE:USD,APE:UST,APT:USD,APT:UST,ATO:USD,ATO:UST,AVAX:BTC,AVAX:USD,AVAX:UST,AXS:USD,AXS:UST,BCHN:USD,BTC:EUR,BTC:EUT,BTC:GBP,BTC:JPY,BTC:USD,BTC:UST,COMP:USD,COMP:UST,DAI:USD,DOGE:BTC,DOGE:USD,DOGE:UST,DOT:BTC,DOT:USD,DOT:UST,DSH:BTC,DSH:USD,EGLD:USD,EGLD:UST,EOS:BTC,EOS:ETH,EOS:USD,EOS:UST,ETC:BTC,ETC:USD,ETC:UST,ETH:BTC,ETH:EUR,ETH:EUT,ETH:GBP,ETH:JPY,ETH:USD,ETH:UST,ETHW:USD,ETHW:UST,FIL:USD,FIL:UST,FTM:USD,FTM:UST,IOT:BTC,IOT:USD,LEO:USD,LEO:UST,LINK:USD,LINK:UST,LTC:BTC,LTC:USD,LTC:UST,MATIC:USD,MATIC:UST,MKR:USD,NEO:BTC,NEO:USD,NEO:UST,SHIB:USD,SHIB:UST,SOL:BTC,SOL:USD,SOL:UST,SUSHI:USD,SUSHI:UST,TRX:USD,TRX:UST,UNI:USD,UNI:UST,UST:USD,XAUT:BTC,XAUT:USD,XAUT:UST,XLM:BTC,XLM:USD,XMR:BTC,XMR:USD,XMR:UST,XRP:BTC,XRP:USD,XRP:UST,XTZ:BTC,XTZ:USD,XTZ:UST,YFI:USD,YFI:UST,ZEC:BTC,ZEC:USD,ZRX:USD",
      "requestFormat": {
       "uppercase": true
      },
      "configFormat": {
       "uppercase": true,
       "delimiter": ":"
      }
     },
     "marginfunding": {
      "assetEnabled": false,
      "enabled": "MKR-,AVAX-",
      "available": "MKR-,DAI-,USD-,XMR-,DOT-,UNI-,DSH-,ZEC-,ZRX-,UST-,IOT-,SOL-,SHIB-,FTM-,MATIC-,LINK-,BCHN-,EUT-,ADA-,LTC-,APE-,NEO-,APT-,LEO-,YFI-,FIL-,DOGE-,ALG-,SUSHI-,ETC-,TRX-,XTZ-,ETHW-,XRP-,EOS-,XLM-,AVAX-,XAUT-,GBP-,ETH-,BTC-,ATO-,JPY-,EGLD-,EUR-,AXS-,COMP-",
      "requestFormat": {
       "uppercase": true
      },
      "configFormat": {
       "uppercase": true,
       "delimiter": "-"
      }
     },
     "spot": {
      "assetEnabled": true,
      "enabled": "BTCUSD,LTCUSD,LTCBTC,ETHUSD,ETHBTC",
      "available": "BTCUSD,LTCUSD,LTCBTC,ETHUSD,ETHBTC,ETCBTC,ETCUSD,RRTUSD,RRTBTC,ZECUSD,ZECBTC,XMRUSD,XMRBTC,DSHUSD,DSHBTC,BTCEUR,BTCJPY,XRPUSD,XRPBTC,IOTUSD,IOTBTC,IOTETH,EOSUSD,EOSBTC,EOSETH,SANUSD,SANBTC,SANETH,OMGUSD,OMGBTC,OMGETH,NEOUSD,NEOBTC,NEOETH,ETPUSD,ETPBTC,ETPETH,QTMUSD,QTMBTC,QTMETH,AVTUSD,AVTBTC,AVTETH,EDOUSD,EDOBTC,EDOETH,BTGUSD,BTGBTC,DATUSD,DATBTC,DATETH,QSHUSD,QSHBTC,QSHETH,YYWUSD,YYWBTC,YYWETH,GNTUSD,GNTBTC,GNTETH,SNTUSD,SNTBTC,SNTETH,IOTEUR,BATUSD,BATBTC,BATETH,MNAUSD,MNABTC,MNAETH,FUNUSD,FUNBTC,FUNETH,ZRXUSD,ZRXBTC,ZRXETH,TNBUSD,TNBBTC,TNBETH,SPKUSD,SPKBTC,SPKETH,TRXUSD,TRXBTC,TRXETH,RCNUSD,RCNBTC,RCNETH,RLCUSD,RLCBTC,RLCETH,AIDUSD,AIDBTC,AIDETH,SNGUSD,SNGBTC,SNGETH,REPUSD,REPBTC,REPETH,ELFUSD,ELFBTC,ELFETH,NECUSD,NECBTC,NECETH,BTCGBP,ETHEUR,ETHJPY,ETHGBP,NEOEUR,NEOJPY,NEOGBP,EOSEUR,EOSJPY,EOSGBP,IOTJPY,IOTGBP,IOSUSD,IOSBTC,IOSETH,AIOUSD,AIOBTC,AIOETH,REQUSD,REQBTC,REQETH,RDNUSD,RDNBTC,RDNETH,LRCUSD,LRCBTC,LRCETH,WAXUSD,WAXBTC,WAXETH,DAIUSD,DAIBTC,DAIETH,AGIUSD,AGIBTC,AGIETH,BFTUSD,BFTBTC,BFTETH,MTNUSD,MTNBTC,MTNETH,ODEUSD,ODEBTC,ODEETH,ANTUSD,ANTBTC,ANTETH,DTHUSD,DTHBTC,DTHETH,MITUSD,MITBTC,MITETH,STJUSD,STJBTC,STJETH,XLMUSD,XLMEUR,XLMJPY,XLMGBP,XLMBTC,XLMETH,XVGUSD,XVGEUR,XVGJPY,XVGGBP,XVGBTC,XVGETH,BCIUSD,BCIBTC,MKRUSD,MKRBTC,MKRETH,KNCUSD,KNCBTC,KNCETH,POAUSD,POABTC,POAETH,EVTUSD,LYMUSD,LYMBTC,LYMETH,UTKUSD,UTKBTC,UTKETH,VEEUSD,VEEBTC,VEEETH,DADUSD,DADBTC,DADETH,ORSUSD,ORSBTC,ORSETH,AUCUSD,AUCBTC,AUCETH,POYUSD,POYBTC,POYETH,FSNUSD,FSNBTC,FSNETH,CBTUSD,CBTBTC,CBTETH,ZCNUSD,ZCNBTC,ZCNETH,SENUSD,SENBTC,SENETH,NCAUSD,NCABTC,NCAETH,CNDUSD,CNDBTC,CNDETH,CTXUSD,CTXBTC,CTXETH,PAIUSD,PAIBTC,SEEUSD,SEEBTC,SEEETH,ESSUSD,ESSBTC,ESSETH,ATMUSD,ATMBTC,ATMETH,HOTUSD,HOTBTC,HOTETH,DTAUSD,DTABTC,DTAETH,IQXUSD,IQXBTC,IQXEOS,WPRUSD,WPRBTC,WPRETH,ZILUSD,ZILBTC,ZILETH,BNTUSD,BNTBTC,BNTETH,ABSUSD,ABSETH,XRAUSD,XRAETH,MANUSD,MANETH,BBNUSD,BBNETH,NIOUSD,NIOETH,DGXUSD,DGXETH,VETUSD,VETBTC,VETETH,UTNUSD,UTNETH,TKNUSD,TKNETH,GOTUSD,GOTEUR,GOTETH,XTZUSD,XTZBTC,CNNUSD,CNNETH,BOXUSD,BOXETH,TRXEUR,TRXGBP,TRXJPY,MGOUSD,MGOETH,RTEUSD,RTEETH,YGGUSD,YGGETH,MLNUSD,MLNETH,WTCUSD,WTCETH,CSXUSD,CSXETH,OMNUSD,OMNBTC,INTUSD,INTETH,DRNUSD,DRNETH,PNKUSD,PNKETH,DGBUSD,DGBBTC,BSVUSD,BSVBTC,BABUSD,BABBTC,WLOUSD,WLOXLM,VLDUSD,VLDETH,ENJUSD,ENJETH,ONLUSD,ONLETH,RBTUSD,RBTBTC,USTUSD,EUTEUR,EUTUSD,GSDUSD,UDCUSD,TSDUSD,PAXUSD,RIFUSD,RIFBTC,PASUSD,PASETH,VSYUSD,VSYBTC,ZRXDAI,MKRDAI,OMGDAI,BTTUSD,BTTBTC,BTCUST,ETHUST,CLOUSD,CLOBTC,IMPUSD,IMPETH,LTCUST,EOSUST,BABUST,SCRUSD,SCRETH,GNOUSD,GNOETH,GENUSD,GENETH,ATOUSD,ATOBTC,ATOETH,WBTUSD,XCHUSD,EUSUSD,WBTETH,XCHETH,EUSETH,LEOUSD,LEOBTC,LEOUST,LEOEOS,LEOETH,ASTUSD,ASTETH,FOAUSD,FOAETH,UFRUSD,UFRETH,ZBTUSD,ZBTUST,OKBUSD,USKUSD,GTXUSD,KANUSD,OKBUST,OKBETH,OKBBTC,USKUST,USKETH,USKBTC,USKEOS,GTXUST,KANUST,AMPUSD,ALGUSD,ALGBTC,ALGUST,BTCXCH,SWMUSD,SWMETH,TRIUSD,TRIETH,LOOUSD,LOOETH,AMPUST,DUSK:USD,DUSK:BTC,UOSUSD,UOSBTC,RRBUSD,RRBUST,DTXUSD,DTXUST,AMPBTC,FTTUSD,FTTUST,PAXUST,UDCUST,TSDUST,BTC:CNHT,UST:CNHT,CNH:CNHT,CHZUSD,CHZUST,BTCF0:USTF0,ETHF0:USTF0"
     }
    }
   },
   "api": {
    "authenticatedSupport": false,
    "authenticatedWebsocketApiSupport": false,
    "credentials": {
     "key": "Key",
     "secret": "Secret"
    },
    "credentialsValidator": {
     "requiresKey": true,
     "requiresSecret": true
    },
    "endpoints": {
     "url": "NON_DEFAULT_HTTP_LINK_TO_EXCHANGE_API",
     "urlSecondary": "NON_DEFAULT_HTTP_LINK_TO_EXCHANGE_API",
     "websocketURL": "NON_DEFAULT_HTTP_LINK_TO_WEBSOCKET_EXCHANGE_API"
    },
    "urlEndpoints": null
   },
   "features": {
    "supports": {
     "restAPI": true,
     "restCapabilities": {
      "tickerBatching": true,
      "autoPairUpdates": true,
      "fundingRateFetching": false
     },
     "websocketAPI": true,
     "websocketCapabilities": {
      "fundingRateFetching": false
     }
    },
    "enabled": {
     "autoPairUpdates": true,
     "websocketAPI": true,
<<<<<<< HEAD
     "saveTradeData": false,
     "tradeFeed": false,
     "fillsFeed": false
=======
     "tradeFeed": true
>>>>>>> 5463e359
    }
   },
   "bankAccounts": [
    {
     "enabled": false,
     "bankName": "Deutsche Bank Privat Und Geschaeftskunden AG",
     "bankAddress": "Karlsruhe, 76125, GERMANY",
     "bankPostalCode": "",
     "bankPostalCity": "",
     "bankCountry": "",
     "accountName": "GLOBAL TRADE SOLUTIONS GmbH",
     "accountNumber": "DE51660700240057016802",
     "swiftCode": "DEUTDEDB660",
     "iban": "DE51660700240057016802",
     "supportedCurrencies": "EUR,USD"
    },
    {
     "enabled": false,
     "bankName": "Deutsche Bank Privat Und Geschaeftskunden AG",
     "bankAddress": "Karlsruhe, 76125, GERMANY",
     "bankPostalCode": "",
     "bankPostalCity": "",
     "bankCountry": "",
     "accountName": "GLOBAL TRADE SOLUTIONS GmbH",
     "accountNumber": "DE78660700240057016801",
     "swiftCode": "DEUTDEDB660",
     "iban": "DE78660700240057016801",
     "supportedCurrencies": "JPY,GBP"
    }
   ],
   "orderbook": {
    "verificationBypass": false,
    "websocketBufferLimit": 5,
    "websocketBufferEnabled": false
   }
  },
  {
   "name": "Bitflyer",
   "enabled": true,
   "verbose": false,
   "httpTimeout": 15000000000,
   "websocketResponseCheckTimeout": 30000000,
   "websocketResponseMaxLimit": 7000000000,
   "websocketTrafficTimeout": 30000000000,
   "connectionMonitorDelay": 0,
   "baseCurrencies": "JPY",
   "currencyPairs": {
    "bypassConfigFormatUpgrades": false,
    "requestFormat": {
     "uppercase": true,
     "delimiter": "_"
    },
    "configFormat": {
     "uppercase": true,
     "delimiter": "_"
    },
    "useGlobalFormat": true,
    "lastUpdated": 1566798411,
    "pairs": {
     "futures": {
      "assetEnabled": true,
      "enabled": "",
      "available": ""
     },
     "spot": {
      "assetEnabled": true,
      "enabled": "BTC_JPY,ETH_BTC,BCH_BTC",
      "available": "BTC_JPY,FXBTC_JPY,ETH_BTC,BCH_BTC"
     }
    }
   },
   "api": {
    "authenticatedSupport": false,
    "authenticatedWebsocketApiSupport": false,
    "credentials": {
     "key": "Key",
     "secret": "Secret"
    },
    "credentialsValidator": {
     "requiresKey": true,
     "requiresSecret": true
    },
    "endpoints": {
     "url": "NON_DEFAULT_HTTP_LINK_TO_EXCHANGE_API",
     "urlSecondary": "NON_DEFAULT_HTTP_LINK_TO_EXCHANGE_API",
     "websocketURL": "NON_DEFAULT_HTTP_LINK_TO_WEBSOCKET_EXCHANGE_API"
    },
    "urlEndpoints": null
   },
   "features": {
    "supports": {
     "restAPI": true,
     "restCapabilities": {
      "autoPairUpdates": true,
      "fundingRateFetching": false
     },
     "websocketAPI": false,
     "websocketCapabilities": {
      "fundingRateFetching": false
     }
    },
    "enabled": {
     "autoPairUpdates": false,
     "websocketAPI": false,
     "saveTradeData": false,
     "tradeFeed": false,
     "fillsFeed": false
    }
   },
   "bankAccounts": [
    {
     "enabled": false,
     "bankName": "",
     "bankAddress": "",
     "bankPostalCode": "",
     "bankPostalCity": "",
     "bankCountry": "",
     "accountName": "",
     "accountNumber": "",
     "swiftCode": "",
     "iban": "",
     "supportedCurrencies": ""
    }
   ],
   "orderbook": {
    "verificationBypass": false,
    "websocketBufferLimit": 5,
    "websocketBufferEnabled": false,
    "publishPeriod": 10000000000
   }
  },
  {
   "name": "Bithumb",
   "enabled": true,
   "verbose": false,
   "httpTimeout": 15000000000,
   "websocketResponseCheckTimeout": 30000000,
   "websocketResponseMaxLimit": 7000000000,
   "websocketTrafficTimeout": 30000000000,
   "connectionMonitorDelay": 0,
   "baseCurrencies": "KRW",
   "currencyPairs": {
    "bypassConfigFormatUpgrades": false,
    "requestFormat": {
     "uppercase": true,
     "delimiter": "_"
    },
    "configFormat": {
     "uppercase": true,
     "delimiter": "-"
    },
    "useGlobalFormat": true,
    "pairs": {
     "spot": {
      "assetEnabled": true,
      "enabled": "USDT-KRW,QTUM-KRW,BTC-KRW,ETH-KRW,ETC-KRW,XRP-KRW,BCH-KRW,BTG-KRW,EOS-KRW",
      "available": "AVAX-KRW,STRAX-KRW,KSM-KRW,RPL-KRW,ADA-KRW,ONT-KRW,EOS-KRW,STAT-KRW,APM-KRW,XPLA-KRW,STMX-KRW,FET-KRW,XVS-KRW,ROA-KRW,JOE-KRW,BNT-KRW,T-KRW,AUDIO-KRW,MIX-KRW,PUNDIX-KRW,USDC-KRW,ALGO-KRW,CTXC-KRW,IQ-KRW,RLY-KRW,GRT-KRW,NMR-KRW,FTM-KRW,WNCG-KRW,NCT-KRW,CSPR-KRW,TFUEL-KRW,EGG-KRW,MOC-KRW,BAT-KRW,ETC-KRW,TIA-KRW,GRACY-KRW,FRONT-KRW,DAI-KRW,ANKR-KRW,META-KRW,HOOK-KRW,BEL-KRW,MAGIC-KRW,ENTC-KRW,HUNT-KRW,STX-KRW,FIT-KRW,STEEM-KRW,CTSI-KRW,JUP-KRW,CAKE-KRW,DOGE-KRW,SUN-KRW,OCEAN-KRW,SOL-KRW,REQ-KRW,BNB-KRW,GAL-KRW,MBL-KRW,LRC-KRW,ILV-KRW,PEPE-KRW,IOST-KRW,XLM-KRW,CRV-KRW,NFT-KRW,PYR-KRW,TRX-KRW,TAVA-KRW,PYTH-KRW,TT-KRW,AAVE-KRW,KLAY-KRW,BAL-KRW,EVZ-KRW,FX-KRW,UMA-KRW,FLOW-KRW,ALEX-KRW,ELF-KRW,CVC-KRW,FLOKI-KRW,MASK-KRW,GAS-KRW,VIX-KRW,CELR-KRW,BLY-KRW,ARK-KRW,FNSA-KRW,OXT-KRW,VALOR-KRW,XTZ-KRW,HBAR-KRW,ONG-KRW,MTL-KRW,WAVES-KRW,ORBS-KRW,MANTA-KRW,ICX-KRW,SNX-KRW,API3-KRW,PENDLE-KRW,FLZ-KRW,APE-KRW,POWR-KRW,OGN-KRW,EDU-KRW,ARB-KRW,AXS-KRW,MBX-KRW,XRP-KRW,MATIC-KRW,USDT-KRW,1INCH-KRW,STORJ-KRW,UOS-KRW,RVN-KRW,LPT-KRW,OSMO-KRW,ALICE-KRW,LDO-KRW,TEMCO-KRW,COMP-KRW,VET-KRW,SFP-KRW,WIKEN-KRW,LBL-KRW,SHIB-KRW,GMT-KRW,AZIT-KRW,ZBCN-KRW,FLUX-KRW,ALT-KRW,AGI-KRW,SPURS-KRW,GRS-KRW,C98-KRW,ZIL-KRW,BCH-KRW,QTCON-KRW,SEI-KRW,GRND-KRW,SWAP-KRW,ETH-KRW,RSS3-KRW,STPT-KRW,FXS-KRW,SAND-KRW,MAP-KRW,MAV-KRW,LINK-KRW,MVC-KRW,QTUM-KRW,DAR-KRW,FANC-KRW,HIGH-KRW,ARKM-KRW,MANA-KRW,SUSHI-KRW,DVI-KRW,XEC-KRW,BTC-KRW,EL-KRW,THETA-KRW,CELO-KRW,KNC-KRW,POLA-KRW,LOOM-KRW,JASMY-KRW,INJ-KRW,KAVA-KRW,NEO-KRW,BIGTIME-KRW,MINA-KRW,NPT-KRW,IMX-KRW,ASM-KRW,FCT2-KRW,RLC-KRW,HIFI-KRW,CTC-KRW,DYDX-KRW,ZTX-KRW,AGIX-KRW,WEMIX-KRW,GTC-KRW,LM-KRW,OP-KRW,ONIT-KRW,ACS-KRW,LSK-KRW,REI-KRW,ATOM-KRW,WLD-KRW,GLM-KRW,COS-KRW,BTT-KRW,BFC-KRW,ACE-KRW,SC-KRW,BORA-KRW,GHX-KRW,ADP-KRW,STRK-KRW,LEVER-KRW,BOBA-KRW,BOA-KRW,HFT-KRW,RNDR-KRW,ENJ-KRW,RSR-KRW,XPR-KRW,IOTX-KRW,CYBER-KRW,WAXP-KRW,OBSR-KRW,MEV-KRW,UNI-KRW,APT-KRW,DAO-KRW,WAXL-KRW,SIX-KRW,GMX-KRW,RDNT-KRW,BTG-KRW,MNT-KRW,BLUR-KRW,XCN-KRW,YGG-KRW,MXC-KRW,ACH-KRW,RAD-KRW,MLK-KRW,DOT-KRW,JST-KRW,ZRX-KRW,STG-KRW,SOFI-KRW,WOM-KRW,TDROP-KRW,SNT-KRW,COTI-KRW,WOO-KRW,OAS-KRW,CRO-KRW,AQT-KRW,EGLD-KRW,ARPA-KRW,BSV-KRW,ASTR-KRW,AMO-KRW,AERGO-KRW,ID-KRW,SUI-KRW,GALA-KRW,CKB-KRW,BIOT-KRW,CFX-KRW,CHR-KRW,FLR-KRW,FITFI-KRW,YFI-KRW,CTK-KRW,W-KRW,MED-KRW,MKR-KRW,SXP-KRW,HIVE-KRW,CRTS-KRW,CHZ-KRW"
     }
    }
   },
   "api": {
    "authenticatedSupport": false,
    "authenticatedWebsocketApiSupport": false,
    "credentials": {
     "key": "Key",
     "secret": "Secret",
     "clientID": "ClientID"
    },
    "credentialsValidator": {
     "requiresKey": true,
     "requiresSecret": true
    },
    "endpoints": {
     "url": "NON_DEFAULT_HTTP_LINK_TO_EXCHANGE_API",
     "urlSecondary": "NON_DEFAULT_HTTP_LINK_TO_EXCHANGE_API",
     "websocketURL": "NON_DEFAULT_HTTP_LINK_TO_WEBSOCKET_EXCHANGE_API"
    },
    "urlEndpoints": null
   },
   "features": {
    "supports": {
     "restAPI": true,
     "restCapabilities": {
      "tickerBatching": true,
      "autoPairUpdates": true,
      "fundingRateFetching": false
     },
     "websocketAPI": false,
     "websocketCapabilities": {
      "fundingRateFetching": false
     }
    },
    "enabled": {
     "autoPairUpdates": true,
     "websocketAPI": false,
     "saveTradeData": false,
     "tradeFeed": false,
     "fillsFeed": false
    }
   },
   "bankAccounts": [
    {
     "enabled": false,
     "bankName": "",
     "bankAddress": "",
     "bankPostalCode": "",
     "bankPostalCity": "",
     "bankCountry": "",
     "accountName": "",
     "accountNumber": "",
     "swiftCode": "",
     "iban": "",
     "supportedCurrencies": ""
    }
   ],
   "orderbook": {
    "verificationBypass": false,
    "websocketBufferLimit": 5,
    "websocketBufferEnabled": false
   }
  },
  {
   "name": "Bitmex",
   "enabled": true,
   "verbose": false,
   "httpTimeout": 15000000000,
   "websocketResponseCheckTimeout": 30000000,
   "websocketResponseMaxLimit": 7000000000,
   "websocketTrafficTimeout": 30000000000,
   "connectionMonitorDelay": 0,
   "baseCurrencies": "USD",
   "currencyPairs": {
    "bypassConfigFormatUpgrades": false,
    "pairs": {
     "futures": {
      "assetEnabled": true,
      "enabled": "BCHZ19",
      "available": "XRPZ19,BCHZ19,ADAZ19,EOSZ19,TRXZ19,XBTZ19,ETHZ19,LTCZ19",
      "requestFormat": {
       "uppercase": true
      },
      "configFormat": {
       "uppercase": true
      }
     },
     "index": {
      "assetEnabled": true,
      "enabled": "-BWBTC",
      "available": "-BWBTC",
      "requestFormat": {
       "uppercase": true
      },
      "configFormat": {
       "uppercase": true,
       "delimiter": "-"
      }
     },
     "perpetualcontract": {
      "assetEnabled": true,
      "enabled": "ETHUSD",
      "available": "XBTUSD,ETHUSD",
      "requestFormat": {
       "uppercase": true
      },
      "configFormat": {
       "uppercase": true
      }
     }
    }
   },
   "api": {
    "authenticatedSupport": false,
    "authenticatedWebsocketApiSupport": false,
    "credentials": {
     "key": "Key",
     "secret": "Secret"
    },
    "credentialsValidator": {
     "requiresKey": true,
     "requiresSecret": true
    },
    "endpoints": {
     "url": "NON_DEFAULT_HTTP_LINK_TO_EXCHANGE_API",
     "urlSecondary": "NON_DEFAULT_HTTP_LINK_TO_EXCHANGE_API",
     "websocketURL": "NON_DEFAULT_HTTP_LINK_TO_WEBSOCKET_EXCHANGE_API"
    },
    "urlEndpoints": null
   },
   "features": {
    "supports": {
     "restAPI": true,
     "restCapabilities": {
      "tickerBatching": true,
      "autoPairUpdates": true,
      "fundingRateFetching": false
     },
     "websocketAPI": true,
     "websocketCapabilities": {
      "fundingRateFetching": false
     }
    },
    "enabled": {
     "autoPairUpdates": true,
     "websocketAPI": true,
     "saveTradeData": false,
     "tradeFeed": false,
     "fillsFeed": false
    }
   },
   "bankAccounts": [
    {
     "enabled": false,
     "bankName": "",
     "bankAddress": "",
     "bankPostalCode": "",
     "bankPostalCity": "",
     "bankCountry": "",
     "accountName": "",
     "accountNumber": "",
     "swiftCode": "",
     "iban": "",
     "supportedCurrencies": ""
    }
   ],
   "orderbook": {
    "verificationBypass": false,
    "websocketBufferLimit": 5,
    "websocketBufferEnabled": false
   }
  },
  {
   "name": "Bitstamp",
   "enabled": true,
   "verbose": false,
   "httpTimeout": 15000000000,
   "websocketResponseCheckTimeout": 30000000,
   "websocketResponseMaxLimit": 7000000000,
   "websocketTrafficTimeout": 30000000000,
   "connectionMonitorDelay": 0,
   "baseCurrencies": "USD,EUR",
   "currencyPairs": {
    "bypassConfigFormatUpgrades": false,
    "requestFormat": {
     "uppercase": true
    },
    "configFormat": {
     "uppercase": true
    },
    "useGlobalFormat": true,
    "pairs": {
     "spot": {
      "assetEnabled": true,
      "enabled": "BTCUSD,BTCEUR,EURUSD,XRPUSD,XRPEUR",
      "available": "LTCUSD,ETHUSD,XRPEUR,BCHUSD,BCHEUR,BTCEUR,XRPBTC,EURUSD,BCHBTC,LTCEUR,BTCUSD,LTCBTC,XRPUSD,ETHBTC,ETHEUR"
     }
    }
   },
   "api": {
    "authenticatedSupport": false,
    "authenticatedWebsocketApiSupport": false,
    "credentials": {
     "key": "Key",
     "secret": "Secret",
     "clientID": "ClientID"
    },
    "credentialsValidator": {
     "requiresKey": true,
     "requiresSecret": true,
     "requiresClientID": true
    },
    "endpoints": {
     "url": "NON_DEFAULT_HTTP_LINK_TO_EXCHANGE_API",
     "urlSecondary": "NON_DEFAULT_HTTP_LINK_TO_EXCHANGE_API",
     "websocketURL": "NON_DEFAULT_HTTP_LINK_TO_WEBSOCKET_EXCHANGE_API"
    },
    "urlEndpoints": null
   },
   "features": {
    "supports": {
     "restAPI": true,
     "restCapabilities": {
      "autoPairUpdates": true,
      "fundingRateFetching": false
     },
     "websocketAPI": true,
     "websocketCapabilities": {
      "fundingRateFetching": false
     }
    },
    "enabled": {
     "autoPairUpdates": true,
     "websocketAPI": true,
     "saveTradeData": false,
     "tradeFeed": false,
     "fillsFeed": false
    }
   },
   "bankAccounts": [
    {
     "enabled": false,
     "bankName": "",
     "bankAddress": "",
     "bankPostalCode": "",
     "bankPostalCity": "",
     "bankCountry": "",
     "accountName": "",
     "accountNumber": "",
     "swiftCode": "",
     "iban": "",
     "supportedCurrencies": ""
    }
   ],
   "orderbook": {
    "verificationBypass": false,
    "websocketBufferLimit": 5,
    "websocketBufferEnabled": false,
    "publishPeriod": 10000000000
   }
  },
  {
   "name": "Bybit",
   "enabled": true,
   "verbose": false,
   "httpTimeout": 15000000000,
   "websocketResponseCheckTimeout": 30000000,
   "websocketResponseMaxLimit": 7000000000,
   "websocketTrafficTimeout": 30000000000,
   "connectionMonitorDelay": 0,
   "baseCurrencies": "USD",
   "currencyPairs": {
    "bypassConfigFormatUpgrades": false,
    "pairs": {
     "coinmarginedfutures": {
      "assetEnabled": true,
      "enabled": "ADA_USD,BTC_USD,DOT_USD",
      "available": "ADA_USD,BTC_USD,DOT_USD,EOS_USD,ETH_USD,ETH_USDH24,LTC_USD,MAN_AUSD,XRP_USD",
      "requestFormat": {
       "uppercase": true
      },
      "configFormat": {
       "uppercase": true,
       "delimiter": "_"
      }
     },
     "options": {
      "assetEnabled": true,
      "enabled": "BTC-26NOV24-92000-C,BTC-28JUN24-60000-C,BTC-28JUN24-60000-P",
      "available": "BTC-26NOV24-92000-C,BTC-28JUN24-60000-C,BTC-28JUN24-60000-P,BTC-28JUN24-50000-C,BTC-28JUN24-50000-P,BTC-28JUN24-40000-C,BTC-28JUN24-40000-P,BTC-28JUN24-32000-C,BTC-28JUN24-32000-P,BTC-28JUN24-30000-C,BTC-28JUN24-30000-P,BTC-28JUN24-28000-C,BTC-28JUN24-28000-P,BTC-28JUN24-25000-C,BTC-28JUN24-25000-P,BTC-28JUN24-20000-C,BTC-28JUN24-20000-P,BTC-28JUN24-10000-C,BTC-28JUN24-10000-P,BTC-29MAR24-70000-C,BTC-29MAR24-70000-P,BTC-29MAR24-60000-C,BTC-29MAR24-60000-P,BTC-29MAR24-50000-C,BTC-29MAR24-50000-P,BTC-29MAR24-45000-C,BTC-29MAR24-45000-P,BTC-29MAR24-40000-C,BTC-29MAR24-40000-P,BTC-29MAR24-36000-C,BTC-29MAR24-36000-P,BTC-29MAR24-35000-C,BTC-29MAR24-35000-P,BTC-29MAR24-33000-C,BTC-29MAR24-33000-P,BTC-29MAR24-31000-C,BTC-29MAR24-31000-P,BTC-29MAR24-30000-C,BTC-29MAR24-30000-P,BTC-29MAR24-28000-C,BTC-29MAR24-28000-P,BTC-29MAR24-27000-C,BTC-29MAR24-27000-P,BTC-29MAR24-26000-C,BTC-29MAR24-26000-P,BTC-29MAR24-24000-C,BTC-29MAR24-24000-P,BTC-29MAR24-20000-C,BTC-29MAR24-20000-P,BTC-29MAR24-10000-C,BTC-29MAR24-10000-P,BTC-26NOV24-92000-C,BTC-29DEC23-80000-P,BTC-29DEC23-70000-C,BTC-29DEC23-70000-P,BTC-29DEC23-60000-C,BTC-29DEC23-60000-P,BTC-29DEC23-50000-C,BTC-29DEC23-50000-P,BTC-29DEC23-40000-C,BTC-29DEC23-40000-P,BTC-29DEC23-36000-C,BTC-29DEC23-36000-P,BTC-29DEC23-35000-C,BTC-29DEC23-35000-P,BTC-29DEC23-34000-C,BTC-29DEC23-34000-P,BTC-29DEC23-32000-C,BTC-29DEC23-32000-P,BTC-29DEC23-31500-C,BTC-29DEC23-31500-P,BTC-29DEC23-30500-C,BTC-29DEC23-30500-P,BTC-29DEC23-30000-C,BTC-29DEC23-30000-P,BTC-29DEC23-29500-C,BTC-29DEC23-29500-P,BTC-29DEC23-29000-C,BTC-29DEC23-29000-P,BTC-29DEC23-28000-C,BTC-29DEC23-28000-P,BTC-29DEC23-27500-C,BTC-29DEC23-27500-P,BTC-29DEC23-27000-C,BTC-29DEC23-27000-P,BTC-29DEC23-26000-C,BTC-29DEC23-26000-P,BTC-29DEC23-25000-C,BTC-29DEC23-25000-P,BTC-29DEC23-24000-C,BTC-29DEC23-24000-P,BTC-29DEC23-22000-C,BTC-29DEC23-22000-P,BTC-29DEC23-20000-C,BTC-29DEC23-20000-P,BTC-29DEC23-15000-C,BTC-29DEC23-15000-P,BTC-29DEC23-10000-C,BTC-29DEC23-10000-P,BTC-24NOV23-40000-C,BTC-24NOV23-40000-P,BTC-24NOV23-38000-C,BTC-24NOV23-38000-P,BTC-24NOV23-36000-C,BTC-24NOV23-36000-P,BTC-24NOV23-34000-C,BTC-24NOV23-34000-P,BTC-24NOV23-32000-C,BTC-24NOV23-32000-P,BTC-24NOV23-31500-C,BTC-24NOV23-31500-P,BTC-24NOV23-30500-C,BTC-24NOV23-30500-P,BTC-24NOV23-30000-C,BTC-24NOV23-30000-P,BTC-24NOV23-29500-C,BTC-24NOV23-29500-P,BTC-24NOV23-29000-C,BTC-24NOV23-29000-P,BTC-24NOV23-28500-C,BTC-24NOV23-28500-P,BTC-24NOV23-28000-C,BTC-24NOV23-28000-P,BTC-24NOV23-27500-C,BTC-24NOV23-27500-P,BTC-24NOV23-27000-C,BTC-24NOV23-27000-P,BTC-24NOV23-26500-C,BTC-24NOV23-26500-P,BTC-24NOV23-26000-C,BTC-24NOV23-26000-P,BTC-24NOV23-25500-C,BTC-24NOV23-25500-P,BTC-24NOV23-25000-C,BTC-24NOV23-25000-P,BTC-24NOV23-24000-C,BTC-24NOV23-24000-P,BTC-24NOV23-23000-C,BTC-24NOV23-23000-P,BTC-24NOV23-22000-C,BTC-24NOV23-22000-P,BTC-24NOV23-20000-C,BTC-24NOV23-20000-P,BTC-24NOV23-18000-C,BTC-24NOV23-18000-P,BTC-24NOV23-16000-C,BTC-24NOV23-16000-P,BTC-3NOV23-36000-C,BTC-3NOV23-36000-P,BTC-3NOV23-34000-C,BTC-3NOV23-34000-P,BTC-3NOV23-32000-C,BTC-3NOV23-32000-P,BTC-3NOV23-30000-C,BTC-3NOV23-30000-P,BTC-3NOV23-29000-C,BTC-3NOV23-29000-P,BTC-3NOV23-28500-C,BTC-3NOV23-28500-P,BTC-3NOV23-27500-C,BTC-3NOV23-27500-P,BTC-3NOV23-27000-C,BTC-3NOV23-27000-P,BTC-3NOV23-26500-C,BTC-3NOV23-26500-P,BTC-3NOV23-26000-C,BTC-3NOV23-26000-P,BTC-3NOV23-25000-C,BTC-3NOV23-25000-P,BTC-3NOV23-24000-C,BTC-3NOV23-24000-P,BTC-3NOV23-22000-C,BTC-3NOV23-22000-P,BTC-3NOV23-20000-C,BTC-3NOV23-20000-P,BTC-3NOV23-18000-C,BTC-3NOV23-18000-P,BTC-27OCT23-44000-C,BTC-27OCT23-44000-P,BTC-27OCT23-42000-C,BTC-27OCT23-42000-P,BTC-27OCT23-40000-C,BTC-27OCT23-40000-P,BTC-27OCT23-38000-C,BTC-27OCT23-38000-P,BTC-27OCT23-37000-C,BTC-27OCT23-37000-P,BTC-27OCT23-35000-C,BTC-27OCT23-35000-P,BTC-27OCT23-34500-C,BTC-27OCT23-34500-P,BTC-27OCT23-33500-C,BTC-27OCT23-33500-P,BTC-27OCT23-32500-C,BTC-27OCT23-32500-P,BTC-27OCT23-31500-C,BTC-27OCT23-31500-P,BTC-27OCT23-31000-C,BTC-27OCT23-31000-P,BTC-27OCT23-30500-C,BTC-27OCT23-30500-P,BTC-27OCT23-30000-C,BTC-27OCT23-30000-P,BTC-27OCT23-29500-C,BTC-27OCT23-29500-P,BTC-27OCT23-29000-C,BTC-27OCT23-29000-P,BTC-27OCT23-28750-C,BTC-27OCT23-28750-P,BTC-27OCT23-28500-C,BTC-27OCT23-28500-P,BTC-27OCT23-28250-C,BTC-27OCT23-28250-P,BTC-27OCT23-28000-C,BTC-27OCT23-28000-P,BTC-27OCT23-27750-C,BTC-27OCT23-27750-P,BTC-27OCT23-27500-C,BTC-27OCT23-27500-P,BTC-27OCT23-27250-C,BTC-27OCT23-27250-P,BTC-27OCT23-27000-C,BTC-27OCT23-27000-P,BTC-27OCT23-26500-C,BTC-27OCT23-26500-P,BTC-27OCT23-26000-C,BTC-27OCT23-26000-P,BTC-27OCT23-25500-C,BTC-27OCT23-25500-P,BTC-27OCT23-25000-C,BTC-27OCT23-25000-P,BTC-27OCT23-24000-C,BTC-27OCT23-24000-P,BTC-27OCT23-23000-C,BTC-27OCT23-23000-P,BTC-27OCT23-22000-C,BTC-27OCT23-22000-P,BTC-27OCT23-20000-C,BTC-27OCT23-20000-P,BTC-27OCT23-18000-C,BTC-27OCT23-18000-P,BTC-27OCT23-16000-C,BTC-27OCT23-16000-P,BTC-20OCT23-36000-C,BTC-20OCT23-36000-P,BTC-20OCT23-34000-C,BTC-20OCT23-34000-P,BTC-20OCT23-32000-C,BTC-20OCT23-32000-P,BTC-20OCT23-31000-C,BTC-20OCT23-31000-P,BTC-20OCT23-30500-C,BTC-20OCT23-30500-P,BTC-20OCT23-30000-C,BTC-20OCT23-30000-P,BTC-20OCT23-29500-C,BTC-20OCT23-29500-P,BTC-20OCT23-29000-C,BTC-20OCT23-29000-P,BTC-20OCT23-28750-C,BTC-20OCT23-28750-P,BTC-20OCT23-28500-C,BTC-20OCT23-28500-P,BTC-20OCT23-28250-C,BTC-20OCT23-28250-P,BTC-20OCT23-28000-C,BTC-20OCT23-28000-P,BTC-20OCT23-27750-C,BTC-20OCT23-27750-P,BTC-20OCT23-27500-C,BTC-20OCT23-27500-P,BTC-20OCT23-27250-C,BTC-20OCT23-27250-P,BTC-20OCT23-27000-C,BTC-20OCT23-27000-P,BTC-20OCT23-26750-C,BTC-20OCT23-26750-P,BTC-20OCT23-26500-C,BTC-20OCT23-26500-P,BTC-20OCT23-26250-C,BTC-20OCT23-26250-P,BTC-20OCT23-26000-C,BTC-20OCT23-26000-P,BTC-20OCT23-25750-C,BTC-20OCT23-25750-P,BTC-20OCT23-25500-C,BTC-20OCT23-25500-P,BTC-20OCT23-25000-C,BTC-20OCT23-25000-P,BTC-20OCT23-24000-C,BTC-20OCT23-24000-P,BTC-20OCT23-22000-C,BTC-20OCT23-22000-P,BTC-20OCT23-20000-C,BTC-20OCT23-20000-P,BTC-20OCT23-18000-C,BTC-20OCT23-18000-P,BTC-19OCT23-29750-C,BTC-19OCT23-29750-P,BTC-19OCT23-29500-C,BTC-19OCT23-29500-P,BTC-19OCT23-29250-C,BTC-19OCT23-29250-P,BTC-19OCT23-29000-C,BTC-19OCT23-29000-P,BTC-19OCT23-28750-C,BTC-19OCT23-28750-P,BTC-19OCT23-28500-C,BTC-19OCT23-28500-P,BTC-19OCT23-28250-C,BTC-19OCT23-28250-P,BTC-19OCT23-28000-C,BTC-19OCT23-28000-P,BTC-19OCT23-27750-C,BTC-19OCT23-27750-P,BTC-19OCT23-27500-C,BTC-19OCT23-27500-P,BTC-19OCT23-27250-C,BTC-19OCT23-27250-P,BTC-19OCT23-27000-C,BTC-19OCT23-27000-P,BTC-19OCT23-26750-C,BTC-19OCT23-26750-P,BTC-19OCT23-26500-C,BTC-19OCT23-26500-P,BTC-19OCT23-26250-C,BTC-19OCT23-26250-P,BTC-19OCT23-26000-C,BTC-19OCT23-26000-P,BTC-19OCT23-25750-C,BTC-19OCT23-25750-P,BTC-18OCT23-29500-C,BTC-18OCT23-29500-P,BTC-18OCT23-29250-C,BTC-18OCT23-29250-P,BTC-18OCT23-29000-C,BTC-18OCT23-29000-P,BTC-18OCT23-28750-C,BTC-18OCT23-28750-P,BTC-18OCT23-28500-C,BTC-18OCT23-28500-P,BTC-18OCT23-28250-C,BTC-18OCT23-28250-P,BTC-18OCT23-28000-C,BTC-18OCT23-28000-P,BTC-18OCT23-27750-C,BTC-18OCT23-27750-P,BTC-18OCT23-27500-C,BTC-18OCT23-27500-P,BTC-18OCT23-27250-C,BTC-18OCT23-27250-P,BTC-18OCT23-27000-C,BTC-18OCT23-27000-P,BTC-18OCT23-26750-C,BTC-18OCT23-26750-P,BTC-18OCT23-26500-C,BTC-18OCT23-26500-P,BTC-18OCT23-26250-C,BTC-18OCT23-26250-P,BTC-18OCT23-26000-C,BTC-18OCT23-26000-P,BTC-18OCT23-25750-C,BTC-18OCT23-25750-P,BTC-18OCT23-25500-C,BTC-18OCT23-25500-P,BTC-17OCT23-29250-C,BTC-17OCT23-29250-P,BTC-17OCT23-29000-C,BTC-17OCT23-29000-P,BTC-17OCT23-28750-C,BTC-17OCT23-28750-P,BTC-17OCT23-28500-C,BTC-17OCT23-28500-P,BTC-17OCT23-28250-C,BTC-17OCT23-28250-P,BTC-17OCT23-28000-C,BTC-17OCT23-28000-P,BTC-17OCT23-27750-C,BTC-17OCT23-27750-P,BTC-17OCT23-27500-C,BTC-17OCT23-27500-P,BTC-17OCT23-27250-C,BTC-17OCT23-27250-P,BTC-17OCT23-27000-C,BTC-17OCT23-27000-P,BTC-17OCT23-26750-C,BTC-17OCT23-26750-P,BTC-17OCT23-26500-C,BTC-17OCT23-26500-P,BTC-17OCT23-26250-C,BTC-17OCT23-26250-P,BTC-17OCT23-26000-C,BTC-17OCT23-26000-P,BTC-17OCT23-25750-C,BTC-17OCT23-25750-P,BTC-17OCT23-25500-C,BTC-17OCT23-25500-P",
      "requestFormat": {
       "uppercase": true,
       "delimiter": "-"
      },
      "configFormat": {
       "uppercase": true,
       "delimiter": "-"
      }
     },
     "spot": {
      "assetEnabled": true,
      "enabled": "BTC_USDT,ETH_USDT,XRP_USDT,EOS_USDT,ETH_BTC,XRP_BTC,DOT_USDT,XLM_USDT,LTC_USDT",
      "available": "BTC_USDT,ETH_USDT,XRP_USDT,EOS_USDT,ETH_BTC,XRP_BTC,DOT_USDT,XLM_USDT,LTC_USDT,DOGE_USDT,CHZ_USDT,AXS_USDT,MANA_USDT,DYDX_USDT,MKR_USDT,COMP_USDT,AAVE_USDT,YFI_USDT,LINK_USDT,SUSHI_USDT,UNI_USDT,KSM_USDT,ICP_USDT,ADA_USDT,ETC_USDT,KLAY_USDT,XTZ_USDT,BCH_USDT,SRM_USDT,QNT_USDT,USDC_USDT,GRT_USDT,SOL_USDT,FIL_USDT,OMG_USDT,TRIBE_USDT,BAT_USDT,ZRX_USDT,CRV_USDT,AGLD_USDT,ANKR_USDT,PERP_USDT,MATIC_USDT,WAVES_USDT,LUNC_USDT,SPELL_USDT,SHIB_USDT,FTM_USDT,ATOM_USDT,ALGO_USDT,ENJ_USDT,CBX_USDT,SAND_USDT,AVAX_USDT,WOO_USDT,FTT_USDT,GODS_USDT,IMX_USDT,ENS_USDT,GM_USDT,CWAR_USDT,CAKE_USDT,STETH_USDT,GALFT_USDT,LFW_USDT,SLP_USDT,C98_USDT,PSP_USDT,GENE_USDT,AVA_USDT,ONE_USDT,PTU_USDT,SHILL_USDT,XYM_USDT,BOBA_USDT,JASMY_USDT,GALA_USDT,RNDR_USDT,TRVL_USDT,WEMIX_USDT,XEM_USDT,BICO_USDT,CEL_USDT,UMA_USDT,HOT_USDT,NEXO_USDT,BNT_USDT,SNX_USDT,REN_USDT,1INCH_USDT,TEL_USDT,SIS_USDT,LRC_USDT,LDO_USDT,REAL_USDT,KRL_USDT,DEVT_USDT,ETH_USDC,BTC_USDC,1SOL_USDT,PLT_USDT,IZI_USDT,QTUM_USDT,DCR_USDT,ZEN_USDT,THETA_USDT,MX_USDT,DGB_USDT,RVN_USDT,EGLD_USDT,RUNE_USDT,XLM_BTC,XLM_USDC,SOL_USDC,XRP_USDC,ALGO_BTC,SOL_BTC,RAIN_USDT,XEC_USDT,ICX_USDT,XDC_USDT,HNT_USDT,BTG_USDT,ZIL_USDT,HBAR_USDT,FLOW_USDT,SOS_USDT,KASTA_USDT,STX_USDT,SIDUS_USDT,VPAD_USDT,GGM_USDT,LOOKS_USDT,MBS_USDT,DAI_USDT,BUSD_USDT,ACA_USDT,MV_USDT,MIX_USDT,LTC_USDC,MANA_BTC,MATIC_BTC,LTC_BTC,DOT_BTC,SAND_BTC,MANA_USDC,MATIC_USDC,SAND_USDC,DOT_USDC,LUNC_USDC,RSS3_USDT,SYNR_USDT,TAP_USDT,ERTHA_USDT,GMX_USDT,T_USDT,ACH_USDT,JST_USDT,SUN_USDT,BTT_USDT,TRX_USDT,NFT_USDT,POKT_USDT,SCRT_USDT,PSTAKE_USDT,SON_USDT,HERO_USDT,DOME_USDT,USTC_USDT,BNB_USDT,NEAR_USDT,PAXG_USDT,SD_USDT,APE_USDT,BTC3S_USDT,BTC3L_USDT,FIDA_USDT,MINA_USDT,SC_USDT,RACA_USDT,CAPS_USDT,STG_USDT,GLMR_USDT,MOVR_USDT,ZAM_USDT,ETH_DAI,BTC_DAI,WBTC_USDT,XAVA_USDT,MELOS_USDT,GMT_USDT,GST_USDT,CELO_USDT,SFUND_USDT,ELT_USDT,LGX_USDT,APEX_USDT,CTC_USDT,COT_USDT,KMON_USDT,PLY_USDT,XWG_USDT,FITFI_USDT,STRM_USDT,GAL_USDT,ETH3S_USDT,ETH3L_USDT,KOK_USDT,FAME_USDT,XRP3S_USDT,XRP3L_USDT,USDD_USDT,OP_USDT,LUNA_USDT,DFI_USDT,MOVEZ_USDT,THN_USDT,DOT3S_USDT,DOT3L_USDT,VINU_USDT,BEL_USDT,FORT_USDT,AVAX2S_USDT,AVAX2L_USDT,ADA2S_USDT,ADA2L_USDT,WLKN_USDT,KON_USDT,LTC2S_USDT,LTC2L_USDT,SAND2S_USDT,SAND2L_USDT,OBX_USDT,SEOR_USDT,MNZ_USDT,CULT_USDT,DOGE_USDC,EOS_USDC,CUSD_USDT,SLG_USDT,CMP_USDT,KUNCI_USDT,GSTS_USDT,XETA_USDT,AZY_USDT,MMC_USDT,FLOKI_USDT,BABYDOGE_USDT,STAT_USDT,SAITAMA_USDT,MATIC2S_USDT,MATIC2L_USDT,ETC2S_USDT,ETC2L_USDT,DICE_USDT,WAXP_USDT,AR_USDT,KDA_USDT,ROSE_USDT,SLG_USDC,APE2S_USDT,APE2L_USDT,GMT2S_USDT,GMT2L_USDT,DEFY_USDT,PSG_USDT,BAR_USDT,JUV_USDT,ACM_USDT,INTER_USDT,AFC_USDT,CITY_USDT,LINK2L_USDT,LINK2S_USDT,FTM2L_USDT,FTM2S_USDT,SOLO_USDT,W_BTC,AVAX_USDC,ADA_USDC,OP_USDC,DOGE2S_USDT,DOGE2L_USDT,ATOM2S_USDT,ATOM2L_USDT,APEX_USDC,TRX_USDC,ICP_USDC,LINK_USDC,GMT_USDC,CHZ_USDC,SHIB_USDC,LDO_USDC,APE_USDC,FIL_USDC,CHRP_USDT,EOS2S_USDT,EOS2L_USDT,WWY_USDT,LING_USDT,SWEAT_USDT,DLC_USDT,OKG_USDT,ETHW_USDT,INJ_USDT,MPLX_USDT,MIBR_USDT,CO_USDT,AGLA_USDT,ROND_USDT,QMALL_USDT,PUMLX_USDT,GCAKE_USDT,APT_USDT,APT_USDC,USDT_EUR,MTK_USDT,MCRT_USDT,MASK_USDT,ECOX_USDT,HFT_USDC,HFT_USDT,KCAL_USDT,PEOPLE_USDT,TWT_USDT,ORT_USDT,HOOK_USDT,PRIMAL_USDT,MCT_USDT,OAS_USDT,MAGIC_USDT,MEE_USDT,TON_USDT,BONK_USDT,FLR_USDT,TIME_USDT,3P_USDT,RPL_USDT,SSV_USDT,FXS_USDT,CORE_USDT,RDNT_USDT,BLUR_USDT,LIS_USDT,AGIX_USDT,MDAO_USDT,ACS_USDT,HVH_USDT,GNS_USDT,DPX_USDT,PIP_USDT,PRIME_USDT,EVER_USDT,VRA_USDT,GPT_USDT,FB_USDT,DZOO_USDT,ID_USDT,ARB_USDC,ARB_USDT,XCAD_USDT,MBX_USDT,AXL_USDT,CGPT_USDT,PLAY_USDT,AGI_USDT,RLTM_USDT,SUI_USDT,SUI_USDC,TAMA_USDT,MVL_USDT,PEPE_USDT,LADYS_USDT,LMWR_USDT,BOB_USDT,TOMI_USDT,KARATE_USDT,SUIA_USDT,TURBOS_USDT,FMB_USDT,CAPO_USDT,TENET_USDT,VELO_USDT,ELDA_USDT,CANDY_USDT,FON_USDT,OMN_USDT,TOMS_USDT,MTC_USDT,VELA_USDT,USDT_BRZ,BTC_BRZ,PENDLE_USDT,EGO_USDT,PEPE2_USDT,NYM_USDT,MNT_USDT,MNT_USDC,MNT_BTC,GSWIFT_USDT,SALD_USDT,ARKM_USDT,NEON_USDT,WLD_USDC,WLD_USDT,PLANET_USDT,DSRUN_USDT,SPARTA_USDT,TAVA_USDT,SEILOR_USDT,SEI_USDT,CYBER_USDT,ORDI_USDT,KAVA_USDT,VV_USDT,SAIL_USDT,PYUSD_USDT,SOL_EUR,USDC_EUR,ADA_EUR,DOGE_EUR,LTC_EUR,XRP_EUR,ETH_EUR,BTC_EUR,VEXT_USDT,CTT_USDT,NEXT_USDT,KAS_USDT,NESS_USDT,CAT_USDT,FET_USDT,LEVER_USDT,VEGA_USDT,ZTX_USDT",
      "requestFormat": {
       "uppercase": true
      },
      "configFormat": {
       "uppercase": true,
       "delimiter": "_"
      }
     },
     "usdcmarginedfutures": {
      "assetEnabled": true,
      "enabled": "ETH-PERP,BNB-PERP,SOL-PERP,BTC-PERP",
      "available": "BNB-PERP,BTC-03NOV23,BTC-20OCT23,BTC-24NOV23,BTC-27OCT23,BTC-28JUN24,BTC-29DEC23,BTC-29MAR24,BTC-PERP,ETC-PERP,ETH-03NOV23,ETH-20OCT23,ETH-24NOV23,ETH-27OCT23,ETH-28JUN24,ETH-29DEC23,ETH-29MAR24,ETH-PERP,MAT-ICPERP,OPP-ERP,SOL-PERP,XRP-PERP",
      "requestFormat": {
       "uppercase": true
      },
      "configFormat": {
       "uppercase": true,
       "delimiter": "-"
      }
     },
     "usdtmarginedfutures": {
      "assetEnabled": true,
      "enabled": "BTC_USDT,10000LADYS_USDT,IOTA_USDT,AAVE_USDT",
      "available": "10000LADYS_USDT,10000NFT_USDT,1000BONK_USDT,1000BTT_USDT,1000FLOKI_USDT,1000LUNC_USDT,1000PEPE_USDT,1000XEC_USDT,1INCH_USDT,AAVE_USDT,ACH_USDT,ADA_USDT,AGIX_USDT,AGLD_USDT,AKRO_USDT,ALGO_USDT,ALICE_USDT,ALPACA_USDT,ALPHA_USDT,AMB_USDT,ANKR_USDT,ANT_USDT,APE_USDT,API3_USDT,APT_USDT,ARB_USDT,ARKM_USDT,ARK_USDT,ARPA_USDT,AR_USDT,ASTR_USDT,ATA_USDT,ATOM_USDT,AUCTION_USDT,AUDIO_USDT,AVAX_USDT,AXS_USDT,BADGER_USDT,BAKE_USDT,BAL_USDT,BAND_USDT,BAT_USDT,BCH_USDT,BEL_USDT,BICO_USDT,BIGTIME_USDT,BLUR_USDT,BLZ_USDT,BNB_USDT,BNT_USDT,BNX_USDT,BOBA_USDT,BOND_USDT,BSV_USDT,BSW_USDT,BTC_USDT,BUSD_USDT,C98_USDT,CEEK_USDT,CELO_USDT,CELR_USDT,CFX_USDT,CHR_USDT,CHZ_USDT,CKB_USDT,COMBO_USDT,COMP_USDT,CORE_USDT,COTI_USDT,CRO_USDT,CRV_USDT,CTC_USDT,CTK_USDT,CTSI_USDT,CVC_USDT,CVX_USDT,CYBER_USDT,DAR_USDT,DASH_USDT,DENT_USDT,DGB_USDT,DODO_USDT,DOGE_USDT,DOT_USDT,DUSK_USDT,DYDX_USDT,EDU_USDT,EGLD_USDT,ENJ_USDT,ENS_USDT,EOS_USDT,ETC_USDT,ETH_USDT,ETHW_USDT,FET_USDT,FIL_USDT,FITFI_USDT,FLM_USDT,FLOW_USDT,FLR_USDT,FORTH_USDT,FRONT_USDT,FTM_USDT,FXS_USDT,GALA_USDT,GAL_USDT,GFT_USDT,GLMR_USDT,GLM_USDT,GMT_USDT,GMX_USDT,GPT_USDT,GRT_USDT,GTC_USDT,HBAR_USDT,HFT_USDT,HIFI_USDT,HIGH_USDT,HNT_USDT,HOOK_USDT,HOT_USDT,ICP_USDT,ICX_USDT,IDEX_USDT,ID_USDT,ILV_USDT,IMX_USDT,INJ_USDT,IOST_USDT,IOTA_USDT,IOTX_USDT,JASMY_USDT,JOE_USDT,JST_USDT,KAS_USDT,KAVA_USDT,KDA_USDT,KEY_USDT,KLAY_USDT,KNC_USDT,KSM_USDT,LDO_USDT,LEVER_USDT,LINA_USDT,LINK_USDT,LIT_USDT,LOOKS_USDT,LOOM_USDT,LPT_USDT,LQTY_USDT,LRC_USDT,LTC_USDT,LUNA2_USDT,MAGIC_USDT,MANA_USDT,MASK_USDT,MATIC_USDT,MAV_USDT,MC_USDT,MDT_USDT,MINA_USDT,MKR_USDT,MNT_USDT,MTL_USDT,MULTI_USDT,NEAR_USDT,NEO_USDT,NKN_USDT,NMR_USDT,NTRN_USDT,OCEAN_USDT,OGN_USDT,OG_USDT,OMG_USDT,ONE_USDT,ONT_USDT,OP_USDT,ORBS_USDT,ORDI_USDT,OXT_USDT,PAXG_USDT,PENDLE_USDT,PEOPLE_USDT,PERP_USDT,PHB_USDT,PROM_USDT,QNT_USDT,QTUM_USDT,RAD_USDT,RDNT_USDT,REEF_USDT,REN_USDT,REQ_USDT,RLC_USDT,RNDR_USDT,ROSE_USDT,RPL_USDT,RSR_USDT,RSS3_USDT,RUNE_USDT,RVN_USDT,SAND_USDT,SCRT_USDT,SC_USDT,SEI_USDT,SFP_USDT,SHIB1000_USDT,SKL_USDT,SLP_USDT,SNX_USDT,SOL_USDT,SPELL_USDT,SSV_USDT,STG_USDT,STMX_USDT,STORJ_USDT,STPT_USDT,STRAX_USDT,STX_USDT,SUI_USDT,SUN_USDT,SUSHI_USDT,SWEAT_USDT,SXP_USDT,THETA_USDT,TLM_USDT,TOMI_USDT,TOMO_USDT,TON_USDT,TRB_USDT,TRU_USDT,TRX_USDT,T_USDT,TWT_USDT,UMA_USDT,UNFI_USDT,UNI_USDT,USDC_USDT,VET_USDT,VGX_USDT,VRA_USDT,WAVES_USDT,WAXP_USDT,WLD_USDT,WOO_USDT,WSM_USDT,XCN_USDT,XEM_USDT,XLM_USDT,XMR_USDT,XNO_USDT,XRP_USDT,XTZ_USDT,XVG_USDT,XVS_USDT,YFII_USDT,YFI_USDT,YGG_USDT,ZEC_USDT,ZEN_USDT,ZIL_USDT,ZRX_USDT",
      "requestFormat": {
       "uppercase": true
      },
      "configFormat": {
       "uppercase": true,
       "delimiter": "_"
      }
     }
    }
   },
   "api": {
    "authenticatedSupport": false,
    "authenticatedWebsocketApiSupport": false,
    "credentials": {
     "key": "Key",
     "secret": "Secret"
    },
    "credentialsValidator": {
     "requiresKey": true,
     "requiresSecret": true
    },
    "endpoints": {
     "url": "NON_DEFAULT_HTTP_LINK_TO_EXCHANGE_API",
     "urlSecondary": "NON_DEFAULT_HTTP_LINK_TO_EXCHANGE_API",
     "websocketURL": "NON_DEFAULT_HTTP_LINK_TO_WEBSOCKET_EXCHANGE_API"
    },
    "urlEndpoints": null
   },
   "features": {
    "supports": {
     "restAPI": true,
     "restCapabilities": {
      "tickerBatching": true,
      "autoPairUpdates": true,
      "fundingRateFetching": false
     },
     "websocketAPI": true,
     "websocketCapabilities": {
      "fundingRateFetching": false
     }
    },
    "enabled": {
     "autoPairUpdates": true,
     "websocketAPI": true,
     "saveTradeData": false,
     "tradeFeed": false,
     "fillsFeed": false
    }
   },
   "bankAccounts": [
    {
     "enabled": false,
     "bankName": "",
     "bankAddress": "",
     "bankPostalCode": "",
     "bankPostalCity": "",
     "bankCountry": "",
     "accountName": "",
     "accountNumber": "",
     "swiftCode": "",
     "iban": "",
     "supportedCurrencies": ""
    }
   ],
   "orderbook": {
    "verificationBypass": false,
    "websocketBufferLimit": 5,
    "websocketBufferEnabled": false
   }
  },
  {
   "name": "COINUT",
   "enabled": true,
   "verbose": false,
   "httpTimeout": 15000000000,
   "websocketResponseCheckTimeout": 30000000,
   "websocketResponseMaxLimit": 7000000000,
   "websocketTrafficTimeout": 30000000000,
   "connectionMonitorDelay": 0,
   "baseCurrencies": "USD",
   "currencyPairs": {
    "bypassConfigFormatUpgrades": false,
    "requestFormat": {
     "uppercase": true
    },
    "configFormat": {
     "uppercase": true,
     "delimiter": "-"
    },
    "useGlobalFormat": true,
    "pairs": {
     "spot": {
      "assetEnabled": true,
      "enabled": "LTC-USDT",
      "available": "LTC-CAD,LTC-SGD,USDT-USD,ETC-LTC,LTC-BTC,USDT-SGD,XMR-USDT,ZEC-SGD,ETH-USD,BTC-USDT,ETC-BTC,ETH-LTC,LTC-USD,BTC-USD,ETH-USDT,XMR-LTC,ZEC-USD,ETC-SGD,DAI-SGD,ZEC-CAD,BTC-SGD,ETH-BTC,ETH-SGD,LTC-USDT,ZEC-BTC,ZEC-USDT,BTC-CAD,XMR-BTC,ZEC-LTC,ETC-USDT,ETH-CAD"
     }
    }
   },
   "api": {
    "authenticatedSupport": false,
    "authenticatedWebsocketApiSupport": false,
    "credentials": {
     "key": "Key",
     "secret": "Secret",
     "clientID": "ClientID"
    },
    "credentialsValidator": {
     "requiresKey": true,
     "requiresClientID": true
    },
    "endpoints": {
     "url": "NON_DEFAULT_HTTP_LINK_TO_EXCHANGE_API",
     "urlSecondary": "NON_DEFAULT_HTTP_LINK_TO_EXCHANGE_API",
     "websocketURL": "NON_DEFAULT_HTTP_LINK_TO_WEBSOCKET_EXCHANGE_API"
    },
    "urlEndpoints": null
   },
   "features": {
    "supports": {
     "restAPI": true,
     "restCapabilities": {
      "autoPairUpdates": true,
      "fundingRateFetching": false
     },
     "websocketAPI": true,
     "websocketCapabilities": {
      "fundingRateFetching": false
     }
    },
    "enabled": {
     "autoPairUpdates": true,
     "websocketAPI": false,
     "saveTradeData": false,
     "tradeFeed": false,
     "fillsFeed": false
    }
   },
   "bankAccounts": [
    {
     "enabled": false,
     "bankName": "",
     "bankAddress": "",
     "bankPostalCode": "",
     "bankPostalCity": "",
     "bankCountry": "",
     "accountName": "",
     "accountNumber": "",
     "swiftCode": "",
     "iban": "",
     "supportedCurrencies": ""
    }
   ],
   "orderbook": {
    "verificationBypass": false,
    "websocketBufferLimit": 5,
    "websocketBufferEnabled": false,
    "publishPeriod": 10000000000
   }
  },
  {
   "name": "CoinbasePro",
   "enabled": true,
   "verbose": false,
   "httpTimeout": 15000000000,
   "websocketResponseCheckTimeout": 30000000,
   "websocketResponseMaxLimit": 7000000000,
   "websocketTrafficTimeout": 30000000000,
   "connectionMonitorDelay": 0,
   "baseCurrencies": "USD,GBP,EUR",
   "currencyPairs": {
    "bypassConfigFormatUpgrades": false,
    "requestFormat": {
     "uppercase": true,
     "delimiter": "-"
    },
    "configFormat": {
     "uppercase": true,
     "delimiter": "-"
    },
    "useGlobalFormat": true,
    "pairs": {
     "spot": {
      "assetEnabled": true,
      "enabled": "BTC-USD",
      "available": "LTC-GBP,XLM-BTC,DASH-BTC,DAI-USDC,ZEC-USDC,XLM-EUR,ZRX-BTC,LTC-BTC,ETC-BTC,ETH-USD,XRP-EUR,BTC-USDC,REP-USD,EOS-BTC,ZEC-BTC,ETC-GBP,LINK-ETH,XRP-BTC,ZRX-USD,ETH-USDC,MANA-USDC,BTC-EUR,BCH-GBP,DNT-USDC,EOS-EUR,BCH-EUR,LTC-EUR,CVC-USDC,ETH-GBP,DASH-USD,ETH-EUR,XTZ-BTC,ZRX-EUR,BAT-ETH,BTC-GBP,ETC-USD,BAT-USDC,BCH-USD,GNT-USDC,ALGO-USD,LINK-USD,XLM-USD,ETH-BTC,EOS-USD,REP-BTC,ETH-DAI,XRP-USD,LTC-USD,ETC-EUR,BTC-USD,XTZ-USD,BCH-BTC,LOOM-USDC"
     }
    }
   },
   "api": {
    "authenticatedSupport": false,
    "authenticatedWebsocketApiSupport": false,
    "credentials": {
     "key": "Key",
     "secret": "Secret",
     "clientID": "ClientID"
    },
    "credentialsValidator": {
     "requiresKey": true,
     "requiresSecret": true,
     "requiresClientID": true,
     "requiresBase64DecodeSecret": true
    },
    "endpoints": {
     "url": "NON_DEFAULT_HTTP_LINK_TO_EXCHANGE_API",
     "urlSecondary": "NON_DEFAULT_HTTP_LINK_TO_EXCHANGE_API",
     "websocketURL": "NON_DEFAULT_HTTP_LINK_TO_WEBSOCKET_EXCHANGE_API"
    },
    "urlEndpoints": null
   },
   "features": {
    "supports": {
     "restAPI": true,
     "restCapabilities": {
      "autoPairUpdates": true,
      "fundingRateFetching": false
     },
     "websocketAPI": true,
     "websocketCapabilities": {
      "fundingRateFetching": false
     }
    },
    "enabled": {
     "autoPairUpdates": true,
     "websocketAPI": false,
     "saveTradeData": false,
     "tradeFeed": false,
     "fillsFeed": false
    }
   },
   "bankAccounts": [
    {
     "enabled": false,
     "bankName": "",
     "bankAddress": "",
     "bankPostalCode": "",
     "bankPostalCity": "",
     "bankCountry": "",
     "accountName": "",
     "accountNumber": "",
     "swiftCode": "",
     "iban": "",
     "supportedCurrencies": ""
    }
   ],
   "orderbook": {
    "verificationBypass": false,
    "websocketBufferLimit": 5,
    "websocketBufferEnabled": false,
    "publishPeriod": 10000000000
   }
  },
  {
   "name": "Deribit",
   "enabled": true,
   "verbose": false,
   "httpTimeout": 15000000000,
   "websocketResponseCheckTimeout": 30000000,
   "websocketResponseMaxLimit": 7000000000,
   "websocketTrafficTimeout": 30000000000,
   "connectionMonitorDelay": 0,
   "baseCurrencies": "BTC,ETH,SOL,USDC",
   "currencyPairs": {
    "bypassConfigFormatUpgrades": false,
    "pairs": {
     "future_combo": {
      "assetEnabled": true,
      "enabled": "SOL-FS-30DEC22_28OCT22,ETH-FS-28OCT22_PERP,ETH-FS-30DEC22_28OCT22,ETH-FS-30DEC22_PERP,ETH-FS-31MAR23_30DEC22",
      "available": "SOL-FS-30DEC22_28OCT22,ETH-FS-28OCT22_PERP,ETH-FS-30DEC22_28OCT22,ETH-FS-30DEC22_PERP,ETH-FS-31MAR23_30DEC22,ETH-FS-29SEP23_30DEC22,ETH-FS-30JUN23_30DEC22,ETH-FS-31MAR23_PERP,ETH-FS-30JUN23_31MAR23,ETH-FS-30JUN23_PERP,ETH-FS-29SEP23_30JUN23,ETH-FS-29SEP23_PERP,BTC-FS-31MAR23_21OCT22,BTC-FS-21OCT22_PERP,BTC-FS-28OCT22_PERP,BTC-FS-30JUN23_28OCT22,BTC-FS-31MAR23_28OCT22,BTC-FS-29SEP23_28OCT22,BTC-FS-25NOV22_28OCT22,BTC-FS-29SEP23_25NOV22,BTC-FS-30DEC22_PERP,BTC-FS-30JUN23_30DEC22,BTC-FS-31MAR23_30DEC22,BTC-FS-29SEP23_30DEC22,BTC-FS-31MAR23_PERP,BTC-FS-30JUN23_31MAR23,BTC-FS-29SEP23_31MAR23,BTC-FS-30JUN23_PERP,BTC-FS-29SEP23_30JUN23,BTC-FS-29SEP23_PERP",
      "requestFormat": {
       "uppercase": true,
       "delimiter": "-"
      },
      "configFormat": {
       "uppercase": true,
       "delimiter": "-"
      }
     },
     "futures": {
      "assetEnabled": true,
      "enabled": "BTC-PERPETUAL,ETH-PERPETUAL,SOL-PERPETUAL,AVAX_USDC-PERPETUAL,ETH_USDC-PERPETUAL,ADA_USDC-PERPETUAL,DOT_USDC-PERPETUAL,BTC_USDC-PERPETUAL,XRP_USDC-PERPETUAL,SOL_USDC-PERPETUAL,LTC_USDC-PERPETUAL,MATIC_USDC-PERPETUAL,UNI_USDC-PERPETUAL,LINK_USDC-PERPETUAL,ALGO_USDC-PERPETUAL",
      "available": "BTC-21OCT22,BTC-28OCT22,BTC-25NOV22,BTC-30DEC22,BTC-31MAR23,BTC-30JUN23,BTC-29SEP23,BTC-PERPETUAL,ETH-21OCT22,ETH-28OCT22,ETH-25NOV22,ETH-30DEC22,ETH-31MAR23,ETH-30JUN23,ETH-29SEP23,ETH-PERPETUAL,SOL-21OCT22,SOL-28OCT22,SOL-25NOV22,SOL-30DEC22,SOL-PERPETUAL,AVAX_USDC-PERPETUAL,ETH_USDC-PERPETUAL,ADA_USDC-PERPETUAL,DOT_USDC-PERPETUAL,BTC_USDC-PERPETUAL,XRP_USDC-PERPETUAL,SOL_USDC-PERPETUAL,LTC_USDC-PERPETUAL,MATIC_USDC-PERPETUAL,UNI_USDC-PERPETUAL,LINK_USDC-PERPETUAL,ALGO_USDC-PERPETUAL,NEAR_USDC-PERPETUAL,TRX_USDC-PERPETUAL,DOGE_USDC-PERPETUAL,BCH_USDC-PERPETUAL",
      "requestFormat": {
       "uppercase": true,
       "delimiter": "-"
      },
      "configFormat": {
       "uppercase": true,
       "delimiter": "-"
      }
     },
     "option_combo": {
      "assetEnabled": true,
      "enabled": "BTC-STRG-21OCT22-19000_21000,BTC-CBUT-21OCT22-18500_19000_19500,BTC-CBUT-21OCT22-18000_19500_21000",
      "available": "BTC-STRG-21OCT22-19000_21000,BTC-CBUT-21OCT22-18500_19000_19500,BTC-CBUT-21OCT22-18000_19500_21000,BTC-CBUT-21OCT22-19000_20000_21000,BTC-STRD-21OCT22-20000,BTC-STRD-21OCT22-19500,BTC-PS-21OCT22-19500_19000,BTC-CS-28OCT22-24000_32000,BTC-PCAL-25NOV22_28OCT22-12000,BTC-PS-28OCT22-19000_18000,BTC-ICOND-28OCT22-15000_16000_22000_23000,BTC-STRG-28OCT22-17500_20500,BTC-STRG-28OCT22-18000_20000,BTC-STRG-28OCT22-18500_20000,BTC-PS-28OCT22-20000_16000,BTC-PS-28OCT22-18000_17000,BTC-STRG-28OCT22-19000_22000,BTC-PBUT-4NOV22-17500_18500_19500,BTC-PSR13-11NOV22-14000_11000,BTC-PBUT-25NOV22-24000_30000_35000,BTC-STRG-25NOV22-14000_26000,BTC-CS-25NOV22-22000_23000,BTC-PSR12-25NOV22-18000_16000,BTC-STRG-25NOV22-19000_20000,BTC-STRG-25NOV22-16000_22000,BTC-CS-25NOV22-24000_26000,BTC-RR-25NOV22-18000_20000,BTC-PDIAG-30DEC22_25NOV22-16000_18000,BTC-PSR12-25NOV22-18000_17000,BTC-CS-25NOV22-20000_23000,BTC-PCAL-31MAR23_30DEC22-20000,BTC-CCAL-31MAR23_30DEC22-18000,BTC-CCAL-31MAR23_30DEC22-19000,BTC-CBUT-30DEC22-20000_25000_30000,BTC-STRD-30DEC22-20000,BTC-STRG-30DEC22-15000_28000,BTC-RR-30DEC22-18000_22000,BTC-PCAL-31MAR23_30DEC22-19000,BTC-PBUT111-30DEC22-12000_17000_19000,BTC-PS-30DEC22-12000_10000,BTC-PSR12-30DEC22-17000_16000,BTC-CBUT-31MAR23-22000_28000_34000,BTC-STRG-31MAR23-13000_38000,BTC-STRD-31MAR23-22000,BTC-PSR13-31MAR23-15000_14000,BTC-PSR13-31MAR23-25000_18000,BTC-PSR13-30JUN23-18000_15000,BTC-CBUT-29SEP23-20000_40000_60000,BTC-STRD-29SEP23-24000,ETH-PSR12-21OCT22-1250_1150,ETH-PSR12-21OCT22-1300_1200,ETH-STRG-21OCT22-1150_1450,ETH-PSR12-21OCT22-1200_1100,ETH-STRD-21OCT22-1500,ETH-STRG-21OCT22-1200_1400,ETH-PS-28OCT22-1500_1100,ETH-CS-28OCT22-1700_1950,ETH-PSR13-28OCT22-1200_1000,ETH-STRD-28OCT22-1350,ETH-CS-28OCT22-1400_1500,ETH-CS-28OCT22-1450_1550,ETH-PS-28OCT22-1000_900,ETH-CS-28OCT22-1400_1600,ETH-PCOND-28OCT22-900_1000_1400_1450,ETH-PSR12-28OCT22-1250_1100,ETH-IBUT-28OCT22-1250_1300_1350,ETH-PS-25NOV22-1400_1000,ETH-CSR13-25NOV22-1400_1800,ETH-CS-25NOV22-1500_2000,ETH-CS-25NOV22-1500_1700,ETH-CS-25NOV22-1500_1800,ETH-CBUT-25NOV22-1200_1300_1400,ETH-CBUT-25NOV22-1100_1300_1500,ETH-PSR12-25NOV22-1250_1100,ETH-CS-25NOV22-1300_1400,ETH-PBUT-25NOV22-1200_1300_1400,ETH-PSR12-25NOV22-1250_1150,ETH-CSR12-25NOV22-1300_1400,ETH-PSR12-30DEC22-1400_1200,ETH-STRD-30DEC22-1600,ETH-PCAL-31MAR23_30DEC22-2500,ETH-CS-30DEC22-1500_1900,ETH-CS-30DEC22-1700_1800,ETH-CS-30DEC22-1600_1800,ETH-PS-30DEC22-1300_1000,ETH-PDIAG-31MAR23_30DEC22-2500_3000,ETH-STRD-30DEC22-1400,ETH-STRD-30DEC22-1300,ETH-CS-30DEC22-1600_1900,ETH-CCAL-31MAR23_30DEC22-1300,ETH-CCAL-31MAR23_30DEC22-1200,ETH-CCAL-31MAR23_30DEC22-1400,ETH-PS-30DEC22-1500_1300,ETH-CBUT-30DEC22-1000_1300_2000,ETH-REV-31MAR23-1000,ETH-REV-31MAR23-1300,ETH-CS-31MAR23-1700_2000,ETH-STRG-31MAR23-800_3000,ETH-PS-31MAR23-1300_1000,SOL-PLAD-21OCT22-31_30_29,SOL-PS-28OCT22-32_28,SOL-RR-28OCT22-32_38,SOL-STRG-28OCT22-20_50,SOL-ICOND-28OCT22-20_25_45_50,SOL-PCAL-25NOV22_28OCT22-30,SOL-PSR12-28OCT22-30_29,SOL-CS-25NOV22-40_45",
      "requestFormat": {
       "uppercase": true,
       "delimiter": "-"
      },
      "configFormat": {
       "uppercase": true,
       "delimiter": "-"
      }
     },
     "options": {
      "assetEnabled": true,
      "enabled": "SOL-21OCT22-20-C,SOL-21OCT22-20-P,SOL-21OCT22-24-C,SOL-21OCT22-24-P,SOL-21OCT22-25-C,SOL-21OCT22-25-P",
      "available": "SOL-21OCT22-20-C,SOL-21OCT22-20-P,SOL-21OCT22-24-C,SOL-21OCT22-24-P,SOL-21OCT22-25-C,SOL-21OCT22-25-P,SOL-21OCT22-26-C,SOL-21OCT22-26-P,SOL-21OCT22-27-C,SOL-21OCT22-27-P,SOL-21OCT22-28-C,SOL-21OCT22-28-P,SOL-21OCT22-29-C,SOL-21OCT22-29-P,SOL-21OCT22-30-C,SOL-21OCT22-30-P,SOL-21OCT22-31-C,SOL-21OCT22-31-P,SOL-21OCT22-32-C,SOL-21OCT22-32-P,SOL-21OCT22-33-C,SOL-21OCT22-33-P,SOL-21OCT22-34-C,SOL-21OCT22-34-P,SOL-21OCT22-35-C,SOL-21OCT22-35-P,SOL-21OCT22-36-C,SOL-21OCT22-36-P,SOL-21OCT22-37-C,SOL-21OCT22-37-P,SOL-21OCT22-38-C,SOL-21OCT22-38-P,SOL-21OCT22-39-C,SOL-21OCT22-39-P,SOL-21OCT22-40-C,SOL-21OCT22-40-P,SOL-21OCT22-45-C,SOL-21OCT22-45-P,SOL-22OCT22-20-C,SOL-22OCT22-20-P,SOL-22OCT22-22-C,SOL-22OCT22-22-P,SOL-22OCT22-24-C,SOL-22OCT22-24-P,SOL-22OCT22-26-C,SOL-22OCT22-26-P,SOL-22OCT22-27-C,SOL-22OCT22-27-P,SOL-22OCT22-28-C,SOL-22OCT22-28-P,SOL-22OCT22-29-C,SOL-22OCT22-29-P,SOL-22OCT22-30-C,SOL-22OCT22-30-P,SOL-22OCT22-31-C,SOL-22OCT22-31-P,SOL-22OCT22-32-C,SOL-22OCT22-32-P,SOL-22OCT22-33-C,SOL-22OCT22-33-P,SOL-22OCT22-34-C,SOL-22OCT22-34-P,SOL-22OCT22-36-C,SOL-22OCT22-36-P,SOL-28OCT22-10-C,SOL-28OCT22-10-P,SOL-28OCT22-20-C,SOL-28OCT22-20-P,SOL-28OCT22-24-C,SOL-28OCT22-24-P,SOL-28OCT22-25-C,SOL-28OCT22-25-P,SOL-28OCT22-26-C,SOL-28OCT22-26-P,SOL-28OCT22-27-C,SOL-28OCT22-27-P,SOL-28OCT22-28-C,SOL-28OCT22-28-P,SOL-28OCT22-29-C,SOL-28OCT22-29-P,SOL-28OCT22-30-C,SOL-28OCT22-30-P,SOL-28OCT22-31-C,SOL-28OCT22-31-P,SOL-28OCT22-32-C,SOL-28OCT22-32-P,SOL-28OCT22-33-C,SOL-28OCT22-33-P,SOL-28OCT22-34-C,SOL-28OCT22-34-P,SOL-28OCT22-35-C,SOL-28OCT22-35-P,SOL-28OCT22-36-C,SOL-28OCT22-36-P,SOL-28OCT22-38-C,SOL-28OCT22-38-P,SOL-28OCT22-40-C,SOL-28OCT22-40-P,SOL-28OCT22-42-C,SOL-28OCT22-42-P,SOL-28OCT22-44-C,SOL-28OCT22-44-P,SOL-28OCT22-45-C,SOL-28OCT22-45-P,SOL-28OCT22-50-C,SOL-28OCT22-50-P,SOL-28OCT22-60-C,SOL-28OCT22-60-P,SOL-4NOV22-15-C,SOL-4NOV22-15-P,SOL-4NOV22-20-C,SOL-4NOV22-20-P,SOL-4NOV22-22-C,SOL-4NOV22-22-P,SOL-4NOV22-23-C,SOL-4NOV22-23-P,SOL-4NOV22-24-C,SOL-4NOV22-24-P,SOL-4NOV22-25-C,SOL-4NOV22-25-P,SOL-4NOV22-26-C,SOL-4NOV22-26-P,SOL-4NOV22-27-C,SOL-4NOV22-27-P,SOL-4NOV22-28-C,SOL-4NOV22-28-P,SOL-4NOV22-29-C,SOL-4NOV22-29-P,SOL-4NOV22-30-C,SOL-4NOV22-30-P,SOL-4NOV22-31-C,SOL-4NOV22-31-P,SOL-4NOV22-32-C,SOL-4NOV22-32-P,SOL-4NOV22-33-C,SOL-4NOV22-33-P,SOL-4NOV22-34-C,SOL-4NOV22-34-P,SOL-4NOV22-35-C,SOL-4NOV22-35-P,SOL-4NOV22-40-C,SOL-4NOV22-40-P,SOL-25NOV22-15-C,SOL-25NOV22-15-P,SOL-25NOV22-20-C,SOL-25NOV22-20-P,SOL-25NOV22-22-C,SOL-25NOV22-22-P,SOL-25NOV22-24-C,SOL-25NOV22-24-P,SOL-25NOV22-25-C,SOL-25NOV22-25-P,SOL-25NOV22-26-C,SOL-25NOV22-26-P,SOL-25NOV22-28-C,SOL-25NOV22-28-P,SOL-25NOV22-30-C,SOL-25NOV22-30-P,SOL-25NOV22-32-C,SOL-25NOV22-32-P,SOL-25NOV22-34-C,SOL-25NOV22-34-P,SOL-25NOV22-35-C,SOL-25NOV22-35-P,SOL-25NOV22-36-C,SOL-25NOV22-36-P,SOL-25NOV22-38-C,SOL-25NOV22-38-P,SOL-25NOV22-40-C,SOL-25NOV22-40-P,SOL-25NOV22-45-C,SOL-25NOV22-45-P,SOL-25NOV22-50-C,SOL-25NOV22-50-P,SOL-30DEC22-10-C,SOL-30DEC22-10-P,SOL-30DEC22-15-C,SOL-30DEC22-15-P,SOL-30DEC22-20-C,SOL-30DEC22-20-P,SOL-30DEC22-24-C,SOL-30DEC22-24-P,SOL-30DEC22-25-C,SOL-30DEC22-25-P,SOL-30DEC22-26-C,SOL-30DEC22-26-P,SOL-30DEC22-28-C,SOL-30DEC22-28-P,SOL-30DEC22-30-C,SOL-30DEC22-30-P,SOL-30DEC22-32-C,SOL-30DEC22-32-P,SOL-30DEC22-34-C,SOL-30DEC22-34-P,SOL-30DEC22-35-C,SOL-30DEC22-35-P,SOL-30DEC22-36-C,SOL-30DEC22-36-P,SOL-30DEC22-40-C,SOL-30DEC22-40-P,SOL-30DEC22-45-C,SOL-30DEC22-45-P,SOL-30DEC22-50-C,SOL-30DEC22-50-P,SOL-30DEC22-60-C,SOL-30DEC22-60-P,SOL-30DEC22-70-C,SOL-30DEC22-70-P,ETH-21OCT22-600-C,ETH-21OCT22-600-P,ETH-21OCT22-800-C,ETH-21OCT22-800-P,ETH-21OCT22-900-C,ETH-21OCT22-900-P,ETH-21OCT22-1000-C,ETH-21OCT22-1000-P,ETH-21OCT22-1100-C,ETH-21OCT22-1100-P,ETH-21OCT22-1150-C,ETH-21OCT22-1150-P,ETH-21OCT22-1200-C,ETH-21OCT22-1200-P,ETH-21OCT22-1225-C,ETH-21OCT22-1225-P,ETH-21OCT22-1250-C,ETH-21OCT22-1250-P,ETH-21OCT22-1275-C,ETH-21OCT22-1275-P,ETH-21OCT22-1300-C,ETH-21OCT22-1300-P,ETH-21OCT22-1325-C,ETH-21OCT22-1325-P,ETH-21OCT22-1350-C,ETH-21OCT22-1350-P,ETH-21OCT22-1400-C,ETH-21OCT22-1400-P,ETH-21OCT22-1450-C,ETH-21OCT22-1450-P,ETH-21OCT22-1500-C,ETH-21OCT22-1500-P,ETH-21OCT22-1600-C,ETH-21OCT22-1600-P,ETH-21OCT22-1700-C,ETH-21OCT22-1700-P,ETH-21OCT22-1800-C,ETH-21OCT22-1800-P,ETH-21OCT22-2000-C,ETH-21OCT22-2000-P,ETH-21OCT22-2200-C,ETH-21OCT22-2200-P,ETH-21OCT22-2400-C,ETH-21OCT22-2400-P,ETH-22OCT22-900-C,ETH-22OCT22-900-P,ETH-22OCT22-1000-C,ETH-22OCT22-1000-P,ETH-22OCT22-1100-C,ETH-22OCT22-1100-P,ETH-22OCT22-1150-C,ETH-22OCT22-1150-P,ETH-22OCT22-1200-C,ETH-22OCT22-1200-P,ETH-22OCT22-1225-C,ETH-22OCT22-1225-P,ETH-22OCT22-1250-C,ETH-22OCT22-1250-P,ETH-22OCT22-1275-C,ETH-22OCT22-1275-P,ETH-22OCT22-1300-C,ETH-22OCT22-1300-P,ETH-22OCT22-1325-C,ETH-22OCT22-1325-P,ETH-22OCT22-1350-C,ETH-22OCT22-1350-P,ETH-22OCT22-1375-C,ETH-22OCT22-1375-P,ETH-22OCT22-1400-C,ETH-22OCT22-1400-P,ETH-22OCT22-1450-C,ETH-22OCT22-1450-P,ETH-22OCT22-1500-C,ETH-22OCT22-1500-P,ETH-28OCT22-600-C,ETH-28OCT22-600-P,ETH-28OCT22-800-C,ETH-28OCT22-800-P,ETH-28OCT22-900-C,ETH-28OCT22-900-P,ETH-28OCT22-1000-C,ETH-28OCT22-1000-P,ETH-28OCT22-1100-C,ETH-28OCT22-1100-P,ETH-28OCT22-1150-C,ETH-28OCT22-1150-P,ETH-28OCT22-1200-C,ETH-28OCT22-1200-P,ETH-28OCT22-1250-C,ETH-28OCT22-1250-P,ETH-28OCT22-1300-C,ETH-28OCT22-1300-P,ETH-28OCT22-1350-C,ETH-28OCT22-1350-P,ETH-28OCT22-1400-C,ETH-28OCT22-1400-P,ETH-28OCT22-1450-C,ETH-28OCT22-1450-P,ETH-28OCT22-1500-C,ETH-28OCT22-1500-P,ETH-28OCT22-1550-C,ETH-28OCT22-1550-P,ETH-28OCT22-1600-C,ETH-28OCT22-1600-P,ETH-28OCT22-1650-C,ETH-28OCT22-1650-P,ETH-28OCT22-1700-C,ETH-28OCT22-1700-P,ETH-28OCT22-1750-C,ETH-28OCT22-1750-P,ETH-28OCT22-1800-C,ETH-28OCT22-1800-P,ETH-28OCT22-1850-C,ETH-28OCT22-1850-P,ETH-28OCT22-1900-C,ETH-28OCT22-1900-P,ETH-28OCT22-1950-C,ETH-28OCT22-1950-P,ETH-28OCT22-2000-C,ETH-28OCT22-2000-P,ETH-28OCT22-2050-C,ETH-28OCT22-2050-P,ETH-28OCT22-2100-C,ETH-28OCT22-2100-P,ETH-28OCT22-2200-C,ETH-28OCT22-2200-P,ETH-28OCT22-2300-C,ETH-28OCT22-2300-P,ETH-28OCT22-2400-C,ETH-28OCT22-2400-P,ETH-28OCT22-2500-C,ETH-28OCT22-2500-P,ETH-28OCT22-2600-C,ETH-28OCT22-2600-P,ETH-28OCT22-2700-C,ETH-28OCT22-2700-P,ETH-28OCT22-2800-C,ETH-28OCT22-2800-P,ETH-28OCT22-2900-C,ETH-28OCT22-2900-P,ETH-28OCT22-3000-C,ETH-28OCT22-3000-P,ETH-28OCT22-3100-C,ETH-28OCT22-3100-P,ETH-28OCT22-3200-C,ETH-28OCT22-3200-P,ETH-28OCT22-3400-C,ETH-28OCT22-3400-P,ETH-28OCT22-3600-C,ETH-28OCT22-3600-P,ETH-28OCT22-3800-C,ETH-28OCT22-3800-P,ETH-28OCT22-4000-C,ETH-28OCT22-4000-P,ETH-28OCT22-4200-C,ETH-28OCT22-4200-P,ETH-4NOV22-600-C,ETH-4NOV22-600-P,ETH-4NOV22-800-C,ETH-4NOV22-800-P,ETH-4NOV22-900-C,ETH-4NOV22-900-P,ETH-4NOV22-1000-C,ETH-4NOV22-1000-P,ETH-4NOV22-1050-C,ETH-4NOV22-1050-P,ETH-4NOV22-1100-C,ETH-4NOV22-1100-P,ETH-4NOV22-1150-C,ETH-4NOV22-1150-P,ETH-4NOV22-1200-C,ETH-4NOV22-1200-P,ETH-4NOV22-1250-C,ETH-4NOV22-1250-P,ETH-4NOV22-1300-C,ETH-4NOV22-1300-P,ETH-4NOV22-1350-C,ETH-4NOV22-1350-P,ETH-4NOV22-1400-C,ETH-4NOV22-1400-P,ETH-4NOV22-1450-C,ETH-4NOV22-1450-P,ETH-4NOV22-1500-C,ETH-4NOV22-1500-P,ETH-4NOV22-1600-C,ETH-4NOV22-1600-P,ETH-4NOV22-1800-C,ETH-4NOV22-1800-P,ETH-4NOV22-2000-C,ETH-4NOV22-2000-P,ETH-4NOV22-2200-C,ETH-4NOV22-2200-P,ETH-4NOV22-2400-C,ETH-4NOV22-2400-P,ETH-11NOV22-600-C,ETH-11NOV22-600-P,ETH-11NOV22-800-C,ETH-11NOV22-800-P,ETH-11NOV22-900-C,ETH-11NOV22-900-P,ETH-11NOV22-1000-C,ETH-11NOV22-1000-P,ETH-11NOV22-1100-C,ETH-11NOV22-1100-P,ETH-11NOV22-1150-C,ETH-11NOV22-1150-P,ETH-11NOV22-1200-C,ETH-11NOV22-1200-P,ETH-11NOV22-1250-C,ETH-11NOV22-1250-P,ETH-11NOV22-1300-C,ETH-11NOV22-1300-P,ETH-11NOV22-1350-C,ETH-11NOV22-1350-P,ETH-11NOV22-1400-C,ETH-11NOV22-1400-P,ETH-11NOV22-1500-C,ETH-11NOV22-1500-P,ETH-11NOV22-1600-C,ETH-11NOV22-1600-P,ETH-11NOV22-1800-C,ETH-11NOV22-1800-P,ETH-11NOV22-2000-C,ETH-11NOV22-2000-P,ETH-11NOV22-2200-C,ETH-11NOV22-2200-P,ETH-11NOV22-2400-C,ETH-11NOV22-2400-P,ETH-25NOV22-600-C,ETH-25NOV22-600-P,ETH-25NOV22-700-C,ETH-25NOV22-700-P,ETH-25NOV22-800-C,ETH-25NOV22-800-P,ETH-25NOV22-900-C,ETH-25NOV22-900-P,ETH-25NOV22-1000-C,ETH-25NOV22-1000-P,ETH-25NOV22-1050-C,ETH-25NOV22-1050-P,ETH-25NOV22-1100-C,ETH-25NOV22-1100-P,ETH-25NOV22-1150-C,ETH-25NOV22-1150-P,ETH-25NOV22-1200-C,ETH-25NOV22-1200-P,ETH-25NOV22-1250-C,ETH-25NOV22-1250-P,ETH-25NOV22-1300-C,ETH-25NOV22-1300-P,ETH-25NOV22-1350-C,ETH-25NOV22-1350-P,ETH-25NOV22-1400-C,ETH-25NOV22-1400-P,ETH-25NOV22-1450-C,ETH-25NOV22-1450-P,ETH-25NOV22-1500-C,ETH-25NOV22-1500-P,ETH-25NOV22-1600-C,ETH-25NOV22-1600-P,ETH-25NOV22-1700-C,ETH-25NOV22-1700-P,ETH-25NOV22-1800-C,ETH-25NOV22-1800-P,ETH-25NOV22-1900-C,ETH-25NOV22-1900-P,ETH-25NOV22-2000-C,ETH-25NOV22-2000-P,ETH-25NOV22-2100-C,ETH-25NOV22-2100-P,ETH-25NOV22-2200-C,ETH-25NOV22-2200-P,ETH-25NOV22-2300-C,ETH-25NOV22-2300-P,ETH-25NOV22-2400-C,ETH-25NOV22-2400-P,ETH-25NOV22-2500-C,ETH-25NOV22-2500-P,ETH-25NOV22-2600-C,ETH-25NOV22-2600-P,ETH-25NOV22-2700-C,ETH-25NOV22-2700-P,ETH-25NOV22-2800-C,ETH-25NOV22-2800-P,ETH-25NOV22-3000-C,ETH-25NOV22-3000-P,ETH-25NOV22-3200-C,ETH-25NOV22-3200-P,ETH-25NOV22-3400-C,ETH-25NOV22-3400-P,ETH-25NOV22-3600-C,ETH-25NOV22-3600-P,ETH-25NOV22-3800-C,ETH-25NOV22-3800-P,ETH-30DEC22-300-C,ETH-30DEC22-300-P,ETH-30DEC22-400-C,ETH-30DEC22-400-P,BTC-21OCT22-10000-C,BTC-21OCT22-10000-P,BTC-21OCT22-11000-C,BTC-21OCT22-11000-P,BTC-21OCT22-12000-C,BTC-21OCT22-12000-P,BTC-21OCT22-13000-C,BTC-21OCT22-13000-P,BTC-21OCT22-14000-C,BTC-21OCT22-14000-P,BTC-21OCT22-15000-C,BTC-21OCT22-15000-P,BTC-21OCT22-16000-C,BTC-21OCT22-16000-P,BTC-21OCT22-17000-C,BTC-21OCT22-17000-P,BTC-21OCT22-17500-C,BTC-21OCT22-17500-P,BTC-21OCT22-18000-C,BTC-21OCT22-18000-P,BTC-21OCT22-18500-C,BTC-21OCT22-18500-P,BTC-21OCT22-18750-C,BTC-21OCT22-18750-P,BTC-21OCT22-19000-C,BTC-21OCT22-19000-P,BTC-21OCT22-19250-C,BTC-21OCT22-19250-P,BTC-21OCT22-19500-C,BTC-21OCT22-19500-P,BTC-21OCT22-20000-C,BTC-21OCT22-20000-P,BTC-21OCT22-20500-C,BTC-21OCT22-20500-P,BTC-21OCT22-21000-C,BTC-21OCT22-21000-P,BTC-21OCT22-21500-C,BTC-21OCT22-21500-P,BTC-21OCT22-22000-C,BTC-21OCT22-22000-P,BTC-21OCT22-23000-C,BTC-21OCT22-23000-P,BTC-21OCT22-24000-C,BTC-21OCT22-24000-P",
      "requestFormat": {
       "uppercase": true,
       "delimiter": "-"
      },
      "configFormat": {
       "uppercase": true,
       "delimiter": "-"
      }
     },
     "spot": {
      "assetEnabled": true,
      "enabled": "BTC_USDC,ETH_USDC,ETH_BTC",
      "available": "BTC_USDC,ETH_USDC,ETH_BTC",
      "requestFormat": {
       "uppercase": true,
       "delimiter": "_"
      },
      "configFormat": {
       "uppercase": true,
       "delimiter": "_"
      }
     }
    }
   },
   "api": {
    "authenticatedSupport": false,
    "authenticatedWebsocketApiSupport": false,
    "credentials": {
     "key": "Key",
     "secret": "Secret"
    },
    "credentialsValidator": {
     "requiresKey": true,
     "requiresSecret": true
    },
    "endpoints": {
     "url": "NON_DEFAULT_HTTP_LINK_TO_EXCHANGE_API",
     "urlSecondary": "NON_DEFAULT_HTTP_LINK_TO_EXCHANGE_API",
     "websocketURL": "NON_DEFAULT_HTTP_LINK_TO_WEBSOCKET_EXCHANGE_API"
    },
    "urlEndpoints": {
     "RestFuturesURL": "https://www.deribit.com",
     "RestSpotURL": "https://test.deribit.com"
    }
   },
   "features": {
    "supports": {
     "restAPI": true,
     "restCapabilities": {
      "autoPairUpdates": true,
      "fundingRateFetching": false
     },
     "websocketAPI": true,
     "websocketCapabilities": {
      "fundingRateFetching": false
     }
    },
    "enabled": {
     "autoPairUpdates": true,
     "websocketAPI": true,
     "saveTradeData": false,
     "tradeFeed": true,
     "fillsFeed": false
    }
   },
   "bankAccounts": [
    {
     "enabled": false,
     "bankName": "",
     "bankAddress": "",
     "bankPostalCode": "",
     "bankPostalCity": "",
     "bankCountry": "",
     "accountName": "",
     "accountNumber": "",
     "swiftCode": "",
     "iban": "",
     "supportedCurrencies": ""
    }
   ],
   "orderbook": {
    "verificationBypass": false,
    "websocketBufferLimit": 5,
    "websocketBufferEnabled": false,
    "publishPeriod": 10000000000
   }
  },
  {
   "name": "EXMO",
   "enabled": true,
   "verbose": false,
   "httpTimeout": 15000000000,
   "websocketResponseCheckTimeout": 30000000,
   "websocketResponseMaxLimit": 7000000000,
   "websocketTrafficTimeout": 30000000000,
   "connectionMonitorDelay": 0,
   "baseCurrencies": "USD,EUR,RUB,PLN,UAH",
   "currencyPairs": {
    "bypassConfigFormatUpgrades": false,
    "requestFormat": {
     "uppercase": true,
     "delimiter": "_",
     "separator": ","
    },
    "configFormat": {
     "uppercase": true,
     "delimiter": "_"
    },
    "useGlobalFormat": true,
    "pairs": {
     "spot": {
      "assetEnabled": true,
      "enabled": "BTC_USD,LTC_USD",
      "available": "BCH_RUB,DASH_RUB,EOS_USD,ETH_TRY,GNT_ETH,LTC_USD,PTI_USDT,XRP_BTC,EXM_BTC,BTG_BTC,ETC_RUB,BTG_USD,NEO_RUB,XMR_BTC,ZRX_ETH,MNX_BTC,USDC_BTC,XRP_EUR,SMART_USD,EOS_BTC,MNX_ETH,ZEC_BTC,BCH_USD,WAVES_USD,TRX_BTC,XRP_TRY,DASH_USD,DOGE_USD,ETZ_USDT,GUSD_USD,MNC_BTC,ZEC_USD,DCR_BTC,DXT_USD,PTI_RUB,XMR_ETH,ZRX_USD,DAI_RUB,MNC_USD,XLM_TRY,DAI_BTC,BTC_EUR,LTC_EUR,OMG_BTC,PTI_EOS,SMART_RUB,XTZ_USD,HP_EXM,ADA_USD,OMG_ETH,QTUM_USD,TRX_RUB,USDC_ETH,USDC_USDT,USD_RUB,BTC_UAH,BCH_USDT,ETH_PLN,KICK_RUB,LSK_RUB,SMART_BTC,XMR_UAH,XRP_USD,GUSD_BTC,QTUM_ETH,USDT_EUR,BTC_RUB,DCR_UAH,ETH_RUB,DOGE_BTC,ETZ_BTC,INK_USD,LTC_UAH,BTT_UAH,BTC_USDT,MNC_ETH,XTZ_ETH,BTC_TRY,DXT_BTC,KICK_USDT,OMG_USD,WAVES_BTC,XLM_BTC,BTCZ_BTC,GNT_BTC,LSK_BTC,LTC_RUB,NEO_BTC,XEM_UAH,XMR_USD,ZAG_BTC,GAS_USD,LTC_BTC,TRX_UAH,XEM_EUR,XMR_RUB,XTZ_RUB,ETZ_ETH,ETC_BTC,GUSD_RUB,INK_BTC,LSK_USD,MNX_USD,SMART_EUR,VLX_BTC,BCH_ETH,XMR_EUR,ADA_ETH,QTUM_BTC,XEM_USD,ATMCASH_BTC,ADA_BTC,ETH_EUR,TRX_USD,USDC_USD,BCH_BTC,ETH_UAH,KICK_BTC,WAVES_RUB,XEM_BTC,ETH_BTC,BCH_EUR,BTT_BTC,ROOBEE_BTC,XLM_USD,XRP_ETH,ETH_USD,MKR_DAI,XTZ_BTC,DAI_USD,BCH_UAH,INK_ETH,KICK_ETH,MKR_BTC,NEO_USD,XRP_USDT,ZEC_EUR,BTC_USD,XRP_RUB,EOS_EUR,ETH_USDT,USDT_UAH,XRP_UAH,ZEC_RUB,HP_BTC,BTT_RUB,DAI_ETH,DASH_UAH,DASH_USDT,ETH_LTC,GAS_BTC,USDT_USD,BTG_ETH,XLM_RUB,WAVES_ETH,USDT_RUB,ZRX_BTC,DASH_BTC,DCR_RUB,ETC_USD,HB_BTC,PTI_BTC,BTC_PLN"
     }
    }
   },
   "api": {
    "authenticatedSupport": false,
    "authenticatedWebsocketApiSupport": false,
    "credentials": {
     "key": "Key",
     "secret": "Secret"
    },
    "credentialsValidator": {
     "requiresKey": true,
     "requiresSecret": true
    },
    "endpoints": {
     "url": "NON_DEFAULT_HTTP_LINK_TO_EXCHANGE_API",
     "urlSecondary": "NON_DEFAULT_HTTP_LINK_TO_EXCHANGE_API",
     "websocketURL": "NON_DEFAULT_HTTP_LINK_TO_WEBSOCKET_EXCHANGE_API"
    },
    "urlEndpoints": null
   },
   "features": {
    "supports": {
     "restAPI": true,
     "restCapabilities": {
      "tickerBatching": true,
      "autoPairUpdates": true,
      "fundingRateFetching": false
     },
     "websocketAPI": false,
     "websocketCapabilities": {
      "fundingRateFetching": false
     }
    },
    "enabled": {
     "autoPairUpdates": true,
     "websocketAPI": false,
     "saveTradeData": false,
     "tradeFeed": false,
     "fillsFeed": false
    }
   },
   "bankAccounts": [
    {
     "enabled": false,
     "bankName": "",
     "bankAddress": "",
     "bankPostalCode": "",
     "bankPostalCity": "",
     "bankCountry": "",
     "accountName": "",
     "accountNumber": "",
     "swiftCode": "",
     "iban": "",
     "supportedCurrencies": ""
    }
   ],
   "orderbook": {
    "verificationBypass": false,
    "websocketBufferLimit": 5,
    "websocketBufferEnabled": false,
    "publishPeriod": 10000000000
   }
  },
  {
   "name": "GateIO",
   "enabled": true,
   "verbose": false,
   "httpTimeout": 15000000000,
   "websocketResponseCheckTimeout": 30000000,
   "websocketResponseMaxLimit": 7000000000,
   "websocketTrafficTimeout": 30000000000,
   "connectionMonitorDelay": 0,
   "baseCurrencies": "USD",
   "currencyPairs": {
    "bypassConfigFormatUpgrades": false,
    "requestFormat": {
     "uppercase": true,
     "delimiter": "_"
    },
    "configFormat": {
     "uppercase": true,
     "delimiter": "_"
    },
    "useGlobalFormat": true,
    "pairs": {
     "cross_margin": {
      "assetEnabled": true,
      "enabled": "BTC_USDT,ERN_USDT,T_USDT,CEEK_USDT,OGN_USDT,QNT_USDT,WOZX_USDT,ZEE_USDT,FUN_USDT,FLM_USDT,BOND_USDT",
      "available": "ERN_USDT,T_USDT,CEEK_USDT,OGN_USDT,QNT_USDT,WOZX_USDT,ZEE_USDT,FUN_USDT,FLM_USDT,BOND_USDT,TARA_USDT,TRX_USDT,OXY_USDT,LON_USDT,DOGE_USDT,ISP_USDT,TWT_USDT,BAO_USDT,QUACK_USDT,ANT_USDT,VGX_USDT,ARPA_USDT,QUICK_USDT,UTK_USDT,HERO_USDT,WSG_USDT,BICO_USDT,MTV_USDT,VET_USDT,GARI_USDT,BCH_USDT,KLAY_USDT,WING_USDT,BLOK_USDT,SPS_USDT,WIKEN_USDT,WSIENNA_USDT,PUNDIX_USDT,FIC_USDT,ASTR_USDT,FET_USDT,VELO_USDT,BENQI_USDT,CWEB_USDT,RIF_USDT,UNI_USDT,ONG_USDT,ERG_USDT,ALPHA_USDT,CELO_USDT,XVG_USDT,GMAT_USDT,BTS_USDT,DOCK_USDT,GMT_USDT,DIA_USDT,CSPR_USDT,NKN_USDT,STAKE_USDT,SWASH_USDT,XEC_USDT,SWRV_USDT,QRDO_USDT,BLES_USDT,EOS_USDT,GRT_USDT,ASM_USDT,FIL6_USDT,GNO_USDT,EGLD_USDT,XYM_USDT,LOOKS_USDT,LOKA_USDT,BNC_USDT,BAS_USDT,SKL_USDT,STMX_USDT,CVC_USDT,DDOS_USDT,COTI_USDT,AVA_USDT,HMT_USDT,DF_USDT,LPT_USDT,XRP_USDT,TVK_USDT,FEVR_USDT,MBL_USDT,KIN_USDT,SPELL_USDT,MATIC_USDT,FTT_USDT,NMR_USDT,PMON_USDT,BNB_USDT,USDD_USDT,LSS_USDT,MDX_USDT,PRQ_USDT,ALPINE_USDT,DEGO_USDT,OMI_USDT,TIPS_USDT,OCT_USDT,FEI_USDT,UMEE_USDT,CRP_USDT,LION_USDT,YFI_USDT,DASH_USDT,REQ_USDT,SDAO_USDT,PNT_USDT,INSUR_USDT,OOKI_USDT,SUN_USDT,CRPT_USDT,BAC_USDT,DATA_USDT,LRN_USDT,JGN_USDT,KIMCHI_USDT,SUKU_USDT,VRA_USDT,AAVE_USDT,FTI_USDT,LDO_USDT,FRA_USDT,BLANK_USDT,NEAR_USDT,ZKS_USDT,MTRG_USDT,RLY_USDT,TCT_USDT,FLY_USDT,JST_USDT,YFII_USDT,AR_USDT,POLY_USDT,JULD_USDT,SOL_USDT,BZZ_USDT,AXS_USDT,ASD_USDT,XMR_USDT,FTM_USDT,HIT_USDT,LEO_USDT,LIT_USDT,PIG_USDT,COMP_USDT,ELON_USDT,IMX_USDT,EFI_USDT,XVS_USDT,WAVES_USDT,PEOPLE_USDT,SOS_USDT,RUNE_USDT,POLC_USDT,SCLP_USDT,BABYDOGE_USDT,KONO_USDT,SPI_USDT,ETC_USDT,MDA_USDT,MTL_USDT,BCHA_USDT,KISHU_USDT,SUNNY_USDT,PYR_USDT,XTZ_USDT,TRIBE_USDT,AUDIO_USDT,FIRO_USDT,MANA_USDT,OKB_USDT,DOG_USDT,SLP_USDT,KNC_USDT,GAS_USDT,LUNA_USDT,SAFEMARS_USDT,MIR_USDT,DAR_USDT,EGS_USDT,KSM_USDT,ATP_USDT,BIT_USDT,STORJ_USDT,XEM_USDT,QTUM_USDT,AGLD_USDT,RVN_USDT,OXT_USDT,SHFT_USDT,IOTX_USDT,LUNC_USDT,NEXO_USDT,AKITA_USDT,PERP_USDT,ONE_USDT,ETH_USDT,FLUX_USDT,FLOKI_USDT,STX_USDT,ANML_USDT,XPRT_USDT,GALA_USDT,GXS_USDT,TORN_USDT,KAI_USDT,1INCH_USDT,CHR_USDT,GAL_USDT,GLMR_USDT,CTX_USDT,CERE_USDT,CART_USDT,STRAX_USDT,MASK_USDT,MKR_USDT,AVAX_USDT,ENJ_USDT,YAM_USDT,ALPACA_USDT,DODO_USDT,MFT_USDT,CAKE_USDT,RNDR_USDT,CTSI_USDT,GRIN_USDT,MXC_USDT,ONT_USDT,ANKR_USDT,SLIM_USDT,FIL_USDT,CTK_USDT,ASR_USDT,FEG_USDT,SERO_USDT,RSS3_USDT,IRIS_USDT,XCH_USDT,ZRX_USDT,BAND_USDT,BADGER_USDT,DAO_USDT,EPS_USDT,THETA_USDT,BAKE_USDT,SHIB_USDT,MBOX_USDT,NBS_USDT,SNT_USDT,DREP_USDT,NFT_USDT,AUCTION_USDT,BOSON_USDT,O3_USDT,NULS_USDT,OMG_USDT,PEARL_USDT,HAPI_USDT,STG_USDT,IDV_USDT,HORD_USDT,ZIL_USDT,SUPER_USDT,DENT_USDT,REN_USDT,RAI_USDT,ZEN_USDT,ALGO_USDT,BLZ_USDT,BOR_USDT,SC_USDT,HEGIC_USDT,MOB_USDT,DORA_USDT,FOR_USDT,FLOW_USDT,RARI_USDT,DYDX_USDT,ATLAS_USDT,GST_USDT,REEF_USDT,HT_USDT,XYO_USDT,CHESS_USDT,BAT_USDT,NYM_USDT,RAMP_USDT,USDC_USDT,ICP_USDT,EPK_USDT,EXRD_USDT,DOT_USDT,COOK_USDT,CKB_USDT,YGG_USDT,CRU_USDT,ANC_USDT,FIS_USDT,ALCX_USDT,HIGH_USDT,BEAM_USDT,BSW_USDT,STAR_USDT,ROSE_USDT,CNNS_USDT,BZRX_USDT,WOO_USDT,SAFEMOON_USDT,VTHO_USDT,OM_USDT,LAMB_USDT,CHZ_USDT,AIOZ_USDT,EDEN_USDT,POND_USDT,ATOM_USDT,UNFI_USDT,FORTH_USDT,MLN_USDT,NEO_USDT,MOVR_USDT,RLC_USDT,FXS_USDT,ENS_USDT,ATA_USDT,XPR_USDT,NEST_USDT,XLM_USDT,AUTO_USDT,SNX_USDT,OCN_USDT,RSR_USDT,MITH_USDT,KAR_USDT,INJ_USDT,PLA_USDT,CYS_USDT,WAXP_USDT,VOXEL_USDT,CRV_USDT,FITFI_USDT,WHALE_USDT,WRX_USDT,TIDAL_USDT,C98_USDT,HNT_USDT,TONCOIN_USDT,DOGGY_USDT,SYS_USDT,NPXS_USDT,CRO_USDT,LEMD_USDT,RAY_USDT,PERL_USDT,CQT_USDT,CFX_USDT,TOMO_USDT,ACA_USDT,SDN_USDT,OKT_USDT,WILD_USDT,BNX_USDT,TRU_USDT,RACA_USDT,SWEAT_USDT,ACH_USDT,AKRO_USDT,BTM_USDT,TKO_USDT,GT_USDT,OCEAN_USDT,WNCG_USDT,BSV_USDT,GHST_USDT,CELR_USDT,LINA_USDT,SAND_USDT,APE_USDT,WICC_USDT,FIDA_USDT,ADA_USDT,PROPS_USDT,METIS_USDT,KAVA_USDT,AERGO_USDT,CONV_USDT,TFUEL_USDT,FRONT_USDT,API3_USDT,FARM_USDT,AE_USDT,LRC_USDT,IOTA_USDT,RFOX_USDT,PHA_USDT,XCN_USDT,NAS_USDT,KEEP_USDT,VIDY_USDT,HOT_USDT,MINA_USDT,ETHW_USDT,ALICE_USDT,HAI_USDT,BTC_USDT,LTC_USDT,LTO_USDT,DC_USDT,NU_USDT,IOST_USDT,RAD_USDT,POLS_USDT,OP_USDT,WXT_USDT,STR_USDT,YIELD_USDT,GM_USDT,SPA_USDT,BTCST_USDT,WEMIX_USDT,CLV_USDT,ICX_USDT,PET_USDT,STARL_USDT,HBAR_USDT,REDTOKEN_USDT,BTT_USDT,LINK_USDT,TLM_USDT,ARES_USDT,GTC_USDT,SUSHI_USDT,KEY_USDT,ALN_USDT,KDA_USDT,DVI_USDT,SXP_USDT,MAPS_USDT,BCD_USDT,SRM_USDT,WIN_USDT,ZEC_USDT,JASMY_USDT"
     },
     "delivery": {
      "assetEnabled": true,
      "enabled": "BTC_USD_20230331,BTC_USD_20221230,BTC_USDT_20221021,BTC_USDT_20221014",
      "available": "BTC_USD_20221021,BTC_USD_20221014,BTC_USD_20230331,BTC_USD_20221230,BTC_USDT_20221021,BTC_USDT_20221014,BTC_USDT_20230331,BTC_USDT_20221230"
     },
     "futures": {
      "assetEnabled": true,
      "enabled": "ETH_USD,BTC_USD,KNC_USDT,OOKI_USDT,BIT_USDT,ZEC_USDT,SC_USDT,RVN_USDT,ICX_USDT",
      "available": "ETH_USD,BTC_USD,KNC_USDT,OOKI_USDT,BIT_USDT,ZEC_USDT,SC_USDT,RVN_USDT,ICX_USDT,DUSK_USDT,BEL_USDT,REEF_USDT,ALCX_USDT,ASTR_USDT,INJ_USDT,CAKE_USDT,LAZIO_USDT,ONE_USDT,CEL_USDT,ETH_USDT,KLAY_USDT,COTI_USDT,MKISHU_USDT,MANA_USDT,MOVR_USDT,OMG_USDT,UNI_USDT,LTC_USDT,AAVE_USDT,DENT_USDT,QRDO_USDT,BNB_USDT,ALPHA_USDT,RAY_USDT,APE_USDT,CERE_USDT,STMX_USDT,XCN_USDT,OGN_USDT,OKB_USDT,DOT_USDT,TLM_USDT,BTM_USDT,ADA_USDT,ANKR_USDT,ANT_USDT,TRX_USDT,MTL_USDT,YFII_USDT,SUN_USDT,SAND_USDT,MBABYDOGE_USDT,WIN_USDT,LUNC_USDT,SRM_USDT,STG_USDT,BAT_USDT,AXS_USDT,SOL_USDT,MAKITA_USDT,BNT_USDT,BLZ_USDT,PSG_USDT,IOTA_USDT,BONK_USDT,RSR_USDT,PYR_USDT,FITFI_USDT,MKR_USDT,PERP_USDT,COMP_USDT,LINK_USDT,CHR_USDT,CFX_USDT,GARI_USDT,DGB_USDT,MBOX_USDT,WEMIX_USDT,DYDX_USDT,LUNA_USDT,HT_USDT,TRB_USDT,CTK_USDT,ACA_USDT,TFUEL_USDT,OCEAN_USDT,XLM_USDT,HOT_USDT,FTM_USDT,LPT_USDT,SOS_USDT,ALGO_USDT,SHIB_USDT,BSV_USDT,PORTO_USDT,SFP_USDT,SANTOS_USDT,BADGER_USDT,DAR_USDT,DEFI_USDT,XEM_USDT,ALICE_USDT,ICP_USDT,RARE_USDT,LRC_USDT,BAKE_USDT,FLUX_USDT,CRO_USDT,CVC_USDT,MINA_USDT,LIT_USDT,AUDIO_USDT,ZIL_USDT,XMR_USDT,FRONT_USDT,CTSI_USDT,AGLD_USDT,YGG_USDT,OP_USDT,ZRX_USDT,GT_USDT,XCH_USDT,VET_USDT,MOB_USDT,BICO_USDT,SLP_USDT,ACH_USDT,AR_USDT,CLV_USDT,IMX_USDT,SPELL_USDT,UNFI_USDT,SUSHI_USDT,FTT_USDT,HIGH_USDT,HNT_USDT,ALT_USDT,YFI_USDT,NEAR_USDT,NKN_USDT,XVS_USDT,BAND_USDT,LOKA_USDT,BCH_USDT,TOMO_USDT,WAVES_USDT,FIDA_USDT,DIA_USDT,ANC_USDT,CELO_USDT,CRV_USDT,FLM_USDT,GLMR_USDT,FIL_USDT,PEOPLE_USDT,WAXP_USDT,IOTX_USDT,ATOM_USDT,RLC_USDT,HBAR_USDT,REN_USDT,GMT_USDT,KAVA_USDT,KDA_USDT,GALA_USDT,STORJ_USDT,PUNDIX_USDT,BAL_USDT,XAUG_USDT,GRIN_USDT,SXP_USDT,AKRO_USDT,NEXO_USDT,CKB_USDT,API3_USDT,NEST_USDT,ETHW_USDT,TONCOIN_USDT,THETA_USDT,CREAM_USDT,BTC_USDT,GST_USDT,BEAM_USDT,HFT_USDT,KSM_USDT,RAD_USDT,QTUM_USDT,WOO_USDT,ATA_USDT,AVAX_USDT,EOS_USDT,SNX_USDT,AUCTION_USDT,XRP_USDT,GITCOIN_USDT,MATIC_USDT,ONT_USDT,LINA_USDT,DASH_USDT,MASK_USDT,ETC_USDT,JST_USDT,BSW_USDT,CONV_USDT,SKL_USDT,GAL_USDT,DODO_USDT,GRT_USDT,TRU_USDT,STX_USDT,CVX_USDT,JASMY_USDT,HIVE_USDT,EXCH_USDT,ROSE_USDT,SUPER_USDT,SCRT_USDT,USTC_USDT,ENJ_USDT,BTS_USDT,LOOKS_USDT,QNT_USDT,HOOK_USDT,FLOW_USDT,RUNE_USDT,APT_USDT,CHZ_USDT,DOGE_USDT,1INCH_USDT,PRIV_USDT,CSPR_USDT,C98_USDT,RACA_USDT,CELR_USDT,XEC_USDT,ENS_USDT,POND_USDT,NYM_USDT,PROM_USDT,IOST_USDT,ZEN_USDT,LDO_USDT,RNDR_USDT,REQ_USDT,DEGO_USDT,VRA_USDT,QUICK_USDT,VGX_USDT,XTZ_USDT,EGLD_USDT,POLS_USDT,ARPA_USDT,NFT_USDT"
     },
     "margin": {
      "assetEnabled": true,
      "enabled": "BTC_USDT,ERN_USDT,T_USDT,CEEK_USDT,OGN_USDT,QNT_USDT,WOZX_USDT,ZEE_USDT,FUN_USDT,FLM_USDT,BOND_USDT",
      "available": "BTC_USDT,ERN_USDT,T_USDT,CEEK_USDT,OGN_USDT,QNT_USDT,WOZX_USDT,ZEE_USDT,FUN_USDT,FLM_USDT,BOND_USDT,TARA_USDT,TRX_USDT,OXY_USDT,LON_USDT,DOGE_USDT,ISP_USDT,TWT_USDT,BAO_USDT,QUACK_USDT,ANT_USDT,VGX_USDT,ARPA_USDT,QUICK_USDT,UTK_USDT,HERO_USDT,WSG_USDT,BICO_USDT,MTV_USDT,VET_USDT,GARI_USDT,BCH_USDT,KLAY_USDT,WING_USDT,BLOK_USDT,SPS_USDT,WIKEN_USDT,WSIENNA_USDT,PUNDIX_USDT,FIC_USDT,ASTR_USDT,FET_USDT,VELO_USDT,BENQI_USDT,CWEB_USDT,RIF_USDT,UNI_USDT,ONG_USDT,ERG_USDT,ALPHA_USDT,CELO_USDT,XVG_USDT,GMAT_USDT,BTS_USDT,DOCK_USDT,GMT_USDT,DIA_USDT,CSPR_USDT,NKN_USDT,STAKE_USDT,SWASH_USDT,XEC_USDT,SWRV_USDT,QRDO_USDT,BLES_USDT,EOS_USDT,GRT_USDT,ASM_USDT,FIL6_USDT,GNO_USDT,EGLD_USDT,XYM_USDT,LOOKS_USDT,LOKA_USDT,BNC_USDT,BAS_USDT,SKL_USDT,STMX_USDT,CVC_USDT,DDOS_USDT,COTI_USDT,AVA_USDT,HMT_USDT,DF_USDT,LPT_USDT,XRP_USDT,TVK_USDT,FEVR_USDT,MBL_USDT,KIN_USDT,SPELL_USDT,MATIC_USDT,FTT_USDT,NMR_USDT,PMON_USDT,BNB_USDT,USDD_USDT,LSS_USDT,MDX_USDT,PRQ_USDT,ALPINE_USDT,DEGO_USDT,OMI_USDT,TIPS_USDT,OCT_USDT,FEI_USDT,UMEE_USDT,CRP_USDT,LION_USDT,YFI_USDT,DASH_USDT,REQ_USDT,SDAO_USDT,PNT_USDT,INSUR_USDT,OOKI_USDT,SUN_USDT,CRPT_USDT,BAC_USDT,DATA_USDT,LRN_USDT,JGN_USDT,KIMCHI_USDT,SUKU_USDT,VRA_USDT,AAVE_USDT,FTI_USDT,LDO_USDT,FRA_USDT,BLANK_USDT,NEAR_USDT,ZKS_USDT,MTRG_USDT,RLY_USDT,TCT_USDT,FLY_USDT,JST_USDT,YFII_USDT,AR_USDT,POLY_USDT,JULD_USDT,SOL_USDT,BZZ_USDT,AXS_USDT,ASD_USDT,XMR_USDT,FTM_USDT,HIT_USDT,LEO_USDT,LIT_USDT,PIG_USDT,COMP_USDT,ELON_USDT,IMX_USDT,EFI_USDT,XVS_USDT,WAVES_USDT,PEOPLE_USDT,SOS_USDT,RUNE_USDT,POLC_USDT,SCLP_USDT,BABYDOGE_USDT,KONO_USDT,SPI_USDT,ETC_USDT,MDA_USDT,MTL_USDT,BCHA_USDT,KISHU_USDT,SUNNY_USDT,PYR_USDT,XTZ_USDT,TRIBE_USDT,AUDIO_USDT,FIRO_USDT,MANA_USDT,OKB_USDT,DOG_USDT,SLP_USDT,KNC_USDT,GAS_USDT,LUNA_USDT,SAFEMARS_USDT,MIR_USDT,DAR_USDT,EGS_USDT,KSM_USDT,ATP_USDT,BIT_USDT,STORJ_USDT,XEM_USDT,QTUM_USDT,AGLD_USDT,RVN_USDT,OXT_USDT,SHFT_USDT,IOTX_USDT,LUNC_USDT,NEXO_USDT,AKITA_USDT,PERP_USDT,ONE_USDT,ETH_USDT,FLUX_USDT,FLOKI_USDT,STX_USDT,ANML_USDT,XPRT_USDT,GALA_USDT,GXS_USDT,TORN_USDT,KAI_USDT,1INCH_USDT,CHR_USDT,GAL_USDT,GLMR_USDT,CTX_USDT,CERE_USDT,CART_USDT,STRAX_USDT,MASK_USDT,MKR_USDT,AVAX_USDT,ENJ_USDT,YAM_USDT,ALPACA_USDT,DODO_USDT,MFT_USDT,CAKE_USDT,RNDR_USDT,CTSI_USDT,GRIN_USDT,MXC_USDT,ONT_USDT,ANKR_USDT,SLIM_USDT,FIL_USDT,CTK_USDT,ASR_USDT,FEG_USDT,SERO_USDT,RSS3_USDT,IRIS_USDT,XCH_USDT,ZRX_USDT,BAND_USDT,BADGER_USDT,DAO_USDT,EPS_USDT,THETA_USDT,BAKE_USDT,SHIB_USDT,MBOX_USDT,NBS_USDT,SNT_USDT,DREP_USDT,NFT_USDT,AUCTION_USDT,BOSON_USDT,O3_USDT,NULS_USDT,OMG_USDT,PEARL_USDT,HAPI_USDT,STG_USDT,IDV_USDT,HORD_USDT,ZIL_USDT,SUPER_USDT,DENT_USDT,REN_USDT,RAI_USDT,ZEN_USDT,ALGO_USDT,BLZ_USDT,BOR_USDT,SC_USDT,HEGIC_USDT,MOB_USDT,DORA_USDT,FOR_USDT,FLOW_USDT,RARI_USDT,DYDX_USDT,ATLAS_USDT,GST_USDT,REEF_USDT,HT_USDT,XYO_USDT,CHESS_USDT,BAT_USDT,NYM_USDT,RAMP_USDT,USDC_USDT,ICP_USDT,EPK_USDT,EXRD_USDT,DOT_USDT,COOK_USDT,CKB_USDT,YGG_USDT,CRU_USDT,ANC_USDT,FIS_USDT,ALCX_USDT,HIGH_USDT,BEAM_USDT,BSW_USDT,STAR_USDT,ROSE_USDT,CNNS_USDT,BZRX_USDT,WOO_USDT,SAFEMOON_USDT,VTHO_USDT,OM_USDT,LAMB_USDT,CHZ_USDT,AIOZ_USDT,EDEN_USDT,POND_USDT,ATOM_USDT,UNFI_USDT,FORTH_USDT,MLN_USDT,NEO_USDT,MOVR_USDT,RLC_USDT,FXS_USDT,ENS_USDT,ATA_USDT,XPR_USDT,NEST_USDT,XLM_USDT,AUTO_USDT,SNX_USDT,OCN_USDT,RSR_USDT,MITH_USDT,KAR_USDT,INJ_USDT,PLA_USDT,CYS_USDT,WAXP_USDT,VOXEL_USDT,CRV_USDT,FITFI_USDT,WHALE_USDT,WRX_USDT,TIDAL_USDT,C98_USDT,HNT_USDT,TONCOIN_USDT,DOGGY_USDT,SYS_USDT,NPXS_USDT,CRO_USDT,LEMD_USDT,RAY_USDT,PERL_USDT,CQT_USDT,CFX_USDT,TOMO_USDT,ACA_USDT,SDN_USDT,OKT_USDT,WILD_USDT,BNX_USDT,TRU_USDT,RACA_USDT,SWEAT_USDT,ACH_USDT,AKRO_USDT,BTM_USDT,TKO_USDT,GT_USDT,OCEAN_USDT,WNCG_USDT,BSV_USDT,GHST_USDT,CELR_USDT,LINA_USDT,SAND_USDT,APE_USDT,WICC_USDT,FIDA_USDT,ADA_USDT,PROPS_USDT,METIS_USDT,KAVA_USDT,AERGO_USDT,CONV_USDT,TFUEL_USDT,FRONT_USDT,API3_USDT,FARM_USDT,AE_USDT,LRC_USDT,IOTA_USDT,RFOX_USDT,PHA_USDT,XCN_USDT,NAS_USDT,KEEP_USDT,VIDY_USDT,HOT_USDT,MINA_USDT,ETHW_USDT,ALICE_USDT,HAI_USDT,LTC_USDT,LTO_USDT,DC_USDT,NU_USDT,IOST_USDT,RAD_USDT,POLS_USDT,OP_USDT,WXT_USDT,STR_USDT,YIELD_USDT,GM_USDT,SPA_USDT,BTCST_USDT,WEMIX_USDT,CLV_USDT,ICX_USDT,PET_USDT,STARL_USDT,HBAR_USDT,REDTOKEN_USDT,BTT_USDT,LINK_USDT,TLM_USDT,ARES_USDT,GTC_USDT,SUSHI_USDT,KEY_USDT,ALN_USDT,KDA_USDT,DVI_USDT,SXP_USDT,MAPS_USDT,BCD_USDT,SRM_USDT,WIN_USDT,ZEC_USDT,JASMY_USDT"
     },
     "options": {
      "assetEnabled": true,
      "enabled": "BTC_USDT-20221028-34000-P,BTC_USDT-20221028-40000-C",
      "available": "BTC_USDT-20221028-26000-C,BTC_USDT-20221028-34000-P,BTC_USDT-20221028-40000-C,BTC_USDT-20221028-28000-P,BTC_USDT-20221028-34000-C,BTC_USDT-20221028-28000-C,BTC_USDT-20221028-36000-P,BTC_USDT-20221028-50000-P,BTC_USDT-20221028-36000-C,BTC_USDT-20221028-50000-C,BTC_USDT-20221028-21000-P,BTC_USDT-20221028-38000-P,BTC_USDT-20221028-21000-C,BTC_USDT-20221028-38000-C,BTC_USDT-20221028-23000-P,BTC_USDT-20221028-17000-P,BTC_USDT-20221028-23000-C,BTC_USDT-20221028-17000-C,BTC_USDT-20221028-25000-P,BTC_USDT-20221028-19000-P,BTC_USDT-20221028-25000-C,BTC_USDT-20221028-10000-P,BTC_USDT-20221028-19000-C,BTC_USDT-20221028-27000-P,BTC_USDT-20221028-10000-C,BTC_USDT-20221028-27000-C,BTC_USDT-20221028-12000-P,BTC_USDT-20221028-12000-C,BTC_USDT-20221028-20000-P,BTC_USDT-20221028-5000-P,BTC_USDT-20221028-14000-P,BTC_USDT-20221028-20000-C,BTC_USDT-20221028-45000-P,BTC_USDT-20221028-5000-C,BTC_USDT-20221028-14000-C,BTC_USDT-20221028-22000-P,BTC_USDT-20221028-45000-C,BTC_USDT-20221028-16000-P,BTC_USDT-20221028-22000-C,BTC_USDT-20221028-30000-P,BTC_USDT-20221028-16000-C,BTC_USDT-20221028-24000-P,BTC_USDT-20221028-30000-C,BTC_USDT-20221028-18000-P,BTC_USDT-20221028-24000-C,BTC_USDT-20221028-32000-P,BTC_USDT-20221028-18000-C,BTC_USDT-20221028-26000-P,BTC_USDT-20221028-32000-C,BTC_USDT-20221028-40000-P"
     },
     "spot": {
      "assetEnabled": true,
      "enabled": "BTC_USDT,IHT_ETH,AME_ETH,CEUR_ETH,ALEPH_USDT,OMG_TRY,BTC_TRY,OGN_USDT,ALA_USDT",
      "available": "IHT_ETH,AME_ETH,CEUR_ETH,ALEPH_USDT,OMG_TRY,BTC_TRY,OGN_USDT,ALA_USDT,HC_USDT,BTC_USDT,QNT_USDT,QTUM_ETH,MAHA_ETH,XCN_ETH,POOL_USDT,KGC_USDT,MCO2_USDT,HARD_USDT,GHNY_USDT,FTT_ETH,K21_ETH,FINE_USDT,REP_USDT,SBR_USDT,SKM_ETH,QLC_ETH,GAS_BTC,ALICE3L_USDT,BAO_USDT,FALCONS_USDT,ANT_USDT,VIDYX_USDT,DXCT_ETH,SMTY_ETH,HERO_USDT,SHARE_USDT,FIN_USDT,MTV_USDT,MOO_USDT,SMTY_USDT,ORAO_USDT,AE_ETH,SUSD_USDT,MAN_USDT,UNDEAD_USDT,MC_USDT,VET_USDT,WAXP_ETH,MDA_ETH,LYXE_USDT,SPS_USDT,STX_ETH,WSIENNA_USDT,NAOS_BTC,NFTX_USDT,OPUL_USDT,ICP3L_USDT,SFI_ETH,CTT_USDT,BSV3L_USDT,DFI_USDT,DIS_ETH,FET_USDT,ARG_USDT,VELO_USDT,NSBT_BTC,GSE_ETH,HNS_BTC,DOGEDASH_ETH,BACON_USDT,DUSK_USDT,MAPE_USDT,EGLD_ETH,TDROP_USDT,C983L_USDT,FAN_ETH,CZZ_USDT,FIU_USDT,SWRV_USDT,ONT_ETH,KINE_ETH,IMX_ETH,SPAY_ETH,CFG_BTC,RACA3S_USDT,UNO_ETH,DMLG_USDT,SAKE_ETH,ASM_USDT,CUSD_ETH,SUSD_ETH,ONC_USDT,DAI_USDT,VEGA_ETH,PYM_USDT,LTC_TRY,LOKA_USDT,NIF_USDT,BNC_USDT,PERL_ETH,MATIC3S_USDT,STMX_USDT,SKL_USDT,WLKN_USDT,XYO_ETH,AMPL3S_USDT,WEX_USDT,ULU_ETH,LIKE_ETH,INSUR_ETH,CAKE_ETH,SXP_ETH,COTI_USDT,ORT_USDT,RACA3L_USDT,GASDAO_USDT,AVA_USDT,OPA_USDT,ATS_USDT,VEGA_USDT,KILT_USDT,HIT_ETH,BRISE_USDT,SAUBER_USDT,SPS_ETH,FSN_USDT,EOS_ETH,KYL_USDT,REVV_ETH,SVT_ETH,XRP_USDT,DYDX3S_USDT,MANA3S_USDT,ICP_ETH,ALICE3S_USDT,PCX_USDT,LEMO_ETH,MKR_ETH,WOO3S_USDT,CART_ETH,MATIC_USDT,UNI_USD,MOBI_BTC,ICP3S_USDT,BEAM_BTC,CRO3S_USDT,FTT_USDT,IQ_ETH,TAP_USDT,MLT_USDT,RBN_USDT,AMPL3L_USDT,KINT_ETH,HECH_USDT,GAFI_ETH,WOO3L_USDT,TAI_USDT,HERA_USDT,AST_USDT,DHV_ETH,XAVA_USDT,LSS_USDT,SNX3S_USDT,PBR_USDT,XEND_ETH,SHR_ETH,PRQ_USDT,MATIC3L_USDT,WIT_ETH,LPOOL_USDT,PSP_USDT,BXC_USDT,CBK_USDT,REVO_BTC,MANA3L_USDT,ALPINE_USDT,DEGO_USDT,SIN_USDT,OCT_USDT,KZEN_USDT,L3P_USDT,FX_ETH,ONC_ETH,AXS_USD,BORA_USDT,XTZ_ETH,NEO3L_USDT,FROG_USDT,CHAMP_USDT,XNFT_USDT,BCH3S_USDT,FORT_USDT,XLM_TRY,TRX_TRY,CRPT_USDT,ROUTE_USDT,GLM_USDT,SLRS_ETH,TIMECHRONO_USDT,VRA_USDT,ONS_USDT,ZEC3L_USDT,KFT_ETH,TFD_ETH,FRA_USDT,RDN_ETH,BLANK_USDT,IOST3L_USDT,DDD_USDT,DOGE_USD,UNQ_USDT,API33S_USDT,AKRO_ETH,GITCOIN_USDT,THG_USDT,BDX_USDT,LTO_ETH,FLY_USDT,CREDIT_USDT,RENA_USDT,ZRX_ETH,CRP_ETH,NBOT_USDT,HT3L_USDT,DORA_ETH,LLT_SNET,ASD_USDT,XMR_USDT,SSV_BTC,FTM_USDT,XELS_USDT,MTL_ETH,ADX_ETH,API33L_USDT,PIG_USDT,RUNE_ETH,QRDO_BTC,THN_USDT,BCUG_USDT,EGG_ETH,GGM_USDT,HOTCROSS_USDT,SKYRIM_USDT,BTG_USDT,POT_USDT,CS_USDT,XVS_USDT,A5T_USDT,GOD_BTC,WAVES_USDT,LSK_BTC,BTT_TRY,YIN_USDT,PEOPLE_USDT,SPELL_ETH,POLC_USDT,BZZ3L_USDT,UNO_USDT,HDV_USDT,CELL_USDT,DAR_ETH,MIR_ETH,FODL_USDT,SRM_ETH,PROS_USDT,ORN_ETH,WAG_USDT,RBC_ETH,VENT_USDT,WND_USDT,AAA_ETH,BSCS_ETH,ZEC3S_USDT,DOS_USDT,HT3S_USDT,LAND_USDT,BCD_BTC,RING_USDT,FIRO_USDT,AUDIO_USDT,KUMA_USDT,SOLO_BTC,CRBN_USDT,MM_ETH,SAKE_USDT,XMARK_USDT,SLP_USDT,F2C_USDT,LUNA_USDT,ONIT_USDT,FTM3L_USDT,POPK_USDT,RFUEL_USDT,NEO3S_USDT,MIR_USDT,ETC_BTC,STETH_ETH,MANA_TRY,ALPACA_ETH,WAXL_USDT,EGS_USDT,DAR_USDT,KSM_USDT,XMARK_ETH,QTUM_USDT,C983S_USDT,INDI_ETH,DOGE3S_USDT,RVN_USDT,NOS_USDT,ALU_ETH,ALD_ETH,LUNC_USDT,ARES_ETH,BZZ3S_USDT,TNC_ETH,ONE_USDT,SENC_ETH,FTM3S_USDT,FLUX_USDT,STORJ_ETH,MTN_ETH,MNW_USDT,BLES_ETH,STG_ETH,LIME_ETH,WAGYU_USDT,XRP_TRY,XOR_ETH,ANGLE_USDT,DOGA_USDT,JFI_USDT,USDG_USDT,GRND_USDT,BOND_ETH,DMTR_USDT,YIN_ETH,ENJ_USDT,GOLDMINER_USDT,WIT_USDT,DOGE3L_USDT,FORM_USDT,LYXE_ETH,MLK_USDT,VR_USDT,DMS_USDT,LRC_TRY,ONX_USDT,ASK_USDT,ISP_ETH,TXT_USDT,IOEN_ETH,NIIFI_USDT,VRX_USDT,DOME_USDT,CTSI_USDT,ORBS_USDT,ZLW_ETH,FIL_USDT,FTI_ETH,CTK_USDT,ASR_USDT,GBPT_BTC,CBK_BTC,MBOX_ETH,RAM_USDT,IRIS_USDT,AME_USDT,KUB_USDT,ENV_USDT,RING_ETH,COTI3S_USDT,JULD_ETH,POLK_ETH,ACH3S_USDT,HYVE_ETH,MIX_ETH,RFT_USDT,ORAO_ETH,IHT_USDT,POLYPAD_USDT,CTRC_USDT,SFUND_USDT,MXC_BTC,DDD_BTC,CHESS_ETH,SHIB_USDT,SN_USDT,NFT_USDT,ASTRO_ETH,SOLO_USDT,TSHP_USDT,AMP_USDT,BTCST_ETH,VLXPAD_USDT,GAN_USDT,O3_USDT,WBTC_TRY,TULIP_USDT,GS_ETH,DX_ETH,NYZO_ETH,TT_USDT,SHILL_USDT,RATING_ETH,DUST_USDT,PSB_USDT,BFT1_USDT,GALA_ETH,XDC_USDT,LON3L_USDT,HE_USDT,ICE_ETH,LINK_ETH,SKU_USDT,QLC_USDT,DOMI_USDT,IDEA_USDT,METO_USDT,LIFE_ETH,ACH3L_USDT,POWR_ETH,VET_ETH,ALGO_USDT,BLIN_USDT,BAO_ETH,RBLS_USDT,TORN_ETH,VRT_USDT,BLANKV2_ETH,AUCTION_ETH,OLE_USDT,NWC_BTC,DOT5S_USDT,M      RCH_ETH,SUNNY_ETH,GST_USDT,ENJ_TRY,KIBA_USDT,KLAP_USDT,SNTR_ETH,CELR_ETH,CHESS_USDT,XLM3L_USDT,LIQ_USDT,TRU_ETH,CHZ_USD,EPK_USDT,MED_ETH,BSCPAD_ETH,ZCN_USDT,AIOZ_ETH,FOR_ETH,CVC3L_USDT,MNY_USDT,SALT_USDT,CSTR_USDT,MPL_USDT,PLY_ETH,FIS_USDT,CHO_USDT,BICO_ETH,STOX_ETH,HIGH_USDT,SDAO_BTC,STEP_USD,CRV_BTC,SCRT_ETH,ROSE_USDT,SKILL_ETH,FRAX_USDT,BAGS_USDT,WIKEN_BTC,WOO_USDT,BBANK_ETH,SNX3L_USDT,XRD_ETH,VTHO_USDT,OKB3L_USDT,SAFEMOON_USDT,RAD_ETH,IOI_USDT,LAMB_USDT,CHZ_USDT,FAR_ETH,OKB3S_USDT,ELU_USDT,JGN_ETH,EOS3S_USDT,DBC_USDT,ATOM_USDT,ACH_ETH,LBLOCK_USDT,WZRD_USDT,OST_ETH,MEAN_USDT,IDEX_USDT,HOT_TRY,EWT_ETH,EMON_USDT,FXS_USDT,PSY_ETH,SIDUS_USDT,ATA_USDT,CVC3S_USDT,LOOKS_ETH,ALPA_ETH,CGG_ETH,CIR_ETH,PRT_ETH,LON3S_USDT,INJ_USDT,FIRE_ETH,MAHA_USDT,IOST3S_USDT,NU_ETH,LEO_BTC,VOXEL_USDT,CRV_USDT,EQX_USDT,WHALE_USDT,INJ_ETH,GRAP_USDT,AVAX3S_USDT,TIFI_USDT,C98_USDT,ERN_ETH,SUSHI_ETH,VET3S_USDT,KPAD_USDT,CRPT_ETH,CRO_USDT,AZY_USDT,LEMD_USDT,ETH2_ETH,BASE_ETH,TT_ETH,PERL_USDT,BANK_ETH,LST_ETH,PYR_ETH,RATIO_USDT,UMB_USDT,M      ETALDR_USDT,SWINGBY_ETH,WICC_ETH,NUM_USDT,SHOE_USDT,BORING_ETH,SDN_USDT,GXS_BTC,ALICE_ETH,BRKL_USDT,GF_ETH,ELEC_USDT,SFG_USDT,COFIX_USDT,TIPS_ETH,FIL_BTC,CWAR_USDT,WILD_USDT,RENBTC_USDT,BNX_USDT,TRU_USDT,SWEAT_USDT,IOST_BTC,NVIR_USDT,1EARTH_USDT,ADAPAD_USDT,PPS_USDT,CUBE_USDT,DLC_USDT,DAFI_ETH,UNISTAKE_ETH,NFTL_USDT,ATOM_TRY,SHIB3S_USDT,BNB_USD,CNAME_USDT,GTH_ETH,ZCX_USDT,DYDX3L_USDT,ASTRO_USDT,GLQ_USDT,PROPS_USDT,AART_USDT,BTRST_ETH,KFT_USDT,AERGO_USDT,RUFF_ETH,EOS3L_USDT,API3_USDT,MINA_BTC,ETHA_ETH,AXIS_ETH,LOON_USDT,AVAX3L_USDT,VET3L_USDT,AE_USDT,SHX_USDT,LYM_USDT,DCR_BTC,LBK_USDT,QTC_USDT,LAVA_USDT,XCN_USDT,BRT_USDT,RSV_USDT,KIF_USDT,PSL_USDT,AZERO_USDT,LUNA_ETH,MILO_USDT,OGN_ETH,TOTM_USDT,BYN_ETH,MINA_USDT,PUNDIX_ETH,SRT_USDT,DG_ETH,IHC_USDT,SYS_ETH,TITA_USDT,COTI3L_USDT,DAG_USDT,DOT5L_USDT,TRADE_USDT,SHPING_USDT,NU_USDT,BLANK_ETH,PCNT_ETH,SCCP_USDT,POLS_USDT,NPT_USDT,MTA_USDT,YIELD_USDT,ZCN_ETH,DVP_ETH,KART_USDT,SYLO_USDT,MCRT_USDT,SPFC_USDT,BASE_USDT,ICX_USDT,PET_USDT,GZONE_USDT,RED_ETH,SBTC_USDT,BATH_      ETH,SOL_USD,NAFT_USDT,GMX_USDT,VADER_USDT,GTC_USDT,CVP_ETH,XRPBEAR_USDT,TIME_USDT,SXP_USDT,CITY_USDT,QASH_USDT,FAST_USDT,BCD_USDT,KNIGHT_USDT,BOO_ETH,ZODI_USDT,REI_USDT,PBX_ETH,SRM_USDT,LDO_ETH,ZEC_USDT,UFT_USDT,DAG_BTC,RIDE_USDT,ERN_USDT,T_USDT,CEEK_USDT,STI_USDT,IMX3S_USDT,ELA_USDT,MNGO_ETH,EHASH_ETH,BADGER_ETH,SUPE_USDT,AR3L_USDT,AUDIO_ETH,DOCK_ETH,QSP_USDT,FLM_USDT,AAVE3S_USDT,BOND_USDT,HT_USD,TARA_USDT,TRX_USDT,SPO_USDT,DSLA_USDT,LTC_BTC,DOGE_USDT,SLIM_ETH,ALN_ETH,CFX3S_USDT,FXS_ETH,RARE_ETH,VLXPAD_ETH,ETH_USD,SDN_BTC,QUICK_USDT,UTK_USDT,XPNET_USDT,TRB_USDT,LAZIO_USDT,FTM_TRY,ALPHA_ETH,CVC_ETH,WSG_USDT,UNI_ETH,DASH3L_USDT,BTL_USDT,CPOOL_USDT,MCG_USDT,SFP_ETH,REALM_USDT,RUFF_BTC,MOB_ETH,IBFK_USDT,ALPHA3S_USDT,BLOK_USDT,WIKEN_USDT,OMG3S_USDT,UTK_ETH,BCH5S_USDT,MED_USDT,REN_USD,MAN_ETH,SLND_ETH,CGG_USDT,CRE_USDT,SOURCE_USDT,ABT_USDT,DPET_USDT,WOM_USDT,FOREX_ETH,SNFT1_USDT,RIF_USDT,BENQI_USDT,XCV_ETH,GTC_BTC,ADA_TRY,LAT_USDT,ITGR_USDT,DLTA_USDT,SMT_USDT,APYS_USDT,MFT_ETH,ABT_ETH,STOX_USDT,ZRX_BTC,GMAT_USDT,R      OOM_ETH,STORJ_BTC,RAZOR_USDT,RAGE_USDT,DOCK_USDT,RDN_USDT,MTR_USDT,NKN_USDT,SWASH_USDT,FX_USDT,POR_USDT,DENT_ETH,DERI_USDT,DFND_USDT,BLES_USDT,SLND_USDT,WNXM_ETH,CRTS_USDT,BTC3S_USDT,BKC_USDT,STEPG_ETH,THETA3L_USDT,NBS_BTC,AVAX_ETH,NANO_BTC,DEFILAND_ETH,LOOKS_USDT,BCX_BTC,BCH_USD,ETH3L_USDT,QLC_BTC,BCUG_ETH,RDF_USDT,DOGEDASH_USDT,ARSW_USDT,NEAR_ETH,QTCON_USDT,BABI_USDT,MBX_USDT,PNL_USDT,ODDZ_ETH,ATOM_BTC,XRP_BTC,BTCBULL_USDT,HMT_USDT,PORTO_USDT,STND_USDT,ETHW_ETH,LPT_USDT,LTC3L_USDT,TOKAU_USDT,QI_ETH,TVK_USDT,CWS_USDT,SWOP_USDT,WBTC_USDT,INSTAR_ETH,ICX_ETH,GALA5L_USDT,XTZ_BTC,AGS_USDT,TARA_BTC,DYDX_ETH,CATGIRL_USDT,SASHIMI_ETH,EPX_ETH,GCOIN_USDT,GDAO_USDT,MARS_ETH,OMG_USD,PMON_USDT,MNGO_USDT,TVK_ETH,SLG_USDT,MSOL_USDT,POWR_USDT,UOS_USDT,USDD_USDT,SLICE_USDT,ARRR_ETH,NSBT_USDT,STR_ETH,BEAM3L_USDT,BEL_USDT,MM_USDT,AXS_ETH,WEST_ETH,FTT3L_USDT,OMI_USDT,TIPS_USDT,SLC_ETH,SQUID_USDT,FEI_USDT,GEM_USDT,UMEE_USDT,DOGE_TRY,FCD_USDT,PVU_USDT,XED_ETH,LRN_ETH,NRFB_USDT,LION_USDT,BLACK_USDT,DOGE5S_USDT,CUDOS_USDT,PCNT_USDT      ,OVR_USDT,ETC3S_USDT,CHR_ETH,MER_USDT,BOBA_USDT,FUEL_USDT,BAC_USDT,ONE3S_USDT,CONV_ETH,CDT_BTC,CELL_ETH,ASM_ETH,OPIUM_USDT,JST3L_USDT,BONDLY_USDT,RAZE_USDT,LIME_BTC,NFTX_ETH,PNK_ETH,LDO_USDT,DKS_USDT,ORO_USDT,LITH_USDT,ALPHR_ETH,INK_BTC,RLY_USDT,NEAR3S_USDT,XLM3S_USDT,AR_USDT,AKT_USDT,HCT_USDT,REEF_ETH,BZZ_USDT,SRM3L_USDT,AQDC_USDT,OPIUM_ETH,BAT_TRY,EWT_USDT,ALCX_ETH,CORN_USDT,HYDRA_USDT,RUNE_USD,STEP_USDT,CKB_BTC,MATTER_USDT,STSOL_ETH,CEEK_ETH,FXF_ETH,LIKE_USDT,HIT_USDT,LEO_USDT,COMP_USDT,BAL_USDT,LMR_USDT,AQT_USDT,BUY_ETH,LINK3S_USDT,ROOK_ETH,IMX_USDT,EFI_USDT,TAUR_USDT,OKT_ETH,GALO_USDT,MOOV_USDT,RUNE_USDT,TCP_USDT,ITEM_USDT,SCLP_USDT,RBC_USDT,SPI_USDT,ETC_USDT,RENBTC_BTC,CHICKS_USDT,KNOT_USDT,XEC3L_USDT,XCV_USDT,ETC_ETH,AAVE_TRY,APT_USDT,GNX_ETH,KISHU_USDT,AE_BTC,LIEN_USDT,CREAM_USDT,ATOM3S_USDT,OP_ETH,FORTH_ETH,PYR_USDT,KTN_ETH,TKO_ETH,METAG_USDT,ACE_USDT,CIR_USDT,BEAM_ETH,TCP_ETH,SRM_USD,CEL_USD,TRIBE3S_USDT,MESA_ETH,EVA_USDT,BBANK_USDT,BLANKV2_USDT,FORM_ETH,BAL3S_USDT,VISR_ETH,REVO_ETH,ALTB_USDT,KNC_US      DT,GAS_USDT,SAFEMARS_USDT,TIP_USDT,VADER_ETH,NWC_USDT,VALUE_USDT,ATA_ETH,SSX_USDT,JOE_USDT,BAS_ETH,FITFI3S_USDT,BIT_USDT,QNT_ETH,RFOX_ETH,MSU_USDT,MSOL_ETH,CRV3L_USDT,OXT_USDT,SHFT_USDT,VERA_ETH,LYM_ETH,BP_USDT,KBOX_USDT,DOGNFT_ETH,PERP_USDT,VELO_ETH,SAO_USDT,DUCK2_USDT,DEFILAND_USDT,DUCK2_ETH,GLMR3L_USDT,SERO_ETH,MTS_USDT,STX_USDT,KEX_ETH,ZIG_USDT,CARDS_USDT,ANML_USDT,GALA_USDT,RAY3S_USDT,KAVA3L_USDT,GARD_USDT,GRT3L_USDT,BFC_USDT,NIFT_USDT,ORION_USDT,CTX_USDT,ASW_USDT,CERE_USDT,COMBO_ETH,MKR_USDT,MASK_USDT,MGA_USDT,AVAX_USDT,SKL3L_USDT,FRR_USDT,MV_USDT,BMI_ETH,SFIL_USDT,TEER_USDT,KLV_USDT,DMS_ETH,LBL_USDT,MKR3L_USDT,LEDU_BTC,XLM_BTC,MIST_ETH,OIN_USDT,CAKE_USDT,RNDR_USDT,STEPG_USDT,YCT_USDT,OPS_ETH,SHR_USDT,OXY_ETH"
     }
    }
   },
   "api": {
    "authenticatedSupport": false,
    "authenticatedWebsocketApiSupport": false,
    "credentials": {
     "key": "Key",
     "secret": "Secret"
    },
    "credentialsValidator": {
     "requiresKey": true,
     "requiresSecret": true
    },
    "endpoints": {
     "url": "NON_DEFAULT_HTTP_LINK_TO_EXCHANGE_API",
     "urlSecondary": "NON_DEFAULT_HTTP_LINK_TO_EXCHANGE_API",
     "websocketURL": "NON_DEFAULT_HTTP_LINK_TO_WEBSOCKET_EXCHANGE_API"
    },
    "urlEndpoints": null
   },
   "features": {
    "supports": {
     "restAPI": true,
     "restCapabilities": {
      "tickerBatching": true,
      "autoPairUpdates": true,
      "fundingRateFetching": false
     },
     "websocketAPI": true,
     "websocketCapabilities": {
      "fundingRateFetching": false
     }
    },
    "enabled": {
     "autoPairUpdates": true,
     "websocketAPI": true,
     "saveTradeData": false,
     "tradeFeed": true,
     "fillsFeed": true
    }
   },
   "bankAccounts": [
    {
     "enabled": false,
     "bankName": "",
     "bankAddress": "",
     "bankPostalCode": "",
     "bankPostalCity": "",
     "bankCountry": "",
     "accountName": "",
     "accountNumber": "",
     "swiftCode": "",
     "iban": "",
     "supportedCurrencies": ""
    }
   ],
   "orderbook": {
    "verificationBypass": false,
    "websocketBufferLimit": 5,
    "websocketBufferEnabled": false
   }
  },
  {
   "name": "Gemini",
   "enabled": true,
   "verbose": false,
   "httpTimeout": 15000000000,
   "websocketResponseCheckTimeout": 30000000,
   "websocketResponseMaxLimit": 7000000000,
   "websocketTrafficTimeout": 30000000000,
   "connectionMonitorDelay": 0,
   "baseCurrencies": "USD",
   "currencyPairs": {
    "bypassConfigFormatUpgrades": false,
    "requestFormat": {
     "uppercase": true
    },
    "configFormat": {
     "uppercase": true
    },
    "useGlobalFormat": true,
    "pairs": {
     "spot": {
      "assetEnabled": true,
      "enabled": "BTCUSD",
      "available": "BTCUSD,ETHBTC,ETHUSD,BCHUSD,BCHBTC,BCHETH,LTCUSD,LTCBTC,LTCETH,LTCBCH,ZECUSD,ZECBTC,ZECETH,ZECBCH,ZECLTC"
     }
    }
   },
   "api": {
    "authenticatedSupport": false,
    "authenticatedWebsocketApiSupport": false,
    "credentials": {
     "key": "Key",
     "secret": "Secret"
    },
    "credentialsValidator": {
     "requiresKey": true,
     "requiresSecret": true
    },
    "endpoints": {
     "url": "NON_DEFAULT_HTTP_LINK_TO_EXCHANGE_API",
     "urlSecondary": "NON_DEFAULT_HTTP_LINK_TO_EXCHANGE_API",
     "websocketURL": "NON_DEFAULT_HTTP_LINK_TO_WEBSOCKET_EXCHANGE_API"
    },
    "urlEndpoints": null
   },
   "features": {
    "supports": {
     "restAPI": true,
     "restCapabilities": {
      "autoPairUpdates": true,
      "fundingRateFetching": false
     },
     "websocketAPI": true,
     "websocketCapabilities": {
      "fundingRateFetching": false
     }
    },
    "enabled": {
     "autoPairUpdates": true,
     "websocketAPI": false,
     "saveTradeData": false,
     "tradeFeed": false,
     "fillsFeed": false
    }
   },
   "bankAccounts": [
    {
     "enabled": false,
     "bankName": "",
     "bankAddress": "",
     "bankPostalCode": "",
     "bankPostalCity": "",
     "bankCountry": "",
     "accountName": "",
     "accountNumber": "",
     "swiftCode": "",
     "iban": "",
     "supportedCurrencies": ""
    }
   ],
   "orderbook": {
    "verificationBypass": false,
    "websocketBufferLimit": 5,
    "websocketBufferEnabled": false
   }
  },
  {
   "name": "HitBTC",
   "enabled": true,
   "verbose": false,
   "httpTimeout": 15000000000,
   "websocketResponseCheckTimeout": 30000000,
   "websocketResponseMaxLimit": 7000000000,
   "websocketTrafficTimeout": 30000000000,
   "connectionMonitorDelay": 0,
   "baseCurrencies": "USD",
   "currencyPairs": {
    "bypassConfigFormatUpgrades": false,
    "requestFormat": {
     "uppercase": true
    },
    "configFormat": {
     "uppercase": true,
     "delimiter": "-"
    },
    "useGlobalFormat": true,
    "pairs": {
     "spot": {
      "assetEnabled": true,
      "enabled": "BTC-USD",
      "available": "BCN-BTC,BTC-USD,DASH-BTC,DOGE-BTC,DOGE-USD,EMC-BTC,ETH-BTC,LSK-BTC,LTC-BTC,LTC-USD,NXT-BTC,SBD-BTC,SC-BTC,STEEM-BTC,XDN-BTC,XEM-BTC,XMR-BTC,ARDR-BTC,ZEC-BTC,WAVES-BTC,MAID-BTC,DGD-BTC,SNGLS-BTC,1ST-BTC,TRST-BTC,TIME-BTC,GNO-BTC,REP-BTC,XMR-USD,DASH-USD,ETH-USD,NXT-USD,ZRC-BTC,BOS-BTC,DCT-BTC,ANT-BTC,AEON-BTC,GUP-BTC,PLU-BTC,LUN-BTC,EDG-BTC,RLC-BTC,SWT-BTC,TKN-BTC,WINGS-BTC,XAUR-BTC,AE-BTC,PTOY-BTC,ZEC-USD,XEM-USD,BCN-USD,XDN-USD,MAID-USD,ETC-BTC,ETC-USD,PLBT-BTC,BNT-BTC,SNT-ETH,CVC-USD,PAY-ETH,OAX-ETH,OMG-ETH,BQX-ETH,XTZ-BTC,DICE-BTC,PTOY-ETH,1ST-ETH,XAUR-ETH,TIME-ETH,DICE-ETH,SWT-ETH,XMR-ETH,ETC-ETH,DASH-ETH,ZEC-ETH,PLU-ETH,GNO-ETH,XRP-BTC,STRAT-USD,STRAT-BTC,SNC-ETH,ADX-ETH,BET-ETH,EOS-ETH,DENT-ETH,SAN-ETH,EOS-BTC,EOS-USD,XTZ-ETH,XTZ-USD,MYB-ETH,SUR-ETH,IXT-ETH,PLR-ETH,TIX-ETH,PRO-ETH,AVT-ETH,EVX-USD,DLT-BTC,BNT-ETH,BNT-USD,MANA-USD,DNT-BTC,FYP-BTC,OPT-BTC,TNT-ETH,STX-BTC,STX-ETH,STX-USD,TNT-USD,TNT-BTC,ENG-ETH,XUC-USD,SNC-BTC,SNC-USD,OAX-USD,OAX-BTC,ZRX-BTC,ZRX-ETH,ZRX-USD,RVT-BTC,PPC-BTC,PPC-USD,QTUM-ETH,IGNIS-ETH,BMC-BTC,BMC-ETH,BMC-USD,CND-BTC,CND-ETH,CND-USD,CDT-ETH,CDT-USD,FUN-BTC,FUN-ETH,FUN-USD,HVN-BTC,HVN-ETH,POE-BTC,POE-ETH,AMB-USD,AMB-ETH,AMB-BTC,HPC-BTC,PPT-ETH,MTH-BTC,MTH-ETH,LRC-BTC,LRC-ETH,ICX-BTC,ICX-ETH,NEO-BTC,NEO-ETH,NEO-USD,CSNO-BTC,ICX-USD,IND-ETH,KICK-BTC,YOYOW-BTC,CDT-BTC,XVG-BTC,XVG-ETH,XVG-USD,DGB-BTC,DGB-ETH,DGB-USD,DCN-ETH,DCN-USD,VIBE-BTC,ENJ-BTC,ENJ-ETH,ENJ-USD,ZSC-BTC,ZSC-ETH,ZSC-USD,TRX-BTC,TRX-ETH,TRX-USD,ART-BTC,EVX-BTC,EVX-ETH,SUB-BTC,SUB-ETH,SUB-USD,WTC-BTC,BTM-BTC,BTM-ETH,BTM-USD,LIFE-BTC,VIB-BTC,VIB-ETH,VIB-USD,DRT-ETH,STU-USD,OMG-BTC,PAY-BTC,PPT-BTC,SNT-BTC,BTG-BTC,BTG-ETH,BTG-USD,SMART-BTC,SMART-ETH,SMART-USD,XUC-ETH,XUC-BTC,LA-ETH,EDO-BTC,EDO-ETH,EDO-USD,HGT-ETH,IXT-BTC,SCL-BTC,ETP-BTC,ETP-ETH,ETP-USD,NEBL-BTC,NEBL-ETH,ARN-BTC,ARN-ETH,STU-BTC,STU-ETH,GVT-ETH,BTX-BTC,LTC-ETH,BCN-ETH,MAID-ETH,NXT-ETH,STRAT-ETH,XDN-ETH,XEM-ETH,PLR-BTC,SUR-BTC,BQX-BTC,DOGE-ETH,AMM-BTC,AMM-ETH,AMM-USD,DBIX-BTC,PRE-BTC,ZAP-BTC,DOV-BTC,DOV-ETH,XRP-ETH,XRP-USD,HSR-BTC,LEND-BTC,LEND-ETH,SPF-ETH,SBTC-BTC,SBTC-ETH,LOC-BTC,LOC-ETH,LOC-USD,SWFTC-BTC,SWFTC-ETH,SWFTC-USD,STAR-ETH,SBTC-USD,STORM-BTC,DIM-ETH,DIM-USD,DIM-BTC,NGC-BTC,NGC-ETH,NGC-USD,EMC-ETH,EMC-USD,MCO-BTC,MCO-ETH,MCO-USD,MANA-ETH,MANA-BTC,CPAY-ETH,DATA-BTC,DATA-ETH,DATA-USD,UTT-BTC,UTT-ETH,UTT-USD,KMD-BTC,KMD-ETH,KMD-USD,QTUM-USD,QTUM-BTC,SNT-USD,OMG-USD,EKO-BTC,EKO-ETH,ADX-BTC,ADX-USD,LSK-ETH,LSK-USD,PLR-USD,SUR-USD,BQX-USD,DRT-USD,REP-ETH,REP-USD,WAXP-BTC,WAXP-ETH,WAXP-USD,C20-BTC,C20-ETH,IDH-BTC,IDH-ETH,IPL-BTC,COV-BTC,COV-ETH,SENT-BTC,SENT-ETH,SENT-USD,SMT-BTC,SMT-ETH,SMT-USD,CHAT-BTC,CHAT-ETH,CHAT-USD,TRAC-ETH,JNT-ETH,UTK-BTC,UTK-ETH,UTK-USD,GNX-ETH,CHSB-BTC,CHSB-ETH,DAY-BTC,DAY-ETH,DAY-USD,NEU-BTC,NEU-ETH,NEU-USD,TAU-BTC,FLP-BTC,FLP-ETH,FLP-USD,R-BTC,R-ETH,EKO-USD,BCPT-ETH,BCPT-USD,PKT-BTC,PKT-ETH,BETR-BTC,BETR-ETH,HAND-ETH,HAND-USD,CHP-ETH,BCPT-BTC,ACT-BTC,ACT-ETH,ACT-USD,ADA-BTC,ADA-ETH,ADA-USD,SIG-BTC,MTX-BTC,MTX-ETH,MTX-USD,WIZ-BTC,WIZ-ETH,WIZ-USD,DADI-BTC,DADI-ETH,BDG-ETH,DATX-BTC,DATX-ETH,TRUE-BTC,DRG-BTC,DRG-ETH,BANCA-BTC,BANCA-ETH,ZAP-ETH,ZAP-USD,AUTO-BTC,SOC-BTC,OCN-BTC,OCN-ETH,STQ-BTC,STQ-ETH,XLM-BTC,XLM-ETH,XLM-USD,IOTA-BTC,IOTA-ETH,IOTA-USD,DRT-BTC,BETR-USD,ERT-BTC,CRPT-BTC,CRPT-USD,MESH-BTC,MESH-ETH,MESH-USD,IHT-BTC,IHT-ETH,IHT-USD,SCC-BTC,YCC-BTC,DAN-BTC,TEL-BTC,TEL-ETH,NCT-BTC,NCT-ETH,NCT-USD,BMH-BTC,BANCA-USD,BERRY-BTC,BERRY-ETH,BERRY-USD,GBX-BTC,GBX-ETH,GBX-USD,SHIP-BTC,SHIP-ETH,NANO-BTC,NANO-ETH,NANO-USD,LNC-BTC,KIN-ETH,ARDR-USD,FOTA-ETH,FOTA-BTC,CVT-BTC,CVT-ETH,CVT-USD,STQ-USD,GNT-BTC,GNT-ETH,GNT-USD,GET-BTC,MITH-BTC,MITH-ETH,MITH-USD,DADI-USD,TKY-BTC,ACAT-BTC,ACAT-ETH,ACAT-USD,BTX-USD,WIKI-BTC,WIKI-ETH,WIKI-USD,ONT-BTC,ONT-ETH,ONT-USD,FTX-BTC,FTX-ETH,NAVI-BTC,VME-ETH,NAVI-ETH,LND-ETH,CSM-BTC,NANJ-BTC,NTK-BTC,NTK-ETH,NTK-USD,AUC-BTC,AUC-ETH,CMCT-BTC,CMCT-ETH,CMCT-USD,MAN-BTC,MAN-ETH,MAN-USD,PNT-BTC,PNT-ETH,FXT-BTC,NEXO-BTC,PAT-BTC,PAT-ETH,XMC-BTC,FXT-ETH,XMC-ETH,XMC-USD,FDZ-BTC,FDZ-ETH,FDZ-USD,SPD-BTC,SPD-ETH,MITX-BTC,TIV-BTC,B2G-BTC,B2G-USD,HBZ-BTC,FACE-BTC,FACE-ETH,HBZ-ETH,HBZ-USD,CPT-BTC,PAT-USD,HTML-BTC,HTML-ETH,MITX-ETH,BTS-BTC,BNK-BTC,BNK-ETH,BNK-USD,TIV-ETH,TIV-USD,CSM-ETH,CSM-USD,INK-BTC,IOST-BTC,INK-ETH,INK-USD,CBC-BTC,IOST-USD,ZIL-BTC,ABYSS-BTC,ABYSS-ETH,ZIL-USD,BCI-BTC,CBC-ETH,CBC-USD,PITCH-BTC,PITCH-ETH,HTML-USD,TDS-BTC,TDS-ETH,TDS-USD,SBD-ETH,SBD-USD,DPN-BTC,UUU-BTC,UUU-ETH,XBP-BTC,ELEC-BTC,ELEC-ETH,ELEC-USD,QNTU-BTC,QNTU-ETH,QNTU-USD,IPL-ETH,IPL-USD,CENNZ-BTC,CENNZ-ETH,SWM-BTC,SPF-USD,SPF-BTC,LCC-BTC,HGT-BTC,ETH-TUSD,BTC-TUSD,LTC-TUSD,XMR-TUSD,ZRX-TUSD,NEO-TUSD,USD-TUSD,BTC-DAI,ETH-DAI,MKR-DAI,EOS-DAI,USD-DAI,MKR-BTC,MKR-ETH,MKR-USD,TUSD-DAI,NEO-DAI,LTC-DAI,XMR-DAI,XRP-DAI,NEXO-ETH,NEXO-USD,DWS-BTC,DWS-ETH,DWS-USD,APPC-BTC,APPC-ETH,APPC-USD,BIT-ETH,SPC-BTC,SPC-ETH,SPC-USD,REX-BTC,REX-ETH,REX-USD,ELF-BTC,ELF-USD,BCD-BTC,BCD-USD,CVCOIN-BTC,CVCOIN-ETH,CVCOIN-USD,EDG-ETH,EDG-USD,NLC2-BTC,DASH-EURS,ZEC-EURS,BTC-EURS,EOS-EURS,ETH-EURS,LTC-EURS,NEO-EURS,XMR-EURS,XRP-EURS,EURS-USD,EURS-TUSD,EURS-DAI,MNX-USD,ROX-ETH,ZPR-ETH,MNX-BTC,MNX-ETH,KIND-BTC,KIND-ETH,ENGT-BTC,ENGT-ETH,PMA-BTC,PMA-ETH,TV-BTC,TV-ETH,TV-USD,BAT-BTC,BAT-ETH,BAT-USD,SRN-BTC,SRN-ETH,SRN-USD,SVD-BTC,SVD-ETH,SVD-USD,GST-BTC,GST-ETH,GST-USD,BNB-BTC,BNB-ETH,BNB-USD,DIT-BTC,DIT-ETH,POA20-BTC,PROC-BTC,POA20-ETH,POA20-USD,POA20-DAI,NIM-BTC,USE-BTC,USE-ETH,DAV-BTC,DAV-ETH,ABTC-BTC,NIM-ETH,ABA-BTC,ABA-ETH,ABA-USD,BCN-EOS,LTC-EOS,XMR-EOS,DASH-EOS,TRX-EOS,NEO-EOS,ZEC-EOS,LSK-EOS,XEM-EOS,XRP-EOS,RCN-BTC,RCN-ETH,RCN-USD,HMQ-BTC,HMQ-ETH,MYST-BTC,MYST-ETH,USD-GUSD,BTC-GUSD,ETH-GUSD,EOS-GUSD,AXPR-BTC,AXPR-ETH,DAG-BTC,DAG-ETH,BITS-BTC,BITS-ETH,BITS-USD,CDCC-BTC,CDCC-ETH,CDCC-USD,VET-BTC,VET-ETH,VET-USD,SILK-ETH,BOX-BTC,BOX-ETH,BOX-EURS,BOX-EOS,VOCO-BTC,VOCO-ETH,VOCO-USD,PASS-BTC,PASS-ETH,SLX-BTC,SLX-USD,PBTT-BTC,PMA-USD,TRAD-BTC,DGTX-BTC,DGTX-ETH,DGTX-USD,MRK-BTC,MRK-ETH,DGB-TUSD,SNBL-BTC,BCH-BTC,BCH-USD,BSV-BTC,BSV-USD,BKX-BTC,NPLC-BTC,NPLC-ETH,ETN-BTC,ETN-ETH,ETN-USD,DTR-BTC,DTR-ETH,TDP-BTC,HBT-ETH,PXG-BTC,PXG-USD,BTC-PAX,ETH-PAX,USD-PAX,BTC-USDC,ETH-USDC,USD-USDC,TUSD-USDC,DAI-USDC,EOS-PAX,CLO-BTC,CLO-ETH,CLO-USD,PETH-BTC,PETH-ETH,PETH-USD,BRD-BTC,BRD-ETH,NMR-BTC,SALT-BTC,SALT-ETH,POLY-BTC,POLY-ETH,POWR-BTC,POWR-ETH,STORJ-BTC,STORJ-ETH,STORJ-USD,MLN-BTC,MLN-ETH,BDG-BTC,POA-ETH,POA-BTC,POA-USD,POA-DAI,KIN-BTC,VEO-BTC,PLA-BTC,PLA-ETH,PLA-USD,BTT-BTC,BTT-USD,BTT-ETH,ZEN-BTC,ZEN-ETH,ZEN-USD,GRIN-BTC,GRIN-ETH,GRIN-USD,FET-BTC,HT-BTC,HT-USD,XZC-BTC,XZC-ETH,XZC-USD,VRA-BTC,VRA-ETH,BTC-KRWB,USD-KRWB,WBTC-ETH,CRO-BTC,CRO-ETH,CRO-USD,GAS-BTC,GAS-ETH,GAS-USD,ORMEUS-BTC,ORMEUS-ETH,SWM-ETH,SWM-USD,PRE-ETH,PHX-BTC,PHX-ETH,PHX-USD,BET-BTC,USD-EOSDT,BTC-EOSDT,ETH-EOSDT,EOS-EOSDT,DAI-EOSDT,NUT-BTC,NUT-EOS,NUT-USD,CUTE-BTC,CUTE-ETH,CUTE-USD,CUTE-EOS,XCON-BTC,DCR-BTC,DCR-ETH,DCR-USD,MG-BTC,MG-ETH,MG-EOS,MG-USD,GNX-BTC,PRO-BTC,EURS-EOSDT,TUSD-EOSDT,ECOIN-BTC,ECOIN-ETH,ECOIN-USD,AGI-BTC,LOOM-BTC,LOOM-ETH,BLZ-BTC,QKC-BTC,QKC-ETH,KNC-BTC,KNC-ETH,KNC-USD,KEY-BTC,KEY-ETH,ATOM-BTC,ATOM-USD,ATOM-ETH,BRDG-BTC,BRDG-ETH,BRDG-USD,MTL-BTC,MTL-ETH,EXP-BTC,BTCB-BTC,PBT-BTC,PBT-ETH,LINK-BTC,LINK-ETH,LINK-USD,USD-USDT20,PHB-BTC,BCH-ETH,BCH-DAI,BCH-TUSD,BCH-EURS,DAPP-BTC,DAPP-EOS,BTC-USDT20,DENT-BTC,DENT-USD,NJBC-BTC,NJBC-ETH,XRC-BTC,EOS-BCH,LTC-BCH,XRP-BCH,TRX-BCH,XLM-BCH,ETC-BCH,DASH-BCH,ZEC-BCH,BKX-USD,LAMB-BTC,NPXS-BTC,HBAR-BTC,HBAR-USD,ONE-BTC,RFR-BTC,RFR-USD,BUSD-USD,PAXG-BTC,PAXG-USD,REN-BTC,IGNIS-BTC,CEL-BTC,CEL-ETH,WIN-USD,ADK-BTC,PART-BTC,SOZ-BTC,SOZ-ETH,SOZ-USD,WAVES-USD,ADA-BCH,ONT-BCH,XMR-BCH,ATOM-BCH,LINK-BCH,OMG-BCH,WAVES-BCH,IOTX-BTC,HOT-BTC,SLV-BTC,HEDG-BTC,CHZ-BTC,CHZ-USD,COCOS-BTC,COCOS-USD,SEELE-BTC,SEELE-USD,MDA-BTC,LEO-USD,REM-BTC,REM-ETH,REM-USD,SCD-DAI,BTC-BUSD,RVN-BTC,BST-BTC,ERD-BTC,KRL-BTC,FTT-BTC,FTT-USD,RAISE-BTC,RAISE-ETH"
     }
    }
   },
   "api": {
    "authenticatedSupport": false,
    "authenticatedWebsocketApiSupport": false,
    "credentials": {
     "key": "Key",
     "secret": "Secret"
    },
    "credentialsValidator": {
     "requiresKey": true,
     "requiresSecret": true
    },
    "endpoints": {
     "url": "NON_DEFAULT_HTTP_LINK_TO_EXCHANGE_API",
     "urlSecondary": "NON_DEFAULT_HTTP_LINK_TO_EXCHANGE_API",
     "websocketURL": "NON_DEFAULT_HTTP_LINK_TO_WEBSOCKET_EXCHANGE_API"
    },
    "urlEndpoints": null
   },
   "features": {
    "supports": {
     "restAPI": true,
     "restCapabilities": {
      "tickerBatching": true,
      "autoPairUpdates": true,
      "fundingRateFetching": false
     },
     "websocketAPI": true,
     "websocketCapabilities": {
      "fundingRateFetching": false
     }
    },
    "enabled": {
     "autoPairUpdates": true,
     "websocketAPI": false,
     "saveTradeData": false,
     "tradeFeed": false,
     "fillsFeed": false
    }
   },
   "bankAccounts": [
    {
     "enabled": false,
     "bankName": "",
     "bankAddress": "",
     "bankPostalCode": "",
     "bankPostalCity": "",
     "bankCountry": "",
     "accountName": "",
     "accountNumber": "",
     "swiftCode": "",
     "iban": "",
     "supportedCurrencies": ""
    }
   ],
   "orderbook": {
    "verificationBypass": false,
    "websocketBufferLimit": 5,
    "websocketBufferEnabled": false
   }
  },
  {
   "name": "Huobi",
   "enabled": true,
   "verbose": false,
   "httpTimeout": 15000000000,
   "websocketResponseCheckTimeout": 30000000,
   "websocketResponseMaxLimit": 7000000000,
   "websocketTrafficTimeout": 30000000000,
   "connectionMonitorDelay": 0,
   "baseCurrencies": "USD",
   "currencyPairs": {
    "bypassConfigFormatUpgrades": false,
    "requestFormat": {
     "uppercase": false
    },
    "configFormat": {
     "uppercase": true,
     "delimiter": "-"
    },
    "useGlobalFormat": true,
    "pairs": {
     "coinmarginedfutures": {
      "assetEnabled": true,
      "enabled": "BTC-USD",
      "available": "BTC-USD,ETH-USD,LINK-USD,DOT-USD,ADA-USD,LTC-USD,XRP-USD,TRX-USD,DOGE-USD",
      "requestFormat": {
       "uppercase": true,
       "delimiter": "-"
      },
      "configFormat": {
       "uppercase": true,
       "delimiter": "-"
      }
     },
     "futures": {
      "assetEnabled": true,
      "enabled": "BTC-230915",
      "available": "BTC-230915,BTC-230922,BTC-230929,ETH-230915,ETH-230922,ETH-230929,TRX-230915,TRX-230922",
      "requestFormat": {
       "uppercase": true
      },
      "configFormat": {
       "uppercase": true,
       "delimiter": "-"
      }
     },
     "spot": {
      "assetEnabled": true,
      "enabled": "BTC-USDT",
      "available": "PROPY-ETH,IOTA-BTC,UGAS-ETH,PAI-USDT,BSV-HUSD,MTX-ETH,BCH-BTC,LTC-HT,SOC-USDT,WXT-BTC,SALT-BTC,RCN-ETH,PNT-ETH,TT-USDT,AIDOC-ETH,BIX-BTC,OCN-USDT,QTUM-ETH,KCASH-ETH,SNT-USDT,LUN-BTC,QASH-BTC,ITC-BTC,NAS-BTC,XMR-BTC,TNT-ETH,UC-ETH,FAIR-BTC,PC-ETH,YEE-BTC,PAY-ETH,XMX-BTC,CRE-USDT,BAT-ETH,BHT-USDT,CKB-HT,LAMB-HT,AE-USDT,QUN-ETH,LYM-BTC,BCH-HT,BHT-BTC,RUFF-ETH,CNN-BTC,FOR-USDT,GTC-ETH,TRX-ETH,ELA-USDT,ACT-ETH,SMT-ETH,BUT-ETH,BCH-USDT,ICX-BTC,MEET-BTC,NCC-BTC,APPC-BTC,GVE-ETH,TNB-BTC,STEEM-ETH,18C-ETH,LBA-BTC,EKO-BTC,REQ-BTC,SOC-BTC,BOX-ETH,ELF-BTC,ZRX-ETH,LET-USDT,HT-BTC,TUSD-HUSD,EGCC-BTC,WTC-BTC,ATP-USDT,DOCK-USDT,PAI-BTC,ONT-ETH,IRIS-BTC,BTT-ETH,SC-BTC,XZC-BTC,LBA-USDT,HT-USDT,VET-ETH,KMD-ETH,SHE-ETH,PORTAL-BTC,ONE-BTC,BIX-USDT,RCCC-BTC,SKM-USDT,XTZ-ETH,SWFTC-BTC,RSR-BTC,LINK-ETH,DATX-BTC,HPT-HT,GET-ETH,BLZ-ETH,CTXC-USDT,CNNS-USDT,PVT-HT,ITC-USDT,LTC-BTC,NCASH-BTC,HOT-ETH,ADA-USDT,ADX-BTC,NODE-USDT,TRIO-BTC,GXC-ETH,SNT-BTC,FOR-BTC,DBC-BTC,UUU-USDT,CVCOIN-ETH,RSR-USDT,CRO-USDT,OCN-BTC,NEW-USDT,EGT-USDT,MANA-BTC,CMT-USDT,WXT-HT,XRP-BTC,MT-ETH,PAX-HUSD,LSK-ETH,IOTA-USDT,SRN-ETH,ZIL-ETH,ELF-USDT,LXT-ETH,LAMB-BTC,CRE-HT,CKB-BTC,XVG-BTC,BSV-BTC,BFT-BTC,WPR-ETH,HT-HUSD,POWR-BTC,MANA-ETH,ENG-ETH,ZJLT-ETH,SNC-ETH,ATOM-ETH,WICC-USDT,KAN-ETH,DGD-BTC,VSYS-HT,BCD-BTC,BTM-ETH,DOGE-USDT,MEX-BTC,BTG-BTC,DAC-ETH,DAT-BTC,GRS-ETH,ADX-ETH,EM-HT,GXC-USDT,CVC-BTC,OMG-ETH,SSP-ETH,OGO-HT,CMT-ETH,POLY-ETH,XZC-USDT,THETA-USDT,XEM-USDT,LOL-USDT,BCH-HUSD,GSC-BTC,DOGE-ETH,MDS-BTC,BTS-ETH,CTXC-BTC,MCO-BTC,BCX-BTC,ZLA-ETH,EKT-USDT,MAN-BTC,BLZ-BTC,ATOM-USDT,LOL-BTC,HPT-USDT,EM-BTC,EOS-USDT,WAN-BTC,GNT-BTC,CRO-BTC,MANA-USDT,SEELE-USDT,FSN-BTC,VIDY-HT,USDC-HUSD,LTC-HUSD,XRP-USDT,VSYS-BTC,STORJ-BTC,LOOM-ETH,SKM-BTC,LINK-USDT,TT-HT,QSP-ETH,ETN-BTC,FSN-HT,NODE-BTC,HC-USDT,PHX-BTC,XLM-BTC,RCCC-ETH,LTC-USDT,UUU-BTC,SEELE-ETH,PVT-BTC,HC-ETH,REN-ETH,KAN-USDT,EOS-ETH,BSV-USDT,BTS-USDT,KMD-BTC,OGO-USDT,THETA-ETH,MUSK-BTC,CNNS-HT,ETC-BTC,COVA-BTC,BTT-TRX,XMR-USDT,MTN-ETH,QUN-BTC,NAS-USDT,ELA-ETH,HIT-ETH,BTT-USDT,EKT-ETH,TOS-BTC,GAS-ETH,DCR-USDT,ONT-BTC,NEW-HT,NEXO-BTC,ETH-USDT,WXT-USDT,FOR-HT,ADA-BTC,EVX-ETH,VET-BTC,ZEC-USDT,NANO-ETH,IOST-HT,BCV-ETH,REN-USDT,NULS-ETH,ACT-USDT,LET-ETH,BTM-USDT,MEET-ETH,AKRO-HT,ARDR-BTC,DCR-ETH,NANO-USDT,BTC-HUSD,ALGO-BTC,IIC-ETH,BHD-BTC,KNC-ETH,ATP-BTC,ZRX-BTC,ABT-BTC,18C-BTC,XMR-ETH,WAXP-BTC,CVNT-BTC,MX-USDT,OST-ETH,NKN-BTC,TOPC-BTC,GNX-BTC,FTT-USDT,ONE-HT,DGB-ETH,NULS-USDT,DASH-BTC,UIP-BTC,KCASH-HT,WICC-ETH,EKO-ETH,EGT-HT,IRIS-USDT,STK-ETH,MXC-BTC,NAS-ETH,OMG-USDT,SMT-BTC,BUT-BTC,HIT-USDT,BAT-BTC,IRIS-ETH,NKN-HT,PC-BTC,TOP-USDT,GTC-BTC,LSK-BTC,ITC-ETH,DTA-BTC,HOT-BTC,BTT-BTC,FAIR-ETH,DOCK-ETH,QTUM-BTC,ZEN-BTC,ZIL-BTC,RCN-BTC,FTI-BTC,BHD-USDT,VIDY-USDT,LUN-ETH,DBC-ETH,TOPC-ETH,IIC-BTC,STEEM-USDT,IOTA-ETH,KCASH-BTC,RUFF-BTC,APPC-ETH,MT-BTC,SOC-ETH,GT-HT,PROPY-BTC,AIDOC-BTC,ACT-BTC,LYM-ETH,CHAT-BTC,SWFTC-ETH,ETH-BTC,UIP-USDT,UGAS-BTC,XRP-HUSD,ALGO-USDT,TNT-BTC,ONT-USDT,YEE-ETH,AKRO-BTC,TRX-USDT,OCN-ETH,SRN-BTC,DASH-USDT,XMX-ETH,NANO-BTC,QASH-ETH,EOS-HT,GT-BTC,XTZ-USDT,ARPA-USDT,SALT-ETH,BKBT-ETH,MTX-BTC,SMT-USDT,GXC-BTC,VIDY-BTC,FTT-HT,LAMB-ETH,TRX-BTC,TRIO-ETH,BFT-ETH,LINK-BTC,AE-ETH,NULS-BTC,BHD-HT,AST-ETH,NEO-USDT,EDU-BTC,CVCOIN-BTC,GVE-BTC,GET-BTC,ZRX-USDT,ELF-ETH,DATX-ETH,ADA-ETH,TOP-HT,NCASH-ETH,QTUM-USDT,ETC-HT,ZIL-USDT,TNB-ETH,BIX-ETH,SHE-BTC,PNT-BTC,BTC-USDT,PORTAL-ETH,WAVES-USDT,XZC-ETH,HT-ETH,POLY-BTC,MCO-ETH,MUSK-ETH,PAI-ETH,LXT-USDT,UTK-BTC,RTE-BTC,NCC-ETH,HB10-USDT,BOX-BTC,RDN-ETH,ARPA-BTC,LBA-ETH,CNN-ETH,AAC-ETH,XTZ-BTC,IDT-BTC,AKRO-USDT,IOST-BTC,GT-USDT,WAN-ETH,ETN-ETH,PVT-USDT,NEO-BTC,WAVES-ETH,ONE-USDT,ZEC-BTC,SKM-HT,IOST-ETH,NPXS-ETH,CVC-ETH,CMT-BTC,COVA-ETH,ARDR-ETH,RDN-BTC,DCR-BTC,REN-BTC,YCC-ETH,MX-HT,NEXO-ETH,XLM-ETH,YCC-BTC,ENG-BTC,CNNS-BTC,ZLA-BTC,QSP-BTC,MAN-ETH,UUU-ETH,ETH-HUSD,RTE-ETH,ATP-HT,BTM-BTC,DAC-BTC,TOS-ETH,LAMB-USDT,DASH-HT,NPXS-BTC,NEW-BTC,FTT-BTC,EOS-HUSD,GRS-BTC,POWR-ETH,VET-USDT,AAC-BTC,MX-BTC,MTN-BTC,XVG-ETH,GNX-ETH,SSP-BTC,WAVES-BTC,EGT-BTC,CTXC-ETH,IDT-ETH,STK-BTC,WICC-BTC,UTK-ETH,CRO-HT,LXT-BTC,GSC-ETH,OMG-BTC,XRP-HT,DGB-BTC,IOST-USDT,CVNT-ETH,GAS-BTC,HIT-BTC,CKB-USDT,ARPA-HT,RUFF-USDT,HC-BTC,WTC-ETH,MDS-USDT,ABT-ETH,ALGO-ETH,BIFI-BTC,KNC-BTC,TT-BTC,LET-BTC,NKN-USDT,PAY-BTC,DTA-USDT,AE-BTC,UC-BTC,VSYS-USDT,USDT-HUSD,EOS-BTC,STEEM-BTC,DOGE-BTC,NODE-HT,MDS-ETH,CRE-BTC,GNT-USDT,UIP-ETH,AST-BTC,XEM-BTC,ZEN-ETH,EDU-ETH,MEX-ETH,EKT-BTC,CVC-USDT,WAXP-ETH,REQ-ETH,OST-BTC,STORJ-USDT,SBTC-BTC,DGD-ETH,SC-ETH,WTC-USDT,THETA-BTC,DTA-ETH,BCV-BTC,SNC-BTC,RSR-HT,KAN-BTC,ELA-BTC,ATOM-BTC,BKBT-BTC,FSN-USDT,EM-USDT,WPR-BTC,TOP-BTC,BTS-BTC,EGCC-ETH,MTL-BTC,GNT-ETH,SEELE-BTC,EVX-BTC,FTI-ETH,BAT-USDT,MT-HT,LOL-HT,ICX-ETH,LOOM-BTC,ZJLT-BTC,XLM-USDT,OGO-BTC,DOCK-BTC,CHAT-ETH,DAT-ETH,ETC-USDT,HPT-BTC,BHT-HT"
     }
    }
   },
   "api": {
    "authenticatedSupport": false,
    "authenticatedWebsocketApiSupport": false,
    "credentials": {
     "key": "Key",
     "secret": "Secret"
    },
    "credentialsValidator": {
     "requiresKey": true,
     "requiresSecret": true
    },
    "endpoints": {
     "url": "NON_DEFAULT_HTTP_LINK_TO_EXCHANGE_API",
     "urlSecondary": "NON_DEFAULT_HTTP_LINK_TO_EXCHANGE_API",
     "websocketURL": "NON_DEFAULT_HTTP_LINK_TO_WEBSOCKET_EXCHANGE_API"
    },
    "urlEndpoints": null
   },
   "features": {
    "supports": {
     "restAPI": true,
     "restCapabilities": {
      "tickerBatching": true,
      "autoPairUpdates": true,
      "fundingRateFetching": false
     },
     "websocketAPI": true,
     "websocketCapabilities": {
      "fundingRateFetching": false
     }
    },
    "enabled": {
     "autoPairUpdates": true,
     "websocketAPI": true,
     "saveTradeData": false,
     "tradeFeed": false,
     "fillsFeed": false
    }
   },
   "bankAccounts": [
    {
     "enabled": false,
     "bankName": "",
     "bankAddress": "",
     "bankPostalCode": "",
     "bankPostalCity": "",
     "bankCountry": "",
     "accountName": "",
     "accountNumber": "",
     "swiftCode": "",
     "iban": "",
     "supportedCurrencies": ""
    }
   ],
   "orderbook": {
    "verificationBypass": false,
    "websocketBufferLimit": 5,
    "websocketBufferEnabled": false
   }
  },
  {
   "name": "Kraken",
   "enabled": true,
   "verbose": false,
   "httpTimeout": 15000000000,
   "websocketResponseCheckTimeout": 30000000,
   "websocketResponseMaxLimit": 7000000000,
   "websocketTrafficTimeout": 30000000000,
   "connectionMonitorDelay": 0,
   "baseCurrencies": "EUR,USD,CAD,GBP,JPY",
   "currencyPairs": {
    "bypassConfigFormatUpgrades": false,
    "requestFormat": {
     "uppercase": true,
     "separator": ","
    },
    "configFormat": {
     "uppercase": true,
     "delimiter": "-",
     "separator": ","
    },
    "useGlobalFormat": true,
    "pairs": {
     "futures": {
      "assetEnabled": true,
      "enabled": "PF_XBTUSD",
      "available": "PI_XBTUSD,PI_ETHUSD,PI_LTCUSD,PI_BCHUSD,PI_XRPUSD,PF_XBTUSD,PF_ETHUSD,PF_ADAUSD,PF_XRPUSD,PF_SOLUSD,PF_UNIUSD,PF_ATOMUSD,PF_BCHUSD,PF_DOTUSD,PF_EOSUSD,PF_FILUSD,PF_LINKUSD,PF_LTCUSD,PF_MATICUSD,PF_DEFIUSD,PF_AVAXUSD,PF_XMRUSD,PF_GMTUSD,PF_LUNA2USD,PF_OPUSD,PF_NEARUSD,PF_APEUSD,PF_WAVESUSD,PF_DOGEUSD,PF_FTMUSD,PF_TRXUSD,PF_MANAUSD,PF_CRVUSD,PF_AAVEUSD,PF_SNXUSD,PF_XTZUSD,PF_XLMUSD,PF_ALGOUSD,PF_SANDUSD,PF_OMGUSD,PF_ENJUSD,PF_COMPUSD,PF_YFIUSD,PF_CHZUSD,PF_LPTUSD,PF_BATUSD,PF_MKRUSD,PF_AXSUSD,PF_GALAUSD,PF_ETCUSD,PF_KAVAUSD,PF_LRCUSD,PF_KSMUSD,PF_GRTUSD,PF_FLOWUSD,PF_ZECUSD,PF_QTUMUSD,PF_DASHUSD,PF_1INCHUSD,PF_KNCUSD,PF_OGNUSD,PF_SUSHIUSD,PF_STORJUSD,PF_RUNEUSD,PF_EGLDUSD,PF_DYDXUSD,PF_RENUSD,PF_ANKRUSD,PF_ICPUSD,PF_ETHWUSD,PF_OCEANUSD,PF_BANDUSD,PF_BALUSD,PF_ALICEUSD,PF_ICXUSD,PF_ENSUSD,PF_AUDIOUSD,PF_ANTUSD,PF_SCUSD,PF_MINAUSD,PF_GLMRUSD,PF_THETAUSD,PF_QNTUSD,PF_IMXUSD,PF_APTUSD,PF_FLRUSD,PF_BLURUSD,PF_GMXUSD,PF_MASKUSD,PF_LDOUSD,PF_USDCUSD,PF_USDTUSD,PF_ARBUSD,PF_FETUSD,PF_STXUSD,PF_RNDRUSD,PF_CVXUSD,PF_WOOUSD,PF_JASMYUSD,PF_INJUSD,PF_ZRXUSD,PF_RLCUSD,PF_GALUSD,PF_SUIUSD,PF_PEPEUSD,FI_XBTUSD_231229,FI_ETHUSD_231229,PF_SHIBUSD,PF_TUSDUSD,PF_SXPUSD,PF_ARPAUSD,PF_ALPHAUSD,PF_STGUSD,PF_HFTUSD,PF_ACHUSD,PF_WLDUSD,PF_MOONUSD,PF_LINAUSD,PF_CFXUSD,PF_PAXGUSD,PF_AGLDUSD,FF_ETHUSD_231229,FF_XBTUSD_231229,FI_ETHUSD_240329,FI_XBTUSD_240329,FI_XRPUSD_231229,FI_BCHUSD_231229,FI_LTCUSD_231229,PF_FXSUSD,PF_SEIUSD,FF_XBTUSD_231027,FF_ETHUSD_231027,FI_XBTUSD_231027,FI_ETHUSD_231027,FI_XRPUSD_231027,FI_BCHUSD_231027,FI_LTCUSD_231027",
      "requestFormat": {
       "uppercase": true,
       "delimiter": "_"
      },
      "configFormat": {
       "uppercase": true,
       "delimiter": "_"
      }
     },
     "spot": {
      "assetEnabled": true,
      "enabled": "XBT-USD",
      "available": "ETH-GBP,XRP-USD,DAI-EUR,LSK-USD,BAT-EUR,BCH-EUR,EOS-ETH,GNO-EUR,ETH-CAD,XRP-JPY,ADA-ETH,DAI-USD,DASH-EUR,GNO-USD,LSK-XBT,ETH-EUR,ZEC-EUR,DASH-XBT,EOS-EUR,ETH-CHF,SC-ETH,SC-USD,WAVES-EUR,XBT-USD,ADA-EUR,LINK-USD,NANO-EUR,PAXG-USD,SC-EUR,WAVES-ETH,REP-USD,EOS-XBT,ETC-ETH,XMR-USD,LTC-USD,MLN-XBT,XTZ-CAD,XBT-GBP,ADA-CAD,XTZ-EUR,ETH-JPY,XTZ-USD,XDG-XBT,XLM-EUR,ATOM-USD,ATOM-XBT,OMG-EUR,ZEC-JPY,ADA-XBT,GNO-ETH,LINK-XBT,ETC-EUR,BCH-XBT,QTUM-ETH,XBT-CHF,LTC-EUR,ETH-DAI,LSK-EUR,NANO-USD,QTUM-XBT,XRP-XBT,ZEC-USD,BAT-ETH,LINK-ETH,XBT-CAD,BAT-USD,GNO-XBT,ICX-XBT,PAXG-ETH,DAI-USDT,NANO-ETH,OMG-ETH,WAVES-XBT,ZEC-XBT,BAT-XBT,NANO-XBT,XBT-JPY,DASH-USD,ICX-ETH,LSK-ETH,QTUM-CAD,REP-XBT,XMR-XBT,XRP-EUR,ATOM-CAD,OMG-USD,LTC-XBT,MLN-ETH,XTZ-ETH,EOS-USD,ICX-EUR,SC-XBT,ETC-USD,BCH-USD,ICX-USD,QTUM-USD,ETH-XBT,ETH-USD,OMG-XBT,PAXG-EUR,REP-EUR,ADA-USD,USDT-USD,XMR-EUR,XRP-CAD,ATOM-EUR,ETC-XBT,XBT-EUR,XLM-USD,ATOM-ETH,LINK-EUR,PAXG-XBT,WAVES-USD,REP-ETH,XLM-XBT,QTUM-EUR,XTZ-XBT"
     }
    }
   },
   "api": {
    "authenticatedSupport": false,
    "authenticatedWebsocketApiSupport": false,
    "credentials": {
     "key": "Key",
     "secret": "Secret"
    },
    "credentialsValidator": {
     "requiresKey": true,
     "requiresSecret": true,
     "requiresBase64DecodeSecret": true
    },
    "endpoints": {
     "url": "NON_DEFAULT_HTTP_LINK_TO_EXCHANGE_API",
     "urlSecondary": "NON_DEFAULT_HTTP_LINK_TO_EXCHANGE_API",
     "websocketURL": "NON_DEFAULT_HTTP_LINK_TO_WEBSOCKET_EXCHANGE_API"
    },
    "urlEndpoints": null
   },
   "features": {
    "supports": {
     "restAPI": true,
     "restCapabilities": {
      "tickerBatching": true,
      "autoPairUpdates": true,
      "fundingRateFetching": false
     },
     "websocketAPI": true,
     "websocketCapabilities": {
      "fundingRateFetching": false
     }
    },
    "enabled": {
     "autoPairUpdates": true,
     "websocketAPI": true,
     "saveTradeData": false,
     "tradeFeed": false,
     "fillsFeed": false
    }
   },
   "bankAccounts": [
    {
     "enabled": false,
     "bankName": "",
     "bankAddress": "",
     "bankPostalCode": "",
     "bankPostalCity": "",
     "bankCountry": "",
     "accountName": "",
     "accountNumber": "",
     "swiftCode": "",
     "iban": "",
     "supportedCurrencies": ""
    }
   ],
   "orderbook": {
    "verificationBypass": false,
    "websocketBufferLimit": 5,
    "websocketBufferEnabled": false
   }
  },
  {
   "name": "Kucoin",
   "enabled": true,
   "verbose": false,
   "httpTimeout": 15000000000,
   "websocketResponseCheckTimeout": 30000000,
   "websocketResponseMaxLimit": 7000000000,
   "websocketTrafficTimeout": 30000000000,
   "connectionMonitorDelay": 0,
   "baseCurrencies": "USD",
   "currencyPairs": {
    "bypassConfigFormatUpgrades": false,
    "pairs": {
     "futures": {
      "assetEnabled": true,
      "enabled": "ETH_USDCM,XBT_USDCM,SOL_USDTM",
      "available": "XBT_USDTM,XBT_USDM,ETH_USDTM,BCH_USDTM,BSV_USDTM,LINK_USDTM,UNI_USDTM,YFI_USDTM,EOS_USDTM,DOT_USDTM,FIL_USDTM,ADA_USDTM,XRP_USDTM,LTC_USDTM,ETH_USDM,TRX_USDTM,GRT_USDTM,SUSHI_USDTM,XLM_USDTM,1INCH_USDTM,ZEC_USDTM,DASH_USDTM,DOT_USDM,XRP_USDM,AAVE_USDTM,KSM_USDTM,DOGE_USDTM,VET_USDTM,BNB_USDTM,SXP_USDTM,SOL_USDTM,CRV_USDTM,ALGO_USDTM,AVAX_USDTM,FTM_USDTM,MATIC_USDTM,THETA_USDTM,ATOM_USDTM,CHZ_USDTM,ENJ_USDTM,MANA_USDTM,DENT_USDTM,OCEAN_USDTM,BAT_USDTM,XEM_USDTM,QTUM_USDTM,XTZ_USDTM,SNX_USDTM,NEO_USDTM,ONT_USDTM,XMR_USDTM,COMP_USDTM,ETC_USDTM,WAVES_USDTM,BAND_USDTM,MKR_USDTM,RVN_USDTM,DGB_USDTM,SHIB_USDTM,ICP_USDTM,DYDX_USDTM,AXS_USDTM,HBAR_USDTM,EGLD_USDTM,ALICE_USDTM,YGG_USDTM,NEAR_USDTM,SAND_USDTM,C98_USDTM,ONE_USDTM,VRA_USDTM,GALA_USDTM,CHR_USDTM,LRC_USDTM,FLOW_USDTM,RNDR_USDTM,IOTX_USDTM,CRO_USDTM,WAXP_USDTM,PEOPLE_USDTM,OMG_USDTM,LINA_USDTM,IMX_USDTM,CELR_USDTM,ENS_USDTM,CELO_USDTM,CTSI_USDTM,ARPA_USDTM,KNC_USDTM,ROSE_USDTM,AGLD_USDTM,APE_USDTM,JASMY_USDTM,ZIL_USDTM,GMT_USDTM,RUNE_USDTM,LOOKS_USDTM,AUDIO_USDTM,KDA_USDTM,KAVA_USDTM,BAL_USDTM,GAL_USDTM,LUNA_USDTM,LUNC_USDTM,OP_USDTM,XCN_USDTM,UNFI_USDTM,LIT_USDTM,DUSK_USDTM,STORJ_USDTM,RSR_USDTM,OGN_USDTM,TRB_USDTM,PERP_USDTM,KLAY_USDTM,ANKR_USDTM,LDO_USDTM,WOO_USDTM,REN_USDTM,CVC_USDTM,INJ_USDTM,APT_USDTM,MASK_USDTM,REEF_USDTM,TON_USDTM,MAGIC_USDTM,CFX_USDTM,AGIX_USDTM,FXS_USDTM,FET_USDTM,AR_USDTM,GMX_USDTM,BLUR_USDTM,ASTR_USDTM,HIGH_USDTM,ACH_USDTM,STX_USDTM,SSV_USDTM,FLOKI_USDTM,CKB_USDTM,TRU_USDTM,QNT_USDTM,ETH_USDCM,MINA_USDTM,USDC_USDTM,T_USDTM,LQTY_USDTM,ARB_USDTM,DAR_USDTM,ID_USDTM,STG_USDTM,JOE_USDTM,RDNT_USDTM,DODO_USDTM,PAXG_USDTM,ZRX_USDTM,ICX_USDTM,HFT_USDTM,NKN_USDTM,HOOK_USDTM,ANT_USDTM,DC_USDTM,BEL_USDTM,SUI_USDTM,PEPE_USDTM,IDEX_USDTM,GNS_USDTM,CETUS_USDTM,KAS_USDTM,ORDI_USDTM,WOJAK_USDTM,POGAI_USDTM,UMA_USDTM,RAD_USDTM,XBT_USDCM,PHB_USDTM,FTT_USDTM,10000LADYS_USDTM,LEVER_USDTM,TURBO_USDTM,TOMO_USDTM,BOB_USDTM,KEY_USDTM,EDU_USDTM,MTL_USDTM,FLUX_USDTM,COMBO_USDTM,AMB_USDTM,ALPHA_USDTM,SFP_USDTM,MAV_USDTM,MDT_USDTM,XEC_USDTM,XVG_USDTM,1000PEPE2_USDTM,PENDLE_USDTM,STMX_USDTM,WLD_USDTM,LPT_USDTM,GTC_USDTM,BNT_USDTM,OXT_USDTM,BLZ_USDTM,SEI_USDTM,BAKE_USDTM,CYBER_USDTM,NMR_USDTM,FLM_USDTM,SPELL_USDTM,ARK_USDTM,XBT_MU23,XBT_MZ23",
      "requestFormat": {
       "uppercase": true
      },
      "configFormat": {
       "uppercase": true,
       "delimiter": "_"
      }
     },
     "margin": {
      "assetEnabled": true,
      "enabled": "ETH-BTC,TRX-BTC,LTC-USDT,SOL-USDC",
      "available": "BTC-USDT,MHC-ETH,MHC-BTC,OXEN-BTC,OXEN-ETH,NRG-BTC,AVA-USDT,FET-BTC,FET-ETH,ANKR-BTC,MHC-USDT,XMR-BTC,XMR-ETH,RIF-BTC,MTV-BTC,MTV-ETH,CRO-BTC,MTV-USDT,KMD-BTC,KMD-USDT,RFOX-USDT,TEL-USDT,TT-USDT,AERGO-USDT,XMR-USDT,TRX-KCS,ATOM-BTC,ATOM-ETH,ATOM-USDT,ATOM-KCS,ETN-USDT,FTM-USDT,TOMO-USDT,VSYS-USDT,OCEAN-BTC,OCEAN-ETH,CHR-BTC,CHR-USDT,FX-BTC,FX-ETH,NIM-BTC,NIM-ETH,COTI-BTC,COTI-USDT,NRG-ETH,BNB-BTC,BNB-USDT,JAR-BTC,JAR-USDT,ALGO-BTC,ALGO-ETH,ALGO-USDT,XEM-BTC,XEM-USDT,CIX100-USDT,XTZ-BTC,XTZ-USDT,ZEC-BTC,ZEC-USDT,ADA-BTC,ADA-USDT,REV-USDT,WXT-BTC,WXT-USDT,FORESTPLUS-BTC,FORESTPLUS-USDT,BOLT-BTC,BOLT-USDT,ARPA-USDT,CHZ-BTC,CHZ-USDT,DAPPT-BTC,DAPPT-USDT,NOIA-BTC,NOIA-USDT,WIN-BTC,WIN-USDT,DERO-BTC,DERO-USDT,BTT-USDT,EOSC-USDT,ENQ-BTC,ENQ-USDT,ONE-BTC,ONE-USDT,TOKO-BTC,TOKO-USDT,VID-BTC,VID-USDT,LUNA-USDT,SXP-BTC,SXP-USDT,AKRO-BTC,AKRO-USDT,ROOBEE-BTC,WIN-TRX,MAP-BTC,MAP-USDT,AMPL-BTC,AMPL-USDT,DAG-USDT,POL-USDT,ARX-USDT,NWC-BTC,NWC-USDT,BEPRO-BTC,BEPRO-USDT,VRA-BTC,VRA-USDT,KSM-BTC,KSM-USDT,DASH-USDT,SUTER-USDT,ACOIN-USDT,SUTER-BTC,SENSO-USDT,PRE-BTC,XDB-USDT,SYLO-USDT,WOM-USDT,SENSO-BTC,DGB-USDT,LYXE-USDT,LYXE-ETH,XDB-BTC,STX-BTC,STX-USDT,XSR-USDT,COMP-USDT,CRO-USDT,KAI-USDT,KAI-BTC,WEST-BTC,WEST-USDT,EWT-BTC,WAVES-USDT,WAVES-BTC,ORN-USDT,AMPL-ETH,BNS-USDT,MKR-USDT,SUKU-BTC,MLK-BTC,MLK-USDT,JST-USDT,KAI-ETH,SUKU-USDT,DIA-USDT,DIA-BTC,LINK-BTC,LINK-USDT,DOT-USDT,DOT-BTC,SHA-BTC,SHA-USDT,EWT-USDT,USDJ-USDT,EFX-BTC,CKB-BTC,CKB-USDT,UMA-USDT,ALEPH-USDT,VELO-USDT,SUN-USDT,BUY-USDT,YFI-USDT,OXEN-USDT,UNI-USDT,UOS-USDT,UOS-BTC,NIM-USDT,DEGO-USDT,DEGO-ETH,UDOO-ETH,RFUEL-USDT,FIL-USDT,UBX-ETH,REAP-USDT,AAVE-USDT,AAVE-BTC,TONE-BTC,TONE-ETH,ELF-ETH,AERGO-BTC,IOST-ETH,KCS-USDT,SNX-ETH,TOMO-ETH,KCS-ETH,DRGN-BTC,WAN-ETH,NULS-ETH,AXPR-ETH,POWR-BTC,QTUM-BTC,MANA-BTC,TEL-BTC,XYO-ETH,AXPR-BTC,ETN-BTC,COV-ETH,VET-BTC,KCS-BTC,CAPP-ETH,ONT-BTC,DRGN-ETH,DAG-ETH,TOMO-BTC,WAN-BTC,KNC-ETH,CRPT-ETH,LTC-USDT,BAX-ETH,BSV-USDT,DENT-ETH,AION-ETH,LYM-ETH,TRAC-ETH,ENJ-BTC,WAXP-BTC,DGB-BTC,ELA-BTC,ZIL-BTC,BSV-BTC,XLM-USDT,IOTX-ETH,SOUL-BTC,DOCK-BTC,AMB-ETH,TRX-BTC,XRP-TUSD,NULS-BTC,ETH-DAI,LSK-BTC,GMB-ETH,GMB-BTC,NEO-ETH,OMG-ETH,BTC-TUSD,KAT-USDT,KNC-BTC,ELF-BTC,MANA-ETH,ETC-USDT,ONT-ETH,MKR-BTC,KAT-BTC,XRP-USDC,XYO-BTC,SNT-ETH,ZRX-BTC,LOOM-ETH,AION-BTC,POWR-ETH,OLT-ETH,OLT-BTC,SNT-BTC,TRAC-BTC,XLM-ETH,ETH-USDT,BSV-ETH,TRX-ETH,ETN-ETH,AOA-USDT,BCD-BTC,DENT-BTC,DOCK-ETH,KEY-BTC,EOS-KCS,XLM-BTC,ADB-ETH,TIME-ETH,CVC-BTC,LSK-ETH,QKC-BTC,AMB-BTC,USDT-TUSD,ETC-ETH,XRP-BTC,NEO-KCS,SNX-USDT,CRPT-BTC,IOTX-BTC,LTC-ETH,XRP-KCS,ADB-BTC,LTC-KCS,TEL-ETH,DCR-ETH,LYM-USDT,USDT-USDC,ETH-USDC,DAG-BTC,AVA-BTC,BTC-USDT,WAXP-ETH,XRP-USDT,KEY-ETH,VET-ETH,FTM-BTC,USDT-DAI,QKC-ETH,ETH-BTC,MAN-BTC,CPC-ETH,TRX-USDT,BTC-DAI,ONT-USDT,DASH-ETH,BAX-BTC,AVA-ETH,LOOM-BTC,MVP-BTC,MKR-ETH,COV-BTC,CPC-BTC,REQ-ETH,EOS-BTC,LTC-BTC,XRP-ETH,CAPP-BTC,FTM-ETH,BCD-ETH,ZRX-ETH,DGB-ETH,VET-USDT,REQ-BTC,UTK-BTC,PLAY-BTC,UTK-ETH,SNX-BTC,MVP-ETH,NEO-BTC,SOUL-ETH,NEO-USDT,ELA-ETH,OMG-BTC,TIME-BTC,AOA-BTC,ETC-BTC,DCR-BTC,BTC-USDC,ENJ-ETH,IOST-BTC,DASH-BTC,EOS-USDT,EOS-ETH,ZIL-ETH,ETH-TUSD,GAS-BTC,LYM-BTC,BCH-BTC,VSYS-BTC,BCH-USDT,MKR-DAI,SOLVE-BTC,GRIN-BTC,GRIN-USDT,UQC-BTC,UQC-ETH,OPCT-BTC,OPCT-ETH,PRE-USDT,SHR-BTC,SHR-USDT,UBXT-USDT,ROSE-USDT,USDC-USDT,CTI-USDT,CTI-ETH,ETH2-ETH,BUX-BTC,XHV-USDT,PLU-USDT,GRT-USDT,CAS-BTC,CAS-USDT,MSWAP-BTC,MSWAP-USDT,GOM2-BTC,GOM2-USDT,REVV-BTC,REVV-USDT,LON-USDT,1INCH-USDT,LOC-USDT,API3-USDT,UNFI-USDT,HTR-USDT,FRONT-USDT,FRONT-BTC,WBTC-BTC,WBTC-ETH,MIR-USDT,LTC-USDC,BCH-USDC,HYDRA-USDT,DFI-USDT,DFI-BTC,CRV-USDT,SUSHI-USDT,FRM-USDT,EOS-USDC,BSV-USDC,ZEN-USDT,CUDOS-USDT,ADA-USDC,REN-USDT,LRC-USDT,LINK-USDC,KLV-USDT,KLV-BTC,BOA-USDT,THETA-USDT,QNT-USDT,BAT-USDT,DOGE-USDT,DOGE-USDC,DAO-USDT,STRONG-USDT,TRIAS-USDT,TRIAS-BTC,DOGE-BTC,MITX-BTC,MITX-USDT,CAKE-USDT,ORAI-USDT,ZEE-USDT,LTX-USDT,LTX-BTC,MASK-USDT,KLV-TRX,IDEA-USDT,PHA-USDT,PHA-ETH,BCH-KCS,SRK-USDT,SRK-BTC,ADA-KCS,HTR-BTC,BSV-KCS,DOT-KCS,LINK-KCS,MIR-KCS,BNB-KCS,XLM-KCS,VET-KCS,SWINGBY-USDT,SWINGBY-BTC,XHV-BTC,DASH-KCS,UNI-KCS,AAVE-KCS,DOGE-KCS,ZEC-KCS,XTZ-KCS,GRT-KCS,ALGO-KCS,EWT-KCS,GAS-USDT,AVAX-USDT,AVAX-BTC,KRL-BTC,KRL-USDT,POLK-USDT,POLK-BTC,ENJ-USDT,MANA-USDT,RNDR-USDT,RNDR-BTC,RLY-USDT,ANC-USDT,SKEY-USDT,LAYER-USDT,TARA-USDT,TARA-ETH,IOST-USDT,DYP-USDT,DYP-ETH,XYM-USDT,XYM-BTC,PCX-USDT,PCX-BTC,ORBS-USDT,ORBS-BTC,BTC3L-USDT,BTC3S-USDT,ETH3L-USDT,ETH3S-USDT,ANKR-USDT,DSLA-USDT,DSLA-BTC,SAND-USDT,VAI-USDT,XCUR-USDT,XCUR-BTC,FLUX-USDT,OMG-USDT,ZIL-USDT,DODO-USDT,MAN-USDT,BAX-USDT,BOSON-USDT,BOSON-ETH,PUNDIX-USDT,PUNDIX-BTC,WAXP-USDT,HT-USDT,PDEX-USDT,LABS-USDT,LABS-ETH,GMB-USDT,PHNX-USDT,PHNX-BTC,HAI-USDT,EQZ-USDT,FORTH-USDT,HORD-USDT,CGG-USDT,UBX-USDT,GHX-USDT,TCP-USDT,STND-USDT,STND-ETH,TOWER-USDT,TOWER-BTC,ACE-USDT,LOCG-USDT,CARD-USDT,FLY-USDT,CWS-USDT,XDC-USDT,XDC-ETH,STRK-BTC,STRK-ETH,SHIB-USDT,POLX-USDT,KDA-USDT,KDA-BTC,ICP-USDT,ICP-BTC,STC-USDT,STC-BTC,GOVI-USDT,GOVI-BTC,FKX-USDT,CELO-USDT,CELO-BTC,CUSD-USDT,CUSD-BTC,FCL-USDT,MATIC-USDT,MATIC-BTC,ELA-USDT,CRPT-USDT,OPCT-USDT,OGN-USDT,OGN-BTC,OUSD-USDT,OUSD-BTC,TLOS-USDT,TLOS-BTC,YOP-USDT,YOP-ETH,GLQ-USDT,GLQ-BTC,MXC-USDT,ERSDL-USDT,HOTCROSS-USDT,ADA3L-USDT,ADA3S-USDT,HYVE-USDT,HYVE-BTC,DAPPX-USDT,KONO-USDT,PRQ-USDT,MAHA-USDT,MAHA-BTC,FEAR-USDT,PYR-USDT,PYR-BTC,PROM-USDT,PROM-BTC,GLCH-USDT,UNO-USDT,ALBT-USDT,ALBT-ETH,XCAD-USDT,EOS3L-USDT,EOS3S-USDT,BCH3L-USDT,BCH3S-USDT,ELON-USDT,APL-USDT,FCL-ETH,VEED-USDT,VEED-BTC,DIVI-USDT,PDEX-BTC,JUP-USDT,JUP-ETH,POLS-USDT,POLS-BTC,LPOOL-USDT,LPOOL-BTC,LSS-USDT,VET3L-USDT,VET3S-USDT,LTC3L-USDT,LTC3S-USDT,ABBC-USDT,ABBC-BTC,KOK-USDT,ROSN-USDT,DORA-USDT,DORA-BTC,ZCX-USDT,ZCX-BTC,NORD-USDT,GMEE-USDT,SFUND-USDT,XAVA-USDT,AI-USDT,ALPACA-USDT,IOI-USDT,NFT-USDT,NFT-TRX,MNST-USDT,MEM-USDT,AGIX-USDT,AGIX-BTC,AGIX-ETH,CQT-USDT,AIOZ-USDT,MARSH-USDT,HAPI-USDT,MODEFI-USDT,MODEFI-BTC,YFDAI-USDT,YFDAI-BTC,GENS-USDT,FORM-USDT,ARRR-USDT,ARRR-BTC,TOKO-KCS,EXRD-USDT,NGM-USDT,LPT-USDT,STMX-USDT,ASD-USDT,BOND-USDT,HAI-BTC,SOUL-USDT,2CRZ-USDT,NEAR-USDT,NEAR-BTC,DFYN-USDT,OOE-USDT,CFG-USDT,CFG-BTC,AXS-USDT,CLV-USDT,ROUTE-USDT,KAR-USDT,EFX-USDT,XDC-BTC,SHFT-USDT,PMON-USDT,DPET-USDT,ERG-USDT,ERG-BTC,SOL-USDT,SLP-USDT,LITH-USDT,LITH-ETH,XCH-USDT,HAKA-USDT,LAYER-BTC,MTL-USDT,MTL-BTC,IOTX-USDT,GALA-USDT,REQ-USDT,TXA-USDT,TXA-USDC,CIRUS-USDT,QI-USDT,QI-BTC,ODDZ-USDT,PNT-USDT,PNT-BTC,XPR-USDT,XPR-BTC,TRIBE-USDT,SHFT-BTC,MOVR-USDT,MOVR-ETH,WOO-USDT,WILD-USDT,QRDO-USDT,QRDO-ETH,SDN-USDT,SDN-ETH,MAKI-USDT,MAKI-BTC,REP-USDT,REP-BTC,REP-ETH,BNT-USDT,BNT-BTC,BNT-ETH,OXT-USDT,OXT-BTC,OXT-ETH,BAL-USDT,BAL-BTC,BAL-ETH,STORJ-USDT,STORJ-BTC,STORJ-ETH,YGG-USDT,NDAU-USDT,SDAO-USDT,SDAO-ETH,XRP3L-USDT,XRP3S-USDT,SKL-USDT,SKL-BTC,NMR-USDT,NMR-BTC,IXS-USDT,TRB-USDT,TRB-BTC,DYDX-USDT,XYO-USDT,GTC-USDT,GTC-BTC,EQX-USDT,EQX-BTC,RLC-USDT,RLC-BTC,XPRT-USDT,EGLD-USDT,EGLD-BTC,HBAR-USDT,HBAR-BTC,DOGE3L-USDT,DOGE3S-USDT,FLOW-USDT,FLOW-BTC,NKN-USDT,NKN-BTC,PBX-USDT,SOL3L-USDT,SOL3S-USDT,MLN-USDT,MLN-BTC,XNL-USDT,SOLVE-USDT,WNCG-USDT,WNCG-BTC,DMTR-USDT,LINK3L-USDT,LINK3S-USDT,DOT3L-USDT,DOT3S-USDT,CTSI-USDT,CTSI-BTC,ALICE-USDT,ALICE-BTC,ALICE-ETH,OPUL-USDT,ILV-USDT,BAND-USDT,BAND-BTC,FTT-USDT,FTT-BTC,DVPN-USDT,SKU-USDT,SKU-BTC,EDG-USDT,SLIM-USDT,TLM-USDT,TLM-BTC,TLM-ETH,DEXE-USDT,DEXE-BTC,DEXE-ETH,MATTER-USDT,CUDOS-BTC,RUNE-USDT,RUNE-BTC,RMRK-USDT,BMON-USDT,C98-USDT,BLOK-USDT,SOLR-USDT,ATOM3L-USDT,ATOM3S-USDT,UNI3L-USDT,UNI3S-USDT,WSIENNA-USDT,PUSH-USDT,PUSH-BTC,FORM-ETH,NTVRK-USDT,NTVRK-USDC,AXS3L-USDT,AXS3S-USDT,FTM3L-USDT,FTM3S-USDT,FLAME-USDT,AGLD-USDT,NAKA-USDT,YLD-USDT,TONE-USDT,REEF-USDT,REEF-BTC,TIDAL-USDT,TVK-USDT,TVK-BTC,INJ-USDT,INJ-BTC,BNB3L-USDT,BNB3S-USDT,MATIC3L-USDT,MATIC3S-USDT,NFTB-USDT,VEGA-USDT,VEGA-ETH,ALPHA-USDT,ALPHA-BTC,BADGER-USDT,BADGER-BTC,UNO-BTC,ZKT-USDT,AR-USDT,AR-BTC,XVS-USDT,XVS-BTC,JASMY-USDT,PERP-USDT,PERP-BTC,GHST-USDT,GHST-BTC,SCLP-USDT,SCLP-BTC,SUPER-USDT,SUPER-BTC,CPOOL-USDT,HERO-USDT,BASIC-USDT,XED-USDT,XED-BTC,AURY-USDT,SWASH-USDT,LTO-USDT,LTO-BTC,BUX-USDT,MTRG-USDT,DREAMS-USDT,SHIB-DOGE,QUICK-USDT,QUICK-BTC,TRU-USDT,TRU-BTC,WRX-USDT,WRX-BTC,TKO-USDT,TKO-BTC,SUSHI3L-USDT,SUSHI3S-USDT,NEAR3L-USDT,NEAR3S-USDT,DATA-USDT,DATA-BTC,NORD-BTC,ISP-USDT,CERE-USDT,SHILL-USDT,HEGIC-USDT,HEGIC-BTC,ERN-USDT,ERN-BTC,FTG-USDT,PAXG-USDT,PAXG-BTC,AUDIO-USDT,AUDIO-BTC,ENS-USDT,AAVE3L-USDT,AAVE3S-USDT,SAND3L-USDT,SAND3S-USDT,XTM-USDT,MNW-USDT,FXS-USDT,FXS-BTC,ATA-USDT,ATA-BTC,VXV-USDT,LRC-BTC,LRC-ETH,DPR-USDT,CWAR-USDT,CWAR-BTC,FLUX-BTC,EDG-BTC,PBR-USDT,WNXM-USDT,WNXM-BTC,ANT-USDT,ANT-BTC,COV-USDT,SWP-USDT,TWT-USDT,TWT-BTC,OM-USDT,OM-BTC,ADX-USDT,AVAX3L-USDT,AVAX3S-USDT,MANA3L-USDT,MANA3S-USDT,GLM-USDT,GLM-BTC,BAKE-USDT,BAKE-BTC,BAKE-ETH,NUM-USDT,VLX-USDT,VLX-BTC,TRADE-USDT,TRADE-BTC,1EARTH-USDT,MONI-USDT,LIKE-USDT,MFT-USDT,MFT-BTC,LIT-USDT,LIT-BTC,KAVA-USDT,SFP-USDT,SFP-BTC,BURGER-USDT,BURGER-BTC,ILA-USDT,CREAM-USDT,CREAM-BTC,RSR-USDT,RSR-BTC,BUY-BTC,IMX-USDT,GODS-USDT,KMA-USDT,SRM-USDT,SRM-BTC,POLC-USDT,XTAG-USDT,MNET-USDT,NGC-USDT,HARD-USDT,GALAX3L-USDT,GALAX3S-USDT,UNIC-USDT,POND-USDT,POND-BTC,VR-USDT,EPIK-USDT,NGL-USDT,NGL-BTC,KDON-USDT,PEL-USDT,CIRUS-ETH,LINA-USDT,LINA-BTC,KLAY-USDT,KLAY-BTC,CREDI-USDT,TRVL-USDT,LACE-USDT,LACE-ETH,ARKER-USDT,BONDLY-USDT,BONDLY-ETH,XEC-USDT,HEART-USDT,HEART-BTC,UNB-USDT,GAFI-USDT,KOL-USDT,KOL-ETH,H3RO3S-USDT,FALCONS-USDT,UFO-USDT,CHMB-USDT,GEEQ-USDT,ORC-USDT,RACEFI-USDT,PEOPLE-USDT,ADS-USDT,ADS-BTC,OCEAN-USDT,SOS-USDT,WHALE-USDT,TIME-USDT,CWEB-USDT,IOTA-USDT,IOTA-BTC,OOKI-USDT,OOKI-BTC,HNT-USDT,HNT-BTC,GGG-USDT,POWR-USDT,REVU-USDT,CLH-USDT,PLGR-USDT,GLMR-USDT,GLMR-BTC,LOVE-USDT,CTC-USDT,CTC-BTC,GARI-USDT,FRR-USDT,ASTR-USDT,ASTR-BTC,ERTHA-USDT,FCON-USDT,ACA-USDT,ACA-BTC,MTS-USDT,ROAR-USDT,HBB-USDT,SURV-USDT,CVX-USDT,AMP-USDT,ACT-USDT,MJT-USDT,MJT-KCS,SHX-USDT,SHX-BTC,STARLY-USDT,ONSTON-USDT,RANKER-USDT,WMT-USDT,XNO-USDT,XNO-BTC,MARS4-USDT,TFUEL-USDT,TFUEL-BTC,METIS-USDT,LAVAX-USDT,WAL-USDT,BULL-USDT,SON-USDT,MELOS-USDT,APE-USDT,GMT-USDT,BICO-USDT,STG-USDT,LMR-USDT,LMR-BTC,LOKA-USDT,URUS-USDT,JAM-USDT,JAM-ETH,BNC-USDT,LBP-USDT,CFX-USDT,LOOKS-USDT,XCN-USDT,XCN-BTC,KP3R-USDT,TITAN-USDT,INDI-USDT,UPO-USDT,SPELL-USDT,SLCL-USDT,CEEK-USDT,VEMP-USDT,BETA-USDT,NHCT-USDT,ARNM-USDT,FRA-USDT,VISION-USDT,COCOS-USDT,ALPINE-USDT,BNX-USDT,ZBC-USDT,WOOP-USDT,T-USDT,NYM-USDT,VOXEL-USDT,VOXEL-ETH,PSTAKE-USDT,SPA-USDT,SPA-ETH,SYNR-USDT,DAR-USDT,DAR-BTC,MV-USDT,XDEFI-USDT,RACA-USDT,XWG-USDT,HAWK-USDT,TRVL-BTC,SWFTC-USDT,IDEX-USDT,BRWL-USDT,PLATO-USDT,TAUM-USDT,CELR-USDT,AURORA-USDT,POSI-USDT,COOHA-USDT,KNC-USDT,EPK-USDT,PLD-USDT,PSL-USDT,PKF-USDT,OVR-USDT,SYS-USDT,SYS-BTC,BRISE-USDT,DG-USDT,EPX-USDT,GST-USDT,PLY-USDT,GAL-USDT,BSW-USDT,FITFI-USDT,FSN-USDT,H2O-USDT,GMM-USDT,AKT-USDT,SIN-USDT,AUSD-USDT,BOBA-USDT,KARA-USDT,BFC-USDT,BIFI-USDT,DFA-USDT,KYL-USDT,FCD-USDT,MBL-USDT,CELT-USDT,DUSK-USDT,USDD-USDT,USDD-USDC,FITFI-USDC,MBOX-USDT,MBOX-BTC,APE-USDC,AVAX-USDC,SHIB-USDC,XCN-USDC,TRX-USDC,NEAR-USDC,MATIC-USDC,FTM-USDC,ZIL-USDC,SOL-USDC,MLS-USDT,AFK-USDT,AFK-USDC,ACH-USDT,SCRT-USDT,SCRT-BTC,APE3L-USDT,APE3S-USDT,STORE-USDT,STORE-ETH,GMT3L-USDT,GMT3S-USDT,CCD-USDT,DOSE-USDC,LUNC-USDT,LUNC-USDC,USTC-USDT,USTC-USDC,GMT-USDC,VRA-USDC,DOT-USDC,RUNE-USDC,ATOM-USDC,BNB-USDC,JASMY-USDC,KCS-USDC,KDA-USDC,ALGO-USDC,LUNA-USDC,OP-USDT,OP-USDC,JASMY3L-USDT,JASMY3S-USDT,EVER-USDT,MOOV-USDT,IHC-USDT,ICX-USDT,ICX-ETH,BTC-BRL,ETH-BRL,USDT-BRL,WELL-USDT,FORT-USDT,USDP-USDT,USDD-TRX,CSPR-USDT,CSPR-ETH,WEMIX-USDT,REV3L-USDT,OLE-USDT,LDO-USDT,LDO-USDC,CULT-USDT,SWFTC-USDC,FIDA-USDT,BUSD-USDT,RBP-USDT,SRBP-USDT,HIBAYC-USDT,BUSD-USDC,OGV-USDT,WOMBAT-USDT,HIPUNKS-USDT,FT-USDT,ETC-USDC,HIENS4-USDT,EGAME-USDT,EGAME-BTC,STEPWATCH-USDT,HISAND33-USDT,DC-USDT,NEER-USDT,RVN-USDT,HIENS3-USDT,MC-USDT,PEEL-USDT,PEEL-BTC,SDL-USDT,SDL-BTC,SWEAT-USDT,HIODBS-USDT,CMP-USDT,PIX-USDT,MPLX-USDT,HIDOODLES-USDT,ETHW-USDT,QUARTZ-USDT,ACQ-USDT,ACQ-USDC,AOG-USDT,HIMAYC-USDT,PRMX-USDT,RED-USDT,PUMLX-USDT,XETA-USDT,GEM-USDT,DERC-USDT,P00LS-USDT,P00LS-USDC,KICKS-USDT,TRIBL-USDT,GMX-USDT,HIOD-USDT,POKT-USDT,EFI-USDT,APT-USDT,BBC-USDT,EUL-USDT,TON-USDT,PIAS-USDT,HIMEEBITS-USDT,HISQUIGGLE-USDT,XCV-USDT,HFT-USDT,HFT-USDC,ECOX-USDT,AMB-USDT,AZERO-USDT,HIFIDENZA-USDT,BEAT-USDT",
      "requestFormat": {
       "uppercase": true,
       "delimiter": "-"
      },
      "configFormat": {
       "uppercase": true,
       "delimiter": "-"
      }
     },
     "spot": {
      "assetEnabled": true,
      "enabled": "BTC-USDT,ETH-BTC,ETH-USDT,LTC-USDT",
      "available": "BTC-USDT,MHC-ETH,MHC-BTC,OXEN-BTC,OXEN-ETH,NRG-BTC,AVA-USDT,FET-BTC,FET-ETH,ANKR-BTC,MHC-USDT,XMR-BTC,XMR-ETH,RIF-BTC,MTV-BTC,MTV-ETH,CRO-BTC,MTV-USDT,KMD-BTC,KMD-USDT,RFOX-USDT,TEL-USDT,TT-USDT,AERGO-USDT,XMR-USDT,TRX-KCS,ATOM-BTC,ATOM-ETH,ATOM-USDT,ATOM-KCS,ETN-USDT,FTM-USDT,TOMO-USDT,VSYS-USDT,OCEAN-BTC,OCEAN-ETH,CHR-BTC,CHR-USDT,FX-BTC,FX-ETH,NIM-BTC,NIM-ETH,COTI-BTC,COTI-USDT,NRG-ETH,BNB-BTC,BNB-USDT,JAR-BTC,JAR-USDT,ALGO-BTC,ALGO-ETH,ALGO-USDT,XEM-BTC,XEM-USDT,CIX100-USDT,XTZ-BTC,XTZ-USDT,ZEC-BTC,ZEC-USDT,ADA-BTC,ADA-USDT,REV-USDT,WXT-BTC,WXT-USDT,FORESTPLUS-BTC,FORESTPLUS-USDT,BOLT-BTC,BOLT-USDT,ARPA-USDT,CHZ-BTC,CHZ-USDT,DAPPT-BTC,DAPPT-USDT,NOIA-BTC,NOIA-USDT,WIN-BTC,WIN-USDT,DERO-BTC,DERO-USDT,BTT-USDT,EOSC-USDT,ENQ-BTC,ENQ-USDT,ONE-BTC,ONE-USDT,TOKO-BTC,TOKO-USDT,VID-BTC,VID-USDT,LUNA-USDT,SXP-BTC,SXP-USDT,AKRO-BTC,AKRO-USDT,ROOBEE-BTC,WIN-TRX,MAP-BTC,MAP-USDT,AMPL-BTC,AMPL-USDT,DAG-USDT,POL-USDT,ARX-USDT,NWC-BTC,NWC-USDT,BEPRO-BTC,BEPRO-USDT,VRA-BTC,VRA-USDT,KSM-BTC,KSM-USDT,DASH-USDT,SUTER-USDT,ACOIN-USDT,SUTER-BTC,SENSO-USDT,PRE-BTC,XDB-USDT,SYLO-USDT,WOM-USDT,SENSO-BTC,DGB-USDT,LYXE-USDT,LYXE-ETH,XDB-BTC,STX-BTC,STX-USDT,XSR-USDT,COMP-USDT,CRO-USDT,KAI-USDT,KAI-BTC,WEST-BTC,WEST-USDT,EWT-BTC,WAVES-USDT,WAVES-BTC,ORN-USDT,AMPL-ETH,BNS-USDT,MKR-USDT,SUKU-BTC,MLK-BTC,MLK-USDT,JST-USDT,KAI-ETH,SUKU-USDT,DIA-USDT,DIA-BTC,LINK-BTC,LINK-USDT,DOT-USDT,DOT-BTC,SHA-BTC,SHA-USDT,EWT-USDT,USDJ-USDT,EFX-BTC,CKB-BTC,CKB-USDT,UMA-USDT,ALEPH-USDT,VELO-USDT,SUN-USDT,BUY-USDT,YFI-USDT,OXEN-USDT,UNI-USDT,UOS-USDT,UOS-BTC,NIM-USDT,DEGO-USDT,DEGO-ETH,UDOO-ETH,RFUEL-USDT,FIL-USDT,UBX-ETH,REAP-USDT,AAVE-USDT,AAVE-BTC,TONE-BTC,TONE-ETH,ELF-ETH,AERGO-BTC,IOST-ETH,KCS-USDT,SNX-ETH,TOMO-ETH,KCS-ETH,DRGN-BTC,WAN-ETH,NULS-ETH,AXPR-ETH,POWR-BTC,QTUM-BTC,MANA-BTC,TEL-BTC,XYO-ETH,AXPR-BTC,ETN-BTC,COV-ETH,VET-BTC,KCS-BTC,CAPP-ETH,ONT-BTC,DRGN-ETH,DAG-ETH,TOMO-BTC,WAN-BTC,KNC-ETH,CRPT-ETH,LTC-USDT,BAX-ETH,BSV-USDT,DENT-ETH,AION-ETH,LYM-ETH,TRAC-ETH,ENJ-BTC,WAXP-BTC,DGB-BTC,ELA-BTC,ZIL-BTC,BSV-BTC,XLM-USDT,IOTX-ETH,SOUL-BTC,DOCK-BTC,AMB-ETH,TRX-BTC,XRP-TUSD,NULS-BTC,ETH-DAI,LSK-BTC,GMB-ETH,GMB-BTC,NEO-ETH,OMG-ETH,BTC-TUSD,KAT-USDT,KNC-BTC,ELF-BTC,MANA-ETH,ETC-USDT,ONT-ETH,MKR-BTC,KAT-BTC,XRP-USDC,XYO-BTC,SNT-ETH,ZRX-BTC,LOOM-ETH,AION-BTC,POWR-ETH,OLT-ETH,OLT-BTC,SNT-BTC,TRAC-BTC,XLM-ETH,ETH-USDT,BSV-ETH,TRX-ETH,ETN-ETH,AOA-USDT,BCD-BTC,DENT-BTC,DOCK-ETH,KEY-BTC,EOS-KCS,XLM-BTC,ADB-ETH,TIME-ETH,CVC-BTC,LSK-ETH,QKC-BTC,AMB-BTC,USDT-TUSD,ETC-ETH,XRP-BTC,NEO-KCS,SNX-USDT,CRPT-BTC,IOTX-BTC,LTC-ETH,XRP-KCS,ADB-BTC,LTC-KCS,TEL-ETH,DCR-ETH,LYM-USDT,USDT-USDC,ETH-USDC,DAG-BTC,AVA-BTC,BTC-USDT,WAXP-ETH,XRP-USDT,KEY-ETH,VET-ETH,FTM-BTC,USDT-DAI,QKC-ETH,ETH-BTC,MAN-BTC,CPC-ETH,TRX-USDT,BTC-DAI,ONT-USDT,DASH-ETH,BAX-BTC,AVA-ETH,LOOM-BTC,MVP-BTC,MKR-ETH,COV-BTC,CPC-BTC,REQ-ETH,EOS-BTC,LTC-BTC,XRP-ETH,CAPP-BTC,FTM-ETH,BCD-ETH,ZRX-ETH,DGB-ETH,VET-USDT,REQ-BTC,UTK-BTC,PLAY-BTC,UTK-ETH,SNX-BTC,MVP-ETH,NEO-BTC,SOUL-ETH,NEO-USDT,ELA-ETH,OMG-BTC,TIME-BTC,AOA-BTC,ETC-BTC,DCR-BTC,BTC-USDC,ENJ-ETH,IOST-BTC,DASH-BTC,EOS-USDT,EOS-ETH,ZIL-ETH,ETH-TUSD,GAS-BTC,LYM-BTC,BCH-BTC,VSYS-BTC,BCH-USDT,MKR-DAI,SOLVE-BTC,GRIN-BTC,GRIN-USDT,UQC-BTC,UQC-ETH,OPCT-BTC,OPCT-ETH,PRE-USDT,SHR-BTC,SHR-USDT,UBXT-USDT,ROSE-USDT,USDC-USDT,CTI-USDT,CTI-ETH,ETH2-ETH,BUX-BTC,XHV-USDT,PLU-USDT,GRT-USDT,CAS-BTC,CAS-USDT,MSWAP-BTC,MSWAP-USDT,GOM2-BTC,GOM2-USDT,REVV-BTC,REVV-USDT,LON-USDT,1INCH-USDT,LOC-USDT,API3-USDT,UNFI-USDT,HTR-USDT,FRONT-USDT,FRONT-BTC,WBTC-BTC,WBTC-ETH,MIR-USDT,LTC-USDC,BCH-USDC,HYDRA-USDT,DFI-USDT,DFI-BTC,CRV-USDT,SUSHI-USDT,FRM-USDT,EOS-USDC,BSV-USDC,ZEN-USDT,CUDOS-USDT,ADA-USDC,REN-USDT,LRC-USDT,LINK-USDC,KLV-USDT,KLV-BTC,BOA-USDT,THETA-USDT,QNT-USDT,BAT-USDT,DOGE-USDT,DOGE-USDC,DAO-USDT,STRONG-USDT,TRIAS-USDT,TRIAS-BTC,DOGE-BTC,MITX-BTC,MITX-USDT,CAKE-USDT,ORAI-USDT,ZEE-USDT,LTX-USDT,LTX-BTC,MASK-USDT,KLV-TRX,IDEA-USDT,PHA-USDT,PHA-ETH,BCH-KCS,SRK-USDT,SRK-BTC,ADA-KCS,HTR-BTC,BSV-KCS,DOT-KCS,LINK-KCS,MIR-KCS,BNB-KCS,XLM-KCS,VET-KCS,SWINGBY-USDT,SWINGBY-BTC,XHV-BTC,DASH-KCS,UNI-KCS,AAVE-KCS,DOGE-KCS,ZEC-KCS,XTZ-KCS,GRT-KCS,ALGO-KCS,EWT-KCS,GAS-USDT,AVAX-USDT,AVAX-BTC,KRL-BTC,KRL-USDT,POLK-USDT,POLK-BTC,ENJ-USDT,MANA-USDT,RNDR-USDT,RNDR-BTC,RLY-USDT,ANC-USDT,SKEY-USDT,LAYER-USDT,TARA-USDT,TARA-ETH,IOST-USDT,DYP-USDT,DYP-ETH,XYM-USDT,XYM-BTC,PCX-USDT,PCX-BTC,ORBS-USDT,ORBS-BTC,BTC3L-USDT,BTC3S-USDT,ETH3L-USDT,ETH3S-USDT,ANKR-USDT,DSLA-USDT,DSLA-BTC,SAND-USDT,VAI-USDT,XCUR-USDT,XCUR-BTC,FLUX-USDT,OMG-USDT,ZIL-USDT,DODO-USDT,MAN-USDT,BAX-USDT,BOSON-USDT,BOSON-ETH,PUNDIX-USDT,PUNDIX-BTC,WAXP-USDT,HT-USDT,PDEX-USDT,LABS-USDT,LABS-ETH,GMB-USDT,PHNX-USDT,PHNX-BTC,HAI-USDT,EQZ-USDT,FORTH-USDT,HORD-USDT,CGG-USDT,UBX-USDT,GHX-USDT,TCP-USDT,STND-USDT,STND-ETH,TOWER-USDT,TOWER-BTC,ACE-USDT,LOCG-USDT,CARD-USDT,FLY-USDT,CWS-USDT,XDC-USDT,XDC-ETH,STRK-BTC,STRK-ETH,SHIB-USDT,POLX-USDT,KDA-USDT,KDA-BTC,ICP-USDT,ICP-BTC,STC-USDT,STC-BTC,GOVI-USDT,GOVI-BTC,FKX-USDT,CELO-USDT,CELO-BTC,CUSD-USDT,CUSD-BTC,FCL-USDT,MATIC-USDT,MATIC-BTC,ELA-USDT,CRPT-USDT,OPCT-USDT,OGN-USDT,OGN-BTC,OUSD-USDT,OUSD-BTC,TLOS-USDT,TLOS-BTC,YOP-USDT,YOP-ETH,GLQ-USDT,GLQ-BTC,MXC-USDT,ERSDL-USDT,HOTCROSS-USDT,ADA3L-USDT,ADA3S-USDT,HYVE-USDT,HYVE-BTC,DAPPX-USDT,KONO-USDT,PRQ-USDT,MAHA-USDT,MAHA-BTC,FEAR-USDT,PYR-USDT,PYR-BTC,PROM-USDT,PROM-BTC,GLCH-USDT,UNO-USDT,ALBT-USDT,ALBT-ETH,XCAD-USDT,EOS3L-USDT,EOS3S-USDT,BCH3L-USDT,BCH3S-USDT,ELON-USDT,APL-USDT,FCL-ETH,VEED-USDT,VEED-BTC,DIVI-USDT,PDEX-BTC,JUP-USDT,JUP-ETH,POLS-USDT,POLS-BTC,LPOOL-USDT,LPOOL-BTC,LSS-USDT,VET3L-USDT,VET3S-USDT,LTC3L-USDT,LTC3S-USDT,ABBC-USDT,ABBC-BTC,KOK-USDT,ROSN-USDT,DORA-USDT,DORA-BTC,ZCX-USDT,ZCX-BTC,NORD-USDT,GMEE-USDT,SFUND-USDT,XAVA-USDT,AI-USDT,ALPACA-USDT,IOI-USDT,NFT-USDT,NFT-TRX,MNST-USDT,MEM-USDT,AGIX-USDT,AGIX-BTC,AGIX-ETH,CQT-USDT,AIOZ-USDT,MARSH-USDT,HAPI-USDT,MODEFI-USDT,MODEFI-BTC,YFDAI-USDT,YFDAI-BTC,GENS-USDT,FORM-USDT,ARRR-USDT,ARRR-BTC,TOKO-KCS,EXRD-USDT,NGM-USDT,LPT-USDT,STMX-USDT,ASD-USDT,BOND-USDT,HAI-BTC,SOUL-USDT,2CRZ-USDT,NEAR-USDT,NEAR-BTC,DFYN-USDT,OOE-USDT,CFG-USDT,CFG-BTC,AXS-USDT,CLV-USDT,ROUTE-USDT,KAR-USDT,EFX-USDT,XDC-BTC,SHFT-USDT,PMON-USDT,DPET-USDT,ERG-USDT,ERG-BTC,SOL-USDT,SLP-USDT,LITH-USDT,LITH-ETH,XCH-USDT,HAKA-USDT,LAYER-BTC,MTL-USDT,MTL-BTC,IOTX-USDT,GALA-USDT,REQ-USDT,TXA-USDT,TXA-USDC,CIRUS-USDT,QI-USDT,QI-BTC,ODDZ-USDT,PNT-USDT,PNT-BTC,XPR-USDT,XPR-BTC,TRIBE-USDT,SHFT-BTC,MOVR-USDT,MOVR-ETH,WOO-USDT,WILD-USDT,QRDO-USDT,QRDO-ETH,SDN-USDT,SDN-ETH,MAKI-USDT,MAKI-BTC,REP-USDT,REP-BTC,REP-ETH,BNT-USDT,BNT-BTC,BNT-ETH,OXT-USDT,OXT-BTC,OXT-ETH,BAL-USDT,BAL-BTC,BAL-ETH,STORJ-USDT,STORJ-BTC,STORJ-ETH,YGG-USDT,NDAU-USDT,SDAO-USDT,SDAO-ETH,XRP3L-USDT,XRP3S-USDT,SKL-USDT,SKL-BTC,NMR-USDT,NMR-BTC,IXS-USDT,TRB-USDT,TRB-BTC,DYDX-USDT,XYO-USDT,GTC-USDT,GTC-BTC,EQX-USDT,EQX-BTC,RLC-USDT,RLC-BTC,XPRT-USDT,EGLD-USDT,EGLD-BTC,HBAR-USDT,HBAR-BTC,DOGE3L-USDT,DOGE3S-USDT,FLOW-USDT,FLOW-BTC,NKN-USDT,NKN-BTC,PBX-USDT,SOL3L-USDT,SOL3S-USDT,MLN-USDT,MLN-BTC,XNL-USDT,SOLVE-USDT,WNCG-USDT,WNCG-BTC,DMTR-USDT,LINK3L-USDT,LINK3S-USDT,DOT3L-USDT,DOT3S-USDT,CTSI-USDT,CTSI-BTC,ALICE-USDT,ALICE-BTC,ALICE-ETH,OPUL-USDT,ILV-USDT,BAND-USDT,BAND-BTC,FTT-USDT,FTT-BTC,DVPN-USDT,SKU-USDT,SKU-BTC,EDG-USDT,SLIM-USDT,TLM-USDT,TLM-BTC,TLM-ETH,DEXE-USDT,DEXE-BTC,DEXE-ETH,MATTER-USDT,CUDOS-BTC,RUNE-USDT,RUNE-BTC,RMRK-USDT,BMON-USDT,C98-USDT,BLOK-USDT,SOLR-USDT,ATOM3L-USDT,ATOM3S-USDT,UNI3L-USDT,UNI3S-USDT,WSIENNA-USDT,PUSH-USDT,PUSH-BTC,FORM-ETH,NTVRK-USDT,NTVRK-USDC,AXS3L-USDT,AXS3S-USDT,FTM3L-USDT,FTM3S-USDT,FLAME-USDT,AGLD-USDT,NAKA-USDT,YLD-USDT,TONE-USDT,REEF-USDT,REEF-BTC,TIDAL-USDT,TVK-USDT,TVK-BTC,INJ-USDT,INJ-BTC,BNB3L-USDT,BNB3S-USDT,MATIC3L-USDT,MATIC3S-USDT,NFTB-USDT,VEGA-USDT,VEGA-ETH,ALPHA-USDT,ALPHA-BTC,BADGER-USDT,BADGER-BTC,UNO-BTC,ZKT-USDT,AR-USDT,AR-BTC,XVS-USDT,XVS-BTC,JASMY-USDT,PERP-USDT,PERP-BTC,GHST-USDT,GHST-BTC,SCLP-USDT,SCLP-BTC,SUPER-USDT,SUPER-BTC,CPOOL-USDT,HERO-USDT,BASIC-USDT,XED-USDT,XED-BTC,AURY-USDT,SWASH-USDT,LTO-USDT,LTO-BTC,BUX-USDT,MTRG-USDT,DREAMS-USDT,SHIB-DOGE,QUICK-USDT,QUICK-BTC,TRU-USDT,TRU-BTC,WRX-USDT,WRX-BTC,TKO-USDT,TKO-BTC,SUSHI3L-USDT,SUSHI3S-USDT,NEAR3L-USDT,NEAR3S-USDT,DATA-USDT,DATA-BTC,NORD-BTC,ISP-USDT,CERE-USDT,SHILL-USDT,HEGIC-USDT,HEGIC-BTC,ERN-USDT,ERN-BTC,FTG-USDT,PAXG-USDT,PAXG-BTC,AUDIO-USDT,AUDIO-BTC,ENS-USDT,AAVE3L-USDT,AAVE3S-USDT,SAND3L-USDT,SAND3S-USDT,XTM-USDT,MNW-USDT,FXS-USDT,FXS-BTC,ATA-USDT,ATA-BTC,VXV-USDT,LRC-BTC,LRC-ETH,DPR-USDT,CWAR-USDT,CWAR-BTC,FLUX-BTC,EDG-BTC,PBR-USDT,WNXM-USDT,WNXM-BTC,ANT-USDT,ANT-BTC,COV-USDT,SWP-USDT,TWT-USDT,TWT-BTC,OM-USDT,OM-BTC,ADX-USDT,AVAX3L-USDT,AVAX3S-USDT,MANA3L-USDT,MANA3S-USDT,GLM-USDT,GLM-BTC,BAKE-USDT,BAKE-BTC,BAKE-ETH,NUM-USDT,VLX-USDT,VLX-BTC,TRADE-USDT,TRADE-BTC,1EARTH-USDT,MONI-USDT,LIKE-USDT,MFT-USDT,MFT-BTC,LIT-USDT,LIT-BTC,KAVA-USDT,SFP-USDT,SFP-BTC,BURGER-USDT,BURGER-BTC,ILA-USDT,CREAM-USDT,CREAM-BTC,RSR-USDT,RSR-BTC,BUY-BTC,IMX-USDT,GODS-USDT,KMA-USDT,SRM-USDT,SRM-BTC,POLC-USDT,XTAG-USDT,MNET-USDT,NGC-USDT,HARD-USDT,GALAX3L-USDT,GALAX3S-USDT,UNIC-USDT,POND-USDT,POND-BTC,VR-USDT,EPIK-USDT,NGL-USDT,NGL-BTC,KDON-USDT,PEL-USDT,CIRUS-ETH,LINA-USDT,LINA-BTC,KLAY-USDT,KLAY-BTC,CREDI-USDT,TRVL-USDT,LACE-USDT,LACE-ETH,ARKER-USDT,BONDLY-USDT,BONDLY-ETH,XEC-USDT,HEART-USDT,HEART-BTC,UNB-USDT,GAFI-USDT,KOL-USDT,KOL-ETH,H3RO3S-USDT,FALCONS-USDT,UFO-USDT,CHMB-USDT,GEEQ-USDT,ORC-USDT,RACEFI-USDT,PEOPLE-USDT,ADS-USDT,ADS-BTC,OCEAN-USDT,SOS-USDT,WHALE-USDT,TIME-USDT,CWEB-USDT,IOTA-USDT,IOTA-BTC,OOKI-USDT,OOKI-BTC,HNT-USDT,HNT-BTC,GGG-USDT,POWR-USDT,REVU-USDT,CLH-USDT,PLGR-USDT,GLMR-USDT,GLMR-BTC,LOVE-USDT,CTC-USDT,CTC-BTC,GARI-USDT,FRR-USDT,ASTR-USDT,ASTR-BTC,ERTHA-USDT,FCON-USDT,ACA-USDT,ACA-BTC,MTS-USDT,ROAR-USDT,HBB-USDT,SURV-USDT,CVX-USDT,AMP-USDT,ACT-USDT,MJT-USDT,MJT-KCS,SHX-USDT,SHX-BTC,STARLY-USDT,ONSTON-USDT,RANKER-USDT,WMT-USDT,XNO-USDT,XNO-BTC,MARS4-USDT,TFUEL-USDT,TFUEL-BTC,METIS-USDT,LAVAX-USDT,WAL-USDT,BULL-USDT,SON-USDT,MELOS-USDT,APE-USDT,GMT-USDT,BICO-USDT,STG-USDT,LMR-USDT,LMR-BTC,LOKA-USDT,URUS-USDT,JAM-USDT,JAM-ETH,BNC-USDT,LBP-USDT,CFX-USDT,LOOKS-USDT,XCN-USDT,XCN-BTC,KP3R-USDT,TITAN-USDT,INDI-USDT,UPO-USDT,SPELL-USDT,SLCL-USDT,CEEK-USDT,VEMP-USDT,BETA-USDT,NHCT-USDT,ARNM-USDT,FRA-USDT,VISION-USDT,COCOS-USDT,ALPINE-USDT,BNX-USDT,ZBC-USDT,WOOP-USDT,T-USDT,NYM-USDT,VOXEL-USDT,VOXEL-ETH,PSTAKE-USDT,SPA-USDT,SPA-ETH,SYNR-USDT,DAR-USDT,DAR-BTC,MV-USDT,XDEFI-USDT,RACA-USDT,XWG-USDT,HAWK-USDT,TRVL-BTC,SWFTC-USDT,IDEX-USDT,BRWL-USDT,PLATO-USDT,TAUM-USDT,CELR-USDT,AURORA-USDT,POSI-USDT,COOHA-USDT,KNC-USDT,EPK-USDT,PLD-USDT,PSL-USDT,PKF-USDT,OVR-USDT,SYS-USDT,SYS-BTC,BRISE-USDT,DG-USDT,EPX-USDT,GST-USDT,PLY-USDT,GAL-USDT,BSW-USDT,FITFI-USDT,FSN-USDT,H2O-USDT,GMM-USDT,AKT-USDT,SIN-USDT,AUSD-USDT,BOBA-USDT,KARA-USDT,BFC-USDT,BIFI-USDT,DFA-USDT,KYL-USDT,FCD-USDT,MBL-USDT,CELT-USDT,DUSK-USDT,USDD-USDT,USDD-USDC,FITFI-USDC,MBOX-USDT,MBOX-BTC,APE-USDC,AVAX-USDC,SHIB-USDC,XCN-USDC,TRX-USDC,NEAR-USDC,MATIC-USDC,FTM-USDC,ZIL-USDC,SOL-USDC,MLS-USDT,AFK-USDT,AFK-USDC,ACH-USDT,SCRT-USDT,SCRT-BTC,APE3L-USDT,APE3S-USDT,STORE-USDT,STORE-ETH,GMT3L-USDT,GMT3S-USDT,CCD-USDT,DOSE-USDC,LUNC-USDT,LUNC-USDC,USTC-USDT,USTC-USDC,GMT-USDC,VRA-USDC,DOT-USDC,RUNE-USDC,ATOM-USDC,BNB-USDC,JASMY-USDC,KCS-USDC,KDA-USDC,ALGO-USDC,LUNA-USDC,OP-USDT,OP-USDC,JASMY3L-USDT,JASMY3S-USDT,EVER-USDT,MOOV-USDT,IHC-USDT,ICX-USDT,ICX-ETH,BTC-BRL,ETH-BRL,USDT-BRL,WELL-USDT,FORT-USDT,USDP-USDT,USDD-TRX,CSPR-USDT,CSPR-ETH,WEMIX-USDT,REV3L-USDT,OLE-USDT,LDO-USDT,LDO-USDC,CULT-USDT,SWFTC-USDC,FIDA-USDT,BUSD-USDT,RBP-USDT,SRBP-USDT,HIBAYC-USDT,BUSD-USDC,OGV-USDT,WOMBAT-USDT,HIPUNKS-USDT,FT-USDT,ETC-USDC,HIENS4-USDT,EGAME-USDT,EGAME-BTC,STEPWATCH-USDT,HISAND33-USDT,DC-USDT,NEER-USDT,RVN-USDT,HIENS3-USDT,MC-USDT,PEEL-USDT,PEEL-BTC,SDL-USDT,SDL-BTC,SWEAT-USDT,HIODBS-USDT,CMP-USDT,PIX-USDT,MPLX-USDT,HIDOODLES-USDT,ETHW-USDT,QUARTZ-USDT,ACQ-USDT,ACQ-USDC,AOG-USDT,HIMAYC-USDT,PRMX-USDT,RED-USDT,PUMLX-USDT,XETA-USDT,GEM-USDT,DERC-USDT,P00LS-USDT,P00LS-USDC,KICKS-USDT,TRIBL-USDT,GMX-USDT,HIOD-USDT,POKT-USDT,EFI-USDT,APT-USDT,BBC-USDT,EUL-USDT,TON-USDT,PIAS-USDT,HIMEEBITS-USDT,HISQUIGGLE-USDT,XCV-USDT,HFT-USDT,HFT-USDC,ECOX-USDT,AMB-USDT,AZERO-USDT,HIFIDENZA-USDT,BEAT-USDT",
      "requestFormat": {
       "uppercase": true,
       "delimiter": "-"
      },
      "configFormat": {
       "uppercase": true,
       "delimiter": "-"
      }
     }
    }
   },
   "api": {
    "authenticatedSupport": false,
    "authenticatedWebsocketApiSupport": false,
    "credentials": {
     "key": "Key",
     "secret": "Secret",
     "clientID": "ClientID"
    },
    "credentialsValidator": {
     "requiresKey": true,
     "requiresSecret": true
    },
    "endpoints": {
     "url": "NON_DEFAULT_HTTP_LINK_TO_EXCHANGE_API",
     "urlSecondary": "NON_DEFAULT_HTTP_LINK_TO_EXCHANGE_API",
     "websocketURL": "NON_DEFAULT_HTTP_LINK_TO_WEBSOCKET_EXCHANGE_API"
    },
    "urlEndpoints": null
   },
   "features": {
    "supports": {
     "restAPI": true,
     "restCapabilities": {
      "tickerBatching": true,
      "autoPairUpdates": true,
      "fundingRateFetching": false
     },
     "websocketAPI": true,
     "websocketCapabilities": {
      "fundingRateFetching": false
     }
    },
    "enabled": {
     "autoPairUpdates": true,
     "websocketAPI": true,
     "saveTradeData": false,
     "tradeFeed": false,
     "fillsFeed": false
    }
   },
   "bankAccounts": [
    {
     "enabled": false,
     "bankName": "",
     "bankAddress": "",
     "bankPostalCode": "",
     "bankPostalCity": "",
     "bankCountry": "",
     "accountName": "",
     "accountNumber": "",
     "swiftCode": "",
     "iban": "",
     "supportedCurrencies": ""
    }
   ],
   "orderbook": {
    "verificationBypass": false,
    "websocketBufferLimit": 5,
    "websocketBufferEnabled": false,
    "publishPeriod": 10000000000
   }
  },
  {
   "name": "LBank",
   "enabled": true,
   "verbose": false,
   "httpTimeout": 15000000000,
   "websocketResponseCheckTimeout": 30000000,
   "websocketResponseMaxLimit": 7000000000,
   "websocketTrafficTimeout": 30000000000,
   "connectionMonitorDelay": 0,
   "baseCurrencies": "USD",
   "currencyPairs": {
    "bypassConfigFormatUpgrades": false,
    "requestFormat": {
     "uppercase": false,
     "delimiter": "_"
    },
    "configFormat": {
     "uppercase": false,
     "delimiter": "_"
    },
    "useGlobalFormat": true,
    "pairs": {
     "spot": {
      "assetEnabled": true,
      "enabled": "eth_btc",
      "available": "FBC_USDT,GALT_USDT,IOEX_USDT,OATH_USDT,BLOC_USDT,BTC_USDT,ETH_USDT,ETH_BTC,ABBC_BTC,KISC_ETH,BXA_USDT,ATP_USDT,MAT_USDT,SKY_BTC,RNT_USDT,VENA_USDT,GRIN_USDT,IDA_USDT,PNT_USDT,OPX_USDT,VTHO_BTC,AMO_ETH,UBEX_BTC,EOS_BTC,UBEX_USDT,TNS_BTC,SAIT_ETH,DAX_BTC,DAX_ETH,DALI_USDT,VET_USDT,BCH_BTC,BCH_USDT,NEO_USDT,QTUM_USDT,ZEC_USDT,VET_BTC,PAI_BTC,PNT_BTC,NEO_BTC,DASH_BTC,LTC_BTC,ETC_BTC,QTUM_BTC,ZEC_BTC,SC_BTC,BTS_BTC,CPX_BTC,XWC_BTC,FIL6_BTC,FIL12_BTC,FIL36_BTC,EOS_USDT,UT_ETH,ELA_ETH,VET_ETH,VTHO_ETH,PAI_ETH,HER_ETH,PTT_ETH,TAC_ETH,IDHUB_ETH,SSC_ETH,SKM_ETH,PLY_ETH,EXT_ETH,EOS_ETH,YOYOW_ETH,TRX_ETH,QTUM_ETH,ZEC_ETH,BTS_ETH,BTM_ETH,MITH_ETH,NAS_ETH,MAN_ETH,DBC_ETH,BTO_ETH,DDD_ETH,CPX_ETH,CS_ETH,IHT_ETH,OCN_ETH,EKO_ETH,XWC_ETH,PUT_ETH,PNT_ETH,AAC_ETH,FIL6_ETH,FIL12_ETH,FIL36_ETH,SEER_ETH,BSB_ETH,CDC_ETH,GRAMS_ETH,DDMX_ETH,EAI_ETH,BNB_USDT,HT_USDT,KBC_BTC,KBC_USDT,MAI_USDT,PHV_USDT,GT_USDT,VOKEN_USDT,CYE_USDT,BRC_USDT,BTC_AUSD,DDMX_USDT,SEAL_USDT,SEOS_BTC,BTY_USDT,FO_USDT,DLX_USDT,BFC_USDT,LBK_USDT,SERO_USDT,MTV_USDT,CKB_USDT,ARPA_USDT,ZIP_USDT,AT_USDT,DOT_USDT,DILI_USDT,DUO_USDT,TEP_USDT,BIKI_USDT,MX_USDT,DNS_USDT,OKB_USDT,FLDT_USDT,CCTC_USDT,WIN_USDT,BTT_USDT,TRX_USDT,GRS_BTC,GST_USDT,GST_ETH,ABBC_USDT,UTK_USDT,GKI_USDT,BPX_USDT,SUTER_USDT,LT_USDT,LM_USDT,HTDF_USDT"
     }
    }
   },
   "api": {
    "authenticatedSupport": false,
    "authenticatedWebsocketApiSupport": false,
    "credentials": {
     "key": "Key",
     "secret": "Secret"
    },
    "credentialsValidator": {
     "requiresKey": true,
     "requiresSecret": true
    },
    "endpoints": {
     "url": "NON_DEFAULT_HTTP_LINK_TO_EXCHANGE_API",
     "urlSecondary": "NON_DEFAULT_HTTP_LINK_TO_EXCHANGE_API",
     "websocketURL": "NON_DEFAULT_HTTP_LINK_TO_WEBSOCKET_EXCHANGE_API"
    },
    "urlEndpoints": null
   },
   "features": {
    "supports": {
     "restAPI": true,
     "restCapabilities": {
      "tickerBatching": true,
      "autoPairUpdates": true,
      "fundingRateFetching": false
     },
     "websocketAPI": false,
     "websocketCapabilities": {
      "fundingRateFetching": false
     }
    },
    "enabled": {
     "autoPairUpdates": true,
     "websocketAPI": false,
     "saveTradeData": false,
     "tradeFeed": false,
     "fillsFeed": false
    }
   },
   "bankAccounts": [
    {
     "enabled": false,
     "bankName": "",
     "bankAddress": "",
     "bankPostalCode": "",
     "bankPostalCity": "",
     "bankCountry": "",
     "accountName": "",
     "accountNumber": "",
     "swiftCode": "",
     "iban": "",
     "supportedCurrencies": ""
    }
   ],
   "orderbook": {
    "verificationBypass": false,
    "websocketBufferLimit": 5,
    "websocketBufferEnabled": false,
    "publishPeriod": 10000000000
   }
  },
  {
   "name": "Okx",
   "enabled": true,
   "verbose": false,
   "httpTimeout": 15000000000,
   "websocketResponseCheckTimeout": 30000000,
   "websocketResponseMaxLimit": 7000000000,
   "websocketTrafficTimeout": 30000000000,
   "connectionMonitorDelay": 0,
   "baseCurrencies": "USD",
   "currencyPairs": {
    "bypassConfigFormatUpgrades": false,
    "requestFormat": {
     "uppercase": true,
     "delimiter": "-"
    },
    "configFormat": {
     "uppercase": true,
     "delimiter": "-"
    },
    "useGlobalFormat": true,
    "assetTypes": [
     "futures",
     "margin",
     "option",
     "perpetualswap",
     "spot",
     "spread"
    ],
    "pairs": {
     "futures": {
      "assetEnabled": true,
      "enabled": "BTC-USD-221007,BTC-USD-221014",
      "available": "BTC-USD-221230,BTC-USD-230331,ETH-USD-221007,ETH-USD-221014,ETH-USD-221230,ETH-USD-230331,LTC-USD-221007,LTC-USD-221014,LTC-USD-221230,LTC-USD-230331,DOT-USD-221007,DOT-USD-221014,DOT-USD-221230,DOT-USD-230331,FIL-USD-221007,FIL-USD-221014,FIL-USD-221230,FIL-USD-230331,ADA-USD-221007,ADA-USD-221014,ADA-USD-221230,ADA-USD-230331,AVAX-USD-221007,AVAX-USD-221014,AVAX-USD-221230,BTC-USD-221007,BTC-USD-221014,BTC-USD-221230,BTC-USD-230331,ETH-USD-221007,ETH-USD-221014,ETH-USD-221230,ETH-USD-230331,LTC-USD-221007,LTC-USD-221014,LTC-USD-221230,LTC-USD-230331,DOT-USD-221007,DOT-USD-221014,DOT-USD-221230,DOT-USD-230331,FIL-USD-221007,FIL-USD-221014,FIL-USD-221230,FIL-USD-230331,ADA-USD-221007,ADA-USD-221014,ADA-USD-221230,ADA-USD-230331,AVAX-USD-221007,AVAX-USD-221014,AVAX-USD-221230,AVAX-USD-230331,BCH-USD-221007,BCH-USD-221014,BCH-USD-221230,BCH-USD-230331,EOS-USD-221007,EOS-USD-221014,EOS-USD-221230,EOS-USD-230331,ETC-USD-221007,ETC-USD-221014,ETC-USD-221230,ETC-USD-230331,LINK-USD-221007,LINK-USD-221014,LINK-USD-221230,LINK-USD-230331,SOL-USD-221007,SOL-USD-221014,SOL-USD-221230,SOL-USD-230331,TRX-USD-221007,TRX-USD-221014,TRX-USD-221230,TRX-USD-230331,XRP-USD-221007,XRP-USD-221014,XRP-USD-221230,XRP-USD-230331,BTC-USDT-221007,BTC-USDT-221014,BTC-USDT-221230,BTC-USDT-230331,ETH-USDT-221007,ETH-USDT-221014,ETH-USDT-221230,ETH-USDT-230331,LTC-USDT-221007,LTC-USDT-221014,LTC-USDT-221230,LTC-USDT-230331,DOT-USDT-221007,DOT-USDT-221014,DOT-USDT-221230,DOT-USDT-230331,FIL-USDT-221007,FIL-USDT-221014,FIL-USDT-221230,FIL-USDT-230331,ADA-USDT-221007,ADA-USDT-221014,ADA-USDT-221230,ADA-USDT-230331,BCH-USDT-221007,BCH-USDT-221014,BCH-USDT-221230,BCH-USDT-230331,EOS-USDT-221007,EOS-USDT-221014,EOS-USDT-221230,EOS-USDT-230331,ETC-USDT-221007,ETC-USDT-221014,ETC-USDT-221230,ETC-USDT-230331,LINK-USDT-221007,LINK-USDT-221014,LINK-USDT-221230,LINK-USDT-230331,TRX-USDT-221007,TRX-USDT-221014,TRX-USDT-221230,TRX-USDT-230331,XRP-USDT-221007,XRP-USDT-221014,XRP-USDT-221230,XRP-USDT-230331"
     },
     "margin": {
      "assetEnabled": true,
      "enabled": "BTC-USDT,ETH-USDT,OKB-USDT",
      "available": "LTC-USDT,DOT-USDT,DOGE-USDT,LUNC-USDT,ETHW-USDT,LUNA-USDT,FIL-USDT,XRP-USDT,1INCH-USDT,AAVE-USDT,ADA-USDT,AGLD-USDT,AKITA-USDT,ALGO-USDT,ALPHA-USDT,BTC-USDT,ETH-USDT,OKB-USDT,LTC-USDT,DOT-USDT,DOGE-USDT,LUNC-USDT,ETHW-USDT,LUNA-USDT,FIL-USDT,XRP-USDT,1INCH-USDT,AAVE-USDT,ADA-USDT,AGLD-USDT,AKITA-USDT,ALGO-USDT,ALPHA-USDT,ANT-USDT,APE-USDT,API3-USDT,ASTR-USDT,ATOM-USDT,AVAX-USDT,AXS-USDT,BABYDOGE-USDT,BADGER-USDT,BAL-USDT,BAND-USDT,BAT-USDT,BCH-USDT,BICO-USDT,BNT-USDT,BSV-USDT,BTM-USDT,BTT-USDT,BZZ-USDT,CELO-USDT,CEL-USDT,CELR-USDT,CFX-USDT,CHZ-USDT,CLV-USDT,COMP-USDT,CONV-USDT,CQT-USDT,CRO-USDT,CRV-USDT,CSPR-USDT,CVC-USDT,DASH-USDT,DOME-USDT,DORA-USDT,DYDX-USDT,EFI-USDT,EGLD-USDT,ELF-USDT,ENJ-USDT,ENS-USDT,EOS-USDT,ETC-USDT,FITFI-USDT,FLM-USDT,FLOW-USDT,FTM-USDT,GALA-USDT,GLMR-USDT,GMT-USDT,GODS-USDT,GRT-USDT,HBAR-USDT,HC-USDT,ICP-USDT,IMX-USDT,IOST-USDT,IOTA-USDT,JST-USDT,KAR-USDT,KISHU-USDT,KNC-USDT,KSM-USDT,LAMB-USDT,LAT-USDT,LINK-USDT,LON-USDT,LOOKS-USDT,LPT-USDT,LRC-USDT,MANA-USDT,MASK-USDT,MATIC-USDT,MINA-USDT,MKR-USDT,NAS-USDT,NEAR-USDT,NEO-USDT,NFT-USDT,NYM-USDT,OMG-USDT,ONT-USDT,OP-USDT,PEOPLE-USDT,PERP-USDT,QTUM-USDT,REN-USDT,RSR-USDT,RSS3-USDT,RVN-USDT,SAND-USDT,SC-USDT,SHIB-USDT,SKL-USDT,SLP-USDT,SNT-USDT,SNX-USDT,SOL-USDT,SOS-USDT,SRM-USDT,STARL-USDT,STORJ-USDT,SUSHI-USDT,SWEAT-USDT,SWRV-USDT,THETA-USDT,TORN-USDT,TRB-USDT,TRX-USDT,UMA-USDT,UMEE-USDT,UNI-USDT,USDC-USDT,VSYS-USDT,WAVES-USDT,WNCG-USDT,WNXM-USDT,XCH-USDT,XEM-USDT,XLM-USDT,XMR-USDT,XTZ-USDT,YFI-USDT,YFII-USDT,YGG-USDT,ZEC-USDT,ZEN-USDT,ZIL-USDT,ZRX-USDT,BTC-USDC,ETH-BTC,LTC-USDC,DOT-USDC,DOGE-USDC,LUNC-USDC,LUNA-USDC,XRP-USDC,ADA-USDC,ATOM-USDC,AVAX-USDC,NEAR-USDC,OP-USDC,SOL-USDC,OKB-BTC,LTC-BTC,DOT-BTC,DOGE-BTC,FIL-BTC,XRP-BTC,AAVE-BTC,ADA-BTC,ALGO-BTC,ANT-BTC,ATOM-BTC,AVAX-BTC,BADGER-BTC,BAT-BTC,BCH-BTC,BNT-BTC,BSV-BTC,BTM-BTC,CHZ-BTC,COMP-BTC,CRO-BTC,CRV-BTC,CVC-BTC,DASH-BTC,EGLD-BTC,ELF-BTC,ENJ-BTC,EOS-BTC,ETC-BTC,GRT-BTC,HBAR-BTC,HC-BTC,ICP-BTC,IOST-BTC,IOTA-BTC,KNC-BTC,KSM-BTC,LINK-BTC,LRC-BTC,MANA-BTC,MKR-BTC,NAS-BTC,NEAR-BTC,NEO-BTC,OMG-BTC,ONT-BTC,QTUM-BTC,REN-BTC,RSR-BTC,RVN-BTC,SNT-BTC,SOL-BTC,SRM-BTC,THETA-BTC,TRX-BTC,UNI-BTC,VSYS-BTC,WAVES-BTC,XCH-BTC,XEM-BTC,XLM-BTC,XMR-BTC,XTZ-BTC,ZEC-BTC,ZIL-BTC,ZRX-BTC"
     },
     "options": {
      "assetEnabled": true,
      "enabled": "BTC-USD-220930-28000-P,BTC-USD-220930-30000-C",
      "available": "BTC-USD-220930-30000-P,BTC-USD-220930-32000-C,BTC-USD-220930-32000-P,BTC-USD-220930-34000-C,BTC-USD-220930-34000-P,BTC-USD-220930-35000-C,BTC-USD-220930-35000-P,BTC-USD-220930-36000-C,BTC-USD-220930-36000-P,BTC-USD-220930-40000-C,BTC-USD-220930-40000-P,BTC-USD-220930-45000-C,BTC-USD-220930-45000-P,BTC-USD-220930-50000-C,BTC-USD-220930-50000-P,BTC-USD-220930-55000-C,BTC-USD-220930-55000-P,BTC-USD-220930-60000-C,BTC-USD-220930-60000-P,BTC-USD-220930-65000-C,BTC-USD-220930-65000-P,BTC-USD-220930-70000-C,BTC-USD-220930-70000-P,BTC-USD-220930-80000-C,BTC-USD-220930-80000-P,BTC-USD-220930-90000-C,BTC-USD-220930-90000-P,BTC-USD-220930-100000-C,BTC-USD-220930-100000-P,BTC-USD-220930-120000-C,BTC-USD-220930-120000-P,BTC-USD-221007-13000-C,BTC-USD-221007-13000-P,BTC-USD-221007-14000-C,BTC-USD-221007-14000-P,BTC-USD-221007-15000-C,BTC-USD-221007-15000-P,BTC-USD-221007-16000-C,BTC-USD-221007-16000-P,BTC-USD-221007-17000-C,BTC-USD-221007-17000-P,BTC-USD-221007-18000-C,BTC-USD-221007-18000-P,BTC-USD-221007-18500-C,BTC-USD-221007-18500-P,BTC-USD-221007-19000-C,BTC-USD-221007-19000-P,BTC-USD-221007-20000-C,BTC-USD-221007-20000-P,BTC-USD-221007-21000-C,BTC-USD-221007-21000-P,BTC-USD-221007-22000-C,BTC-USD-221007-22000-P,BTC-USD-221007-23000-C,BTC-USD-221007-23000-P,BTC-USD-221007-24000-C,BTC-USD-221007-24000-P,BTC-USD-221007-26000-C,BTC-USD-221007-26000-P,BTC-USD-221007-28000-C,BTC-USD-221007-28000-P,BTC-USD-221007-30000-C,BTC-USD-221007-30000-P,BTC-USD-221014-14000-C,BTC-USD-221014-14000-P,BTC-USD-221014-15000-C,BTC-USD-221014-15000-P,BTC-USD-221014-16000-C,BTC-USD-221014-16000-P,BTC-USD-221014-17000-C,BTC-USD-221014-17000-P,BTC-USD-221014-18000-C,BTC-USD-221014-18000-P,BTC-USD-221014-19000-C,BTC-USD-221014-19000-P,BTC-USD-221014-20000-C,BTC-USD-221014-20000-P,BTC-USD-221014-21000-C,BTC-USD-221014-21000-P,BTC-USD-221014-22000-C,BTC-USD-221014-22000-P,BTC-USD-221014-23000-C,BTC-USD-221014-23000-P,BTC-USD-221014-24000-C,BTC-USD-221014-24000-P,BTC-USD-221014-26000-C,BTC-USD-221014-26000-P,BTC-USD-221014-28000-C,BTC-USD-221014-28000-P,BTC-USD-221014-30000-C,BTC-USD-221014-30000-P,BTC-USD-221028-10000-C,BTC-USD-221028-10000-P,BTC-USD-221028-12000-C,BTC-USD-221028-12000-P,BTC-USD-221028-14000-C,BTC-USD-221028-14000-P,BTC-USD-221028-16000-C,BTC-USD-221028-16000-P,BTC-USD-221028-17000-C,BTC-USD-221028-17000-P,BTC-USD-221028-18000-C,BTC-USD-221028-18000-P,BTC-USD-221028-19000-C,BTC-USD-221028-19000-P,BTC-USD-221028-20000-C,BTC-USD-221028-20000-P,BTC-USD-221028-21000-C,BTC-USD-221028-21000-P,BTC-USD-221028-22000-C,BTC-USD-221028-22000-P,BTC-USD-221028-24000-C,BTC-USD-221028-24000-P,BTC-USD-221028-26000-C,BTC-USD-221028-26000-P,BTC-USD-221028-28000-C,BTC-USD-221028-28000-P,BTC-USD-221028-30000-C,BTC-USD-221028-30000-P,BTC-USD-221028-32000-C,BTC-USD-221028-32000-P,BTC-USD-221028-35000-C,BTC-USD-220927-17000-C,BTC-USD-220927-17000-P,BTC-USD-220927-17500-C,BTC-USD-220927-17500-P,BTC-USD-220927-18000-C,BTC-USD-220927-18000-P,BTC-USD-220927-18200-C,BTC-USD-220927-18200-P,BTC-USD-220927-18400-C,BTC-USD-220927-18400-P,BTC-USD-220927-18600-C,BTC-USD-220927-18600-P,BTC-USD-220927-18800-C,BTC-USD-220927-18800-P,BTC-USD-220927-19000-C,BTC-USD-220927-19000-P,BTC-USD-220927-19200-C,BTC-USD-220927-19200-P,BTC-USD-220927-19400-C,BTC-USD-220927-19400-P,BTC-USD-220927-19600-C,BTC-USD-220927-19600-P,BTC-USD-220927-19800-C,BTC-USD-220927-19800-P,BTC-USD-220927-20000-C,BTC-USD-220927-20000-P,BTC-USD-220927-20500-C,BTC-USD-220927-20500-P,BTC-USD-220927-21000-C,BTC-USD-220927-21000-P,BTC-USD-220927-21500-C,BTC-USD-220927-21500-P,BTC-USD-220928-16500-C,BTC-USD-220928-16500-P,BTC-USD-220928-17000-C,BTC-USD-220928-17000-P,BTC-USD-220928-17500-C,BTC-USD-220928-17500-P,BTC-USD-220928-18000-C,BTC-USD-220928-18000-P,BTC-USD-220928-18200-C,BTC-USD-220928-18200-P,BTC-USD-220928-18400-C,BTC-USD-220928-18400-P,BTC-USD-220928-18600-C,BTC-USD-220928-18600-P,BTC-USD-220928-18800-C,BTC-USD-220928-18800-P,BTC-USD-220928-19000-C,BTC-USD-220928-19000-P,BTC-USD-220928-19200-C,BTC-USD-220928-19200-P,BTC-USD-220928-19400-C,BTC-USD-220928-19400-P,BTC-USD-220928-19600-C,BTC-USD-220928-19600-P,BTC-USD-220928-20000-C,BTC-USD-220928-20000-P,BTC-USD-220928-20500-C,BTC-USD-220928-20500-P,BTC-USD-220928-21000-C,BTC-USD-220928-21000-P,BTC-USD-220928-21500-C,BTC-USD-220928-21500-P,BTC-USD-220930-5000-C,BTC-USD-220930-5000-P,BTC-USD-220930-10000-C,BTC-USD-220930-10000-P,BTC-USD-220930-12000-C,BTC-USD-220930-12000-P,BTC-USD-220930-15000-C,BTC-USD-220930-15000-P,BTC-USD-220930-16000-C,BTC-USD-220930-16000-P,BTC-USD-220930-17000-C,BTC-USD-220930-17000-P,BTC-USD-220930-17500-C,BTC-USD-220930-17500-P,BTC-USD-220930-18000-C,BTC-USD-220930-18000-P,BTC-USD-220930-18500-C,BTC-USD-220930-18500-P,BTC-USD-220930-19000-C,BTC-USD-220930-19000-P,BTC-USD-220930-19500-C,BTC-USD-220930-19500-P,BTC-USD-220930-20000-C,BTC-USD-220930-20000-P,BTC-USD-220930-20500-C,BTC-USD-220930-20500-P,BTC-USD-220930-21000-C,BTC-USD-220930-21000-P,BTC-USD-220930-22000-C,BTC-USD-220930-22000-P,BTC-USD-220930-23000-C,BTC-USD-220930-23000-P,BTC-USD-220930-24000-C,BTC-USD-220930-24000-P,BTC-USD-220930-25000-C,BTC-USD-220930-25000-P,BTC-USD-220930-26000-C,BTC-USD-220930-26000-P,BTC-USD-220930-28000-C,BTC-USD-220930-28000-P,BTC-USD-220930-30000-C,BTC-USD-220930-30000-P,BTC-USD-220930-32000-C,BTC-USD-220930-32000-P,BTC-USD-220930-34000-C,BTC-USD-220930-34000-P,BTC-USD-220930-35000-C,BTC-USD-220930-35000-P,BTC-USD-220930-36000-C,BTC-USD-220930-36000-P,BTC-USD-220930-40000-C,BTC-USD-220930-40000-P,BTC-USD-220930-45000-C,BTC-USD-220930-45000-P,BTC-USD-220930-50000-C,BTC-USD-220930-50000-P,BTC-USD-220930-55000-C,BTC-USD-220930-55000-P,BTC-USD-220930-60000-C,BTC-USD-220930-60000-P,BTC-USD-220930-65000-C,BTC-USD-220930-65000-P,BTC-USD-220930-70000-C,BTC-USD-220930-70000-P,BTC-USD-220930-80000-C,BTC-USD-220930-80000-P,BTC-USD-220930-90000-C,BTC-USD-220930-90000-P,BTC-USD-220930-100000-C,BTC-USD-220930-100000-P,BTC-USD-220930-120000-C,BTC-USD-220930-120000-P,BTC-USD-221007-13000-C,BTC-USD-221007-13000-P,BTC-USD-221007-14000-C,BTC-USD-221007-14000-P,BTC-USD-221007-15000-C,BTC-USD-221007-15000-P,BTC-USD-221007-16000-C,BTC-USD-221007-16000-P,BTC-USD-221007-17000-C,BTC-USD-221007-17000-P,BTC-USD-221007-18000-C,BTC-USD-221007-18000-P,BTC-USD-221007-18500-C,BTC-USD-221007-18500-P,BTC-USD-221007-19000-C,BTC-USD-221007-19000-P,BTC-USD-221007-20000-C,BTC-USD-221007-20000-P,BTC-USD-221007-21000-C,BTC-USD-221007-21000-P,BTC-USD-221007-22000-C,BTC-USD-221007-22000-P,BTC-USD-221007-23000-C,BTC-USD-221007-23000-P,BTC-USD-221007-24000-C,BTC-USD-221007-24000-P,BTC-USD-221007-26000-C,BTC-USD-221007-26000-P,BTC-USD-221007-28000-C,BTC-USD-221007-28000-P,BTC-USD-221007-30000-C,BTC-USD-221007-30000-P,BTC-USD-221014-14000-C,BTC-USD-221014-14000-P,BTC-USD-221014-15000-C,BTC-USD-221014-15000-P,BTC-USD-221014-16000-C,BTC-USD-221014-16000-P,BTC-USD-221014-17000-C,BTC-USD-221014-17000-P,BTC-USD-221014-18000-C,BTC-USD-221014-18000-P,BTC-USD-221014-19000-C,BTC-USD-221014-19000-P,BTC-USD-221014-20000-C,BTC-USD-221014-20000-P,BTC-USD-221014-21000-C,BTC-USD-221014-21000-P,BTC-USD-221014-22000-C,BTC-USD-221014-22000-P,BTC-USD-221014-23000-C,BTC-USD-221014-23000-P,BTC-USD-221014-24000-C,BTC-USD-221014-24000-P,BTC-USD-221014-26000-C,BTC-USD-221014-26000-P,BTC-USD-221014-28000-C,BTC-USD-221014-28000-P,BTC-USD-221014-30000-C,BTC-USD-221014-30000-P,BTC-USD-221028-10000-C,BTC-USD-221028-10000-P,BTC-USD-221028-12000-C,BTC-USD-221028-12000-P,BTC-USD-221028-14000-C,BTC-USD-221028-14000-P,BTC-USD-221028-16000-C,BTC-USD-221028-16000-P,BTC-USD-221028-17000-C,BTC-USD-221028-17000-P,BTC-USD-221028-18000-C,BTC-USD-221028-18000-P,BTC-USD-221028-19000-C,BTC-USD-221028-19000-P,BTC-USD-221028-20000-C,BTC-USD-221028-20000-P,BTC-USD-221028-21000-C,BTC-USD-221028-21000-P,BTC-USD-221028-22000-C,BTC-USD-221028-22000-P,BTC-USD-221028-24000-C,BTC-USD-221028-24000-P,BTC-USD-221028-26000-C,BTC-USD-221028-26000-P,BTC-USD-221028-28000-C,BTC-USD-221028-28000-P,BTC-USD-221028-30000-C,BTC-USD-221028-30000-P,BTC-USD-221028-32000-C,BTC-USD-221028-32000-P,BTC-USD-221028-35000-C,BTC-USD-221028-35000-P,BTC-USD-221028-40000-C,BTC-USD-221028-40000-P,BTC-USD-221028-50000-C,BTC-USD-221028-50000-P,BTC-USD-221028-60000-C,BTC-USD-221028-60000-P,BTC-USD-221028-70000-C,BTC-USD-221028-70000-P,BTC-USD-221125-5000-C,BTC-USD-221125-5000-P,BTC-USD-221125-10000-C,BTC-USD-221125-10000-P,BTC-USD-221125-12000-C,BTC-USD-221125-12000-P,BTC-USD-221125-15000-C,BTC-USD-221125-15000-P,BTC-USD-221125-16000-C,BTC-USD-221125-16000-P,BTC-USD-221125-17000-C,BTC-USD-221125-17000-P,BTC-USD-221125-18000-C,BTC-USD-221125-18000-P,BTC-USD-221125-20000-C,BTC-USD-221125-20000-P,BTC-USD-221125-22000-C,BTC-USD-221125-22000-P,BTC-USD-221125-24000-C,BTC-USD-221125-24000-P,BTC-USD-221125-26000-C,BTC-USD-221125-26000-P,BTC-USD-221125-28000-C,BTC-USD-221125-28000-P,BTC-USD-221125-30000-C,BTC-USD-221125-30000-P,BTC-USD-221125-32000-C,BTC-USD-221125-32000-P,BTC-USD-221125-35000-C,BTC-USD-221125-35000-P,BTC-USD-221125-40000-C,BTC-USD-221125-40000-P,BTC-USD-221125-50000-C,BTC-USD-221125-50000-P,BTC-USD-221125-60000-C,BTC-USD-221125-60000-P,BTC-USD-221125-70000-C,BTC-USD-221125-70000-P,BTC-USD-221230-5000-C,BTC-USD-221230-5000-P,BTC-USD-221230-10000-C,BTC-USD-221230-10000-P,BTC-USD-221230-12000-C,BTC-USD-221230-12000-P,BTC-USD-221230-13000-C,BTC-USD-221230-13000-P,BTC-USD-221230-15000-C,BTC-USD-221230-15000-P,BTC-USD-221230-16000-C,BTC-USD-221230-16000-P,BTC-USD-221230-17000-C,BTC-USD-221230-17000-P,BTC-USD-221230-18000-C,BTC-USD-221230-18000-P,BTC-USD-221230-19000-C,BTC-USD-221230-19000-P,BTC-USD-221230-20000-C,BTC-USD-221230-20000-P,BTC-USD-221230-21000-C,BTC-USD-221230-21000-P,BTC-USD-221230-22000-C,BTC-USD-221230-22000-P,BTC-USD-221230-23000-C,BTC-USD-221230-23000-P,BTC-USD-221230-24000-C,BTC-USD-221230-24000-P,BTC-USD-221230-25000-C,BTC-USD-221230-25000-P,BTC-USD-221230-26000-C,BTC-USD-221230-26000-P,BTC-USD-221230-28000-C,BTC-USD-221230-28000-P,BTC-USD-221230-30000-C,BTC-USD-221230-30000-P,BTC-USD-221230-32000-C,BTC-USD-221230-32000-P,BTC-USD-221230-35000-C,BTC-USD-221230-35000-P"
     },
     "perpetualswap": {
      "assetEnabled": true,
      "enabled": "BTC-USD-SWAP,ETH-USD-SWAP",
      "available": "LTC-USD-SWAP,DOT-USD-SWAP,DOGE-USD-SWAP,MASK-USDT-SWAP,MATIC-USDT-SWAP,MINA-USDT-SWAP,MKR-USDT-SWAP,NEAR-USDT-SWAP,NEO-USDT-SWAP,NFT-USDT-SWAP,NYM-USDT-SWAP,OMG-USDT-SWAP,ONT-USDT-SWAP,OP-USDT-SWAP,PEOPLE-USDT-SWAP,BTC-USD-SWAP,ETH-USD-SWAP,LTC-USD-SWAP,DOT-USD-SWAP,DOGE-USD-SWAP,FIL-USD-SWAP,XRP-USD-SWAP,1INCH-USD-SWAP,ADA-USD-SWAP,ALGO-USD-SWAP,ATOM-USD-SWAP,AVAX-USD-SWAP,BCH-USD-SWAP,BSV-USD-SWAP,CRV-USD-SWAP,DASH-USD-SWAP,EOS-USD-SWAP,ETC-USD-SWAP,GRT-USD-SWAP,IOST-USD-SWAP,IOTA-USD-SWAP,KNC-USD-SWAP,KSM-USD-SWAP,LINK-USD-SWAP,MANA-USD-SWAP,NEO-USD-SWAP,ONT-USD-SWAP,QTUM-USD-SWAP,SAND-USD-SWAP,SOL-USD-SWAP,SUSHI-USD-SWAP,THETA-USD-SWAP,TRX-USD-SWAP,UNI-USD-SWAP,XLM-USD-SWAP,XMR-USD-SWAP,XTZ-USD-SWAP,YFI-USD-SWAP,YFII-USD-SWAP,ZEC-USD-SWAP,BTC-USDT-SWAP,ETH-USDT-SWAP,LTC-USDT-SWAP,DOT-USDT-SWAP,DOGE-USDT-SWAP,LUNC-USDT-SWAP,ETHW-USDT-SWAP,LUNA-USDT-SWAP,FIL-USDT-SWAP,XRP-USDT-SWAP,1INCH-USDT-SWAP,AAVE-USDT-SWAP,ADA-USDT-SWAP,AGLD-USDT-SWAP,ALGO-USDT-SWAP,ALPHA-USDT-SWAP,ANT-USDT-SWAP,APE-USDT-SWAP,API3-USDT-SWAP,ASTR-USDT-SWAP,ATOM-USDT-SWAP,AVAX-USDT-SWAP,AXS-USDT-SWAP,BABYDOGE-USDT-SWAP,BADGER-USDT-SWAP,BAL-USDT-SWAP,BAND-USDT-SWAP,BAT-USDT-SWAP,BCH-USDT-SWAP,BICO-USDT-SWAP,BNT-USDT-SWAP,BSV-USDT-SWAP,BTT-USDT-SWAP,CELO-USDT-SWAP,CEL-USDT-SWAP,CFX-USDT-SWAP,CHZ-USDT-SWAP,COMP-USDT-SWAP,CRO-USDT-SWAP,CRV-USDT-SWAP,CSPR-USDT-SWAP,CVC-USDT-SWAP,DASH-USDT-SWAP,DOME-USDT-SWAP,DORA-USDT-SWAP,DYDX-USDT-SWAP,EGLD-USDT-SWAP,ELON-USDT-SWAP,ENJ-USDT-SWAP,ENS-USDT-SWAP,EOS-USDT-SWAP,ETC-USDT-SWAP,FITFI-USDT-SWAP,FLM-USDT-SWAP,FTM-USDT-SWAP,GALA-USDT-SWAP,GMT-USDT-SWAP,GODS-USDT-SWAP,GRT-USDT-SWAP,ICP-USDT-SWAP,IMX-USDT-SWAP,IOST-USDT-SWAP,IOTA-USDT-SWAP,JST-USDT-SWAP,KISHU-USDT-SWAP,KNC-USDT-SWAP,KSM-USDT-SWAP,LINK-USDT-SWAP,LOOKS-USDT-SWAP,LPT-USDT-SWAP,LRC-USDT-SWAP,MANA-USDT-SWAP,MASK-USDT-SWAP,MATIC-USDT-SWAP,MINA-USDT-SWAP,MKR-USDT-SWAP,NEAR-USDT-SWAP,NEO-USDT-SWAP,NFT-USDT-SWAP,NYM-USDT-SWAP,OMG-USDT-SWAP,ONT-USDT-SWAP,OP-USDT-SWAP,PEOPLE-USDT-SWAP,PERP-USDT-SWAP,QTUM-USDT-SWAP,REN-USDT-SWAP,RSR-USDT-SWAP,RVN-USDT-SWAP,SAND-USDT-SWAP,SC-USDT-SWAP,SHIB-USDT-SWAP,SLP-USDT-SWAP,SNX-USDT-SWAP,SOL-USDT-SWAP,SOS-USDT-SWAP,SRM-USDT-SWAP,STARL-USDT-SWAP,STORJ-USDT-SWAP,SUSHI-USDT-SWAP,SWEAT-USDT-SWAP,THETA-USDT-SWAP,TRB-USDT-SWAP,TRX-USDT-SWAP,UMA-USDT-SWAP,UMEE-USDT-SWAP,UNI-USDT-SWAP,WAVES-USDT-SWAP,WNXM-USDT-SWAP,XCH-USDT-SWAP,XEM-USDT-SWAP,XLM-USDT-SWAP,XMR-USDT-SWAP,XTZ-USDT-SWAP,YFI-USDT-SWAP,YFII-USDT-SWAP,YGG-USDT-SWAP,ZEC-USDT-SWAP,ZEN-USDT-SWAP,ZIL-USDT-SWAP,ZRX-USDT-SWAP"
     },
     "spot": {
      "assetEnabled": true,
      "enabled": "BTC-USDT,ETH-USDT,OKB-USDT",
      "available": "OKT-USDT,LTC-USDT,DOT-USDT,DOGE-USDT,LUNC-USDT,ETHW-USDT,LUNA-USDT,FIL-USDT,XRP-USDT,CITY-USDT,MENGO-USDT,ARG-USDT,POR-USDT,1INCH-USDT,AAVE-USDT,ABT-USDT,ACA-USDT,ADA-USDT,AERGO-USDT,AGLD-USDT,XMR-ETH,YFI-ETH,ZEC-ETH,LTC-OKB,XRP-OKB,ETC-OKB,BTC-USDT,ETH-USDT,OKB-USDT,OKT-USDT,LTC-USDT,DOT-USDT,DOGE-USDT,LUNC-USDT,ETHW-USDT,LUNA-USDT,FIL-USDT,XRP-USDT,CITY-USDT,MENGO-USDT,ARG-USDT,POR-USDT,1INCH-USDT,AAVE-USDT,ABT-USDT,ACA-USDT,ADA-USDT,AERGO-USDT,AGLD-USDT,AKITA-USDT,ALCX-USDT,ALGO-USDT,ALPHA-USDT,ANC-USDT,ANT-USDT,ANW-USDT,APE-USDT,APIX-USDT,API3-USDT,APM-USDT,AR-USDT,ARK-USDT,AST-USDT,ASTR-USDT,ATOM-USDT,AUCTION-USDT,AVAX-USDT,AXS-USDT,AZY-USDT,BABYDOGE-USDT,BADGER-USDT,BAL-USDT,BAND-USDT,BAT-USDT,BCD-USDT,BCH-USDT,BETH-USDT,BHP-USDT,BICO-USDT,BLOK-USDT,BNT-USDT,BORING-USDT,BORA-USDT,BRWL-USDT,BSV-USDT,BTG-USDT,BTM-USDT,BTT-USDT,BZZ-USDT,CELO-USDT,CEL-USDT,CELR-USDT,CELT-USDT,CFG-USDT,CFX-USDT,CGS-USDT,CHAT-USDT,CHE-USDT,CHZ-USDT,CLV-USDT,CMT-USDT,CNTM-USDT,COMP-USDT,CONV-USDT,COVER-USDT,CQT-USDT,CRO-USDT,CRV-USDT,CSPR-USDT,CTC-USDT,CTXC-USDT,CVC-USDT,CVP-USDT,CVT-USDT,CVX-USDT,DAI-USDT,DAO-USDT,DASH-USDT,DCR-USDT,DEP-USDT,DEVT-USDT,DGB-USDT,DHT-USDT,DIA-USDT,DMD-USDT,DNA-USDT,DOME-USDT,DORA-USDT,DOSE-USDT,DYDX-USDT,EC-USDT,EDEN-USDT,EFI-USDT,EGLD-USDT,EGT-USDT,ELF-USDT,ELON-USDT,ELT-USDT,EM-USDT,ENJ-USDT,ENS-USDT,EOS-USDT,ERN-USDT,ETC-USDT,EURT-USDT,FAIR-USDT,FAME-USDT,FITFI-USDT,FLM-USDT,FLOW-USDT,FODL-USDT,FORTH-USDT,FRONT-USDT,FSN-USDT,FTM-USDT,GALA-USDT,GALFT-USDT,GARI-USDT,GAS-USDT,GF-USDT,GHST-USDT,GLM-USDT,GLMR-USDT,GM-USDT,GMT-USDT,GODS-USDT,GOG-USDT,GRT-USDT,GTO-USDT,GUSD-USDT,HBAR-USDT,HC-USDT,HDAO-USDT,HEGIC-USDT,HYC-USDT,ICP-USDT,ICX-USDT,ILV-USDT,IMX-USDT,INT-USDT,INX-USDT,IOST-USDT,IOTA-USDT,IQ-USDT,JFI-USDT,JOE-USDT,JST-USDT,KAN-USDT,KAR-USDT,KCASH-USDT,KDA-USDT,KINE-USDT,KISHU-USDT,KLAY-USDT,KNC-USDT,KOL-USDT,KONO-USDT,KP3R-USDT,KSM-USDT,LAMB-USDT,LAT-USDT,LBA-USDT,LDN-USDT,LDO-USDT,LEASH-USDT,LEO-USDT,LET-USDT,LINK-USDT,LING-USDT,LITH-USDT,LON-USDT,LOON-USDT,LOOKS-USDT,LPT-USDT,LRC-USDT,LSK-USDT,MAGIC-USDT,MANA-USDT,MASK-USDT,MATIC-USDT,MCO-USDT,MDA-USDT,MDT-USDT,MEME-USDT,METIS-USDT,MILO-USDT,MINA-USDT,MIR-USDT,MITH-USDT,MKR-USDT,MLN-USDT,MOF-USDT,MON-USDT,MOVR-USDT,MOVEZ-USDT,MXC-USDT,MXT-USDT,NAS-USDT,NEAR-USDT,NEO-USDT,NFT-USDT,NMR-USDT,NULS-USDT,NYM-USDT,OM-USDT,OMG-USDT,OMI-USDT,ONE-USDT,ONT-USDT,OP-USDT,ORBS-USDT,ORB-USDT,ORS-USDT,OXT-USDT,PAY-USDT,PCI-USDT,PEOPLE-USDT,PERP-USDT,PHA-USDT,PICKLE-USDT,PIT-USDT,PLG-USDT,PNK-USDT,POLS-USDT,POLYDOGE-USDT,PPT-USDT,PRQ-USDT,PST-USDT,PSTAKE-USDT,QOM-USDT,QTUM-USDT,RACA-USDT,RAY-USDT,REN-USDT,REP-USDT,REVV-USDT,RFUEL-USDT,RIO-USDT,RNT-USDT,ROAD-USDT,RON-USDT,RSR-USDT,RSS3-USDT,RVN-USDT,SAITAMA-USDT,SAMO-USDT,SAND-USDT,SC-USDT,SD-USDT,SFG-USDT,SHIB-USDT,SIS-USDT,SKEB-USDT,SKL-USDT,SLP-USDT,SNT-USDT,SNX-USDT,SOC-USDT,SOL-USDT,SOS-USDT,SPELL-USDT,SRM-USDT,STARL-USDT,STC-USDT,STORJ-USDT,STRK-USDT,STX-USDT,SUN-USDT,SUSHI-USDT,SWEAT-USDT,SWFTC-USDT,SWRV-USDT,T-USDT,TAI-USDT,TAKI-USDT,TCT-USDT,THETA-USDT,THG-USDT,TON-USDT,TOPC-USDT,TORN-USDT,TOWN-USDT,TRADE-USDT,TRA-USDT,TRB-USDT,TRUE-USDT,TRX-USDT,TUP-USDT,TUSD-USDT,UMA-USDT,UMEE-USDT,UNI-USDT,USDC-USDT,USDP-USDT,USTC-USDT,UTK-USDT,VALUE-USDT,VELO-USDT,VRA-USDT,VSYS-USDT,WAVES-USDT,WAXP-USDT,WBTC-USDT,WEMIX-USDT,WGRT-USDT,WING-USDT,WIN-USDT,WNCG-USDT,WNXM-USDT,WOO-USDT,WSB-USDT,WXT-USDT,XAUT-USDT,XCH-USDT,XEC-USDT,XEM-USDT,XETA-USDT,XLM-USDT,XMR-USDT,XNO-USDT,XPR-USDT,XTZ-USDT,YEE-USDT,YFI-USDT,YFII-USDT,YGG-USDT,YOU-USDT,YOYO-USDT,ZBC-USDT,ZEC-USDT,ZEN-USDT,ZIL-USDT,ZKS-USDT,ZRX-USDT,ZYRO-USDT,BTC-USDC,ETH-USDC,ETH-BTC,OKB-USDC,OKT-USDC,LTC-USDC,DOT-USDC,DOGE-USDC,LUNC-USDC,ETHW-USDC,LUNA-USDC,FIL-USDC,XRP-USDC,1INCH-USDC,AAVE-USDC,ADA-USDC,AGLD-USDC,ALGO-USDC,ANC-USDC,ANT-USDC,APE-USDC,API3-USDC,AR-USDC,ASTR-USDC,ATOM-USDC,AVAX-USDC,AXS-USDC,AZY-USDC,BABYDOGE-USDC,BAT-USDC,BCH-USDC,BICO-USDC,BSV-USDC,CEL-USDC,CELO-USDC,CELT-USDC,CHZ-USDC,COMP-USDC,CRO-USDC,CRV-USDC,CSPR-USDC,DASH-USDC,DEP-USDC,DOME-USDC,DYDX-USDC,EGLD-USDC,ELT-USDC,ENS-USDC,EOS-USDC,ETC-USDC,FITFI-USDC,FLM-USDC,FLOW-USDC,FTM-USDC,GALA-USDC,GALFT-USDC,GARI-USDC,GLMR-USDC,GMT-USDC,GODS-USDC,GRT-USDC,HBAR-USDC,ICP-USDC,IMX-USDC,IOST-USDC,JST-USDC,KISHU-USDC,KLAY-USDC,KNC-USDC,KSM-USDC,LINK-USDC,LOOKS-USDC,LRC-USDC,MANA-USDC,MASK-USDC,MATIC-USDC,MINA-USDC,MKR-USDC,MOF-USDC,MOVEZ-USDC,MXC-USDC,NEAR-USDC,NFT-USDC,NMR-USDC,NYM-USDC,OMG-USDC,OP-USDC,PEOPLE-USDC,PERP-USDC,RACA-USDC,RSR-USDC,SAITAMA-USDC,SAND-USDC,SHIB-USDC,SLP-USDC,SNX-USDC,SOC-USDC,SOL-USDC,SOS-USDC,SRM-USDC,STARL-USDC,STC-USDC,STORJ-USDC,STX-USDC,SUSHI-USDC,SWFTC-USDC,THETA-USDC,TON-USDC,TORN-USDC,TRB-USDC,TRX-USDC,UNI-USDC,USDP-USDC,USTC-USDC,VRA-USDC,WAVES-USDC,XCH-USDC,XEM-USDC,XLM-USDC,XMR-USDC,XNO-USDC,XTZ-USDC,YFI-USDC,YFII-USDC,YGG-USDC,ZEC-USDC,ZIL-USDC,BTC-DAI,ETH-DAI,BTC-USDK,ETH-USDK,USDT-USDK,OKB-BTC,OKT-BTC,LTC-BTC,DOT-BTC,DOGE-BTC,FIL-BTC,XRP-BTC,AAVE-BTC,ADA-BTC,ALGO-BTC,ALPHA-BTC,ANT-BTC,ATOM-BTC,AVAX-BTC,BADGER-BTC,BAT-BTC,BCD-BTC,BCH-BTC,BNT-BTC,BSV-BTC,BTG-BTC,BTM-BTC,CELO-BTC,CELT-BTC,CHZ-BTC,COMP-BTC,CQT-BTC,CRO-BTC,CRV-BTC,CTC-BTC,CVC-BTC,DASH-BTC,DCR-BTC,DGB-BTC,EGLD-BTC,ELF-BTC,ENJ-BTC,EOS-BTC,ETC-BTC,FLOW-BTC,GAS-BTC,GRT-BTC,GTO-BTC,HBAR-BTC,HC-BTC,ICP-BTC,ICX-BTC,INT-BTC,IOST-BTC,IOTA-BTC,KLAY-BTC,KNC-BTC,KSM-BTC,LINK-BTC,LRC-BTC,LSK-BTC,MANA-BTC,MITH-BTC,MKR-BTC,NAS-BTC,NEAR-BTC,NEO-BTC,NULS-BTC,OMG-BTC,ONT-BTC,PST-BTC,QTUM-BTC,REN-BTC,RSR-BTC,RVN-BTC,SC-BTC,SNT-BTC,SOL-BTC,SRM-BTC,STX-BTC,SWFTC-BTC,THETA-BTC,TRUE-BTC,TRX-BTC,UNI-BTC,VSYS-BTC,WAVES-BTC,WBTC-BTC,WXT-BTC,XCH-BTC,XEM-BTC,XLM-BTC,XMR-BTC,XTZ-BTC,YFI-BTC,YOU-BTC,ZEC-BTC,ZEN-BTC,ZIL-BTC,ZRX-BTC,OKB-ETH,OKT-ETH,LTC-ETH,DOT-ETH,DOGE-ETH,FIL-ETH,XRP-ETH,AAVE-ETH,ADA-ETH,API3-ETH,ATOM-ETH,AVAX-ETH,BETH-ETH,CRV-ETH,DASH-ETH,EOS-ETH,ETC-ETH,FLOW-ETH,GAS-ETH,GHST-ETH,HEGIC-ETH,INT-ETH,IOST-ETH,KSM-ETH,LINK-ETH,MANA-ETH,MKR-ETH,NEAR-ETH,NEO-ETH,NULS-ETH,OM-ETH,QTUM-ETH,SNX-ETH,SOL-ETH,SUSHI-ETH,SWFTC-ETH,TRX-ETH,UNI-ETH,WBTC-ETH,XLM-ETH,XMR-ETH,YFI-ETH,ZEC-ETH,LTC-OKB,XRP-OKB,ETC-OKB,OKDOT1-DOT,OKDOT2-DOT,BTC-EURT,ETH-EURT"
     },
     "spread": {
      "assetEnabled": true,
      "enabled": "BTC-USDT-SWAP_BTC-USDT-250328,ETH-USDT-SWAP_ETH-USD-SWAP,ETH-USDT_ETH-USD-250627",
      "available": "BTC-USDT-SWAP_BTC-USDT-250328,ETH-USDT-SWAP_ETH-USD-SWAP,ETH-USDT_ETH-USD-250627,BTC-USD-241220_BTC-USD-250328,BTC-USDT-SWAP_BTC-USDT-250228,BTC-USDT_BTC-USDT-250131,BTC-USD-SWAP_BTC-USD-250328,BTC-USDT-241220_BTC-USDT-250627,ETH-USDT-241220_ETH-USDT-250328,BTC-USD-250228_BTC-USD-250627,ETH-USDT-SWAP_ETH-USDT-250328,BTC-USD-241220_BTC-USD-250228,ETH-USDT-250328_ETH-USDT-250627,DOGE-USDT_DOGE-USDT-SWAP,ETH-USD-SWAP_ETH-USD-241227,BTC-USDT_BTC-USD-241227,BTC-USDT-SWAP_BTC-USDT-250131,ETH-USDT-241220_ETH-USDT-250627,ETH-USD-SWAP_ETH-USD-241220,BTC-USD-SWAP_BTC-USD-250228,ETH-USD-241227_ETH-USD-250228,BTC-USDT_BTC-USDT-250328,LTC-USDT_LTC-USDT-SWAP,ETH-USDT_ETH-USD-250328,ETH-USD-250328_ETH-USD-250627,ETH-USD-241227_ETH-USD-250328,BTC-USD-SWAP_BTC-USD-250131,BTC-USDT_BTC-USDT-250228,ETH-USD-250228_ETH-USD-250328,SOL-USDT_SOL-USDT-SWAP,ETH-USDT_ETH-USD-SWAP,BTC-USD-241220_BTC-USD-241227,ETH-USD-250131_ETH-USD-250328,ETH-USD-SWAP_ETH-USD-250131,BTC-USDT-241227_BTC-USDT-250131,ETH-USDT_ETH-USDT-250627,ETH-USDT-SWAP_ETH-USDT-250627,BTC-USDT_BTC-USDT-SWAP,BTC-USDT-SWAP_BTC-USDT-250627,BTC-USDT_BTC-USD-SWAP,BTC-USDT-SWAP_BTC-USD-SWAP,ETH-USDT-241220_ETH-USDT-241227,ETH-USD-241220_ETH-USD-250131,ETH-USD-SWAP_ETH-USD-250228,ETH-USD-241227_ETH-USD-250131,BTC-USDT_BTC-USD-250627,BTC-USD-241220_BTC-USD-250131,ETH-USD-241220_ETH-USD-241227,BTC-USD-SWAP_BTC-USD-250627,BTC-USD-241227_BTC-USD-250131,ETH-USD-SWAP_ETH-USD-250328,ETH-USD-250228_ETH-USD-250627,BTC-USDT-241227_BTC-USDT-250228,BTC-USDT_BTC-USD-250328,ETH-USD-250131_ETH-USD-250627,BTC-USDT_BTC-USDT-250627,BTC-USDT-241227_BTC-USDT-250328,BTC-USD-241227_BTC-USD-250328,BTC-USDT-250131_BTC-USDT-250328,BCH-USDT_BCH-USDT-SWAP,BTC-USDT-250228_BTC-USDT-250328,BTC-USD-250328_BTC-USD-250627,BTC-USDT-241220_BTC-USDT-241227,BTC-USD-241227_BTC-USD-250228,ETH-USDT_ETH-USDT-250328,BTC-USDT-250131_BTC-USDT-250228,BTC-USD-250131_BTC-USD-250627,ETH-USD-SWAP_ETH-USD-250627,ETH-USD-241220_ETH-USD-250228,BTC-USD-SWAP_BTC-USD-241227,BTC-USD-SWAP_BTC-USD-241220,BTC-USD-250131_BTC-USD-250328,BTC-USDT-241227_BTC-USDT-250627,ETH-USD-250131_ETH-USD-250228,ETH-USD-241220_ETH-USD-250328,ETH-USDT_ETH-USDT-241227,ETH-USDT-SWAP_ETH-USDT-241220,BTC-USDT-241220_BTC-USDT-250328,BTC-USD-250228_BTC-USD-250328,ETH-USDT-SWAP_ETH-USDT-241227,BTC-USDT-SWAP_BTC-USDT-241220,ETH-USDT_ETH-USDT-241220,ETH-USDT-241227_ETH-USDT-250627,BTC-USD-241227_BTC-USD-250627,BTC-USDT-241220_BTC-USDT-250228,BTC-USDT-250131_BTC-USDT-250627,BTC-USD-241220_BTC-USD-250627,BTC-USDT-SWAP_BTC-USDT-241227,BTC-USD-250131_BTC-USD-250228,BTC-USDT-250328_BTC-USDT-250627,ETH-USD-241220_ETH-USD-250627,XRP-USDT_XRP-USDT-SWAP,ETH-USD-241227_ETH-USD-250627,BTC-USDT_BTC-USDT-241227,BTC-USDT-250228_BTC-USDT-250627,BTC-USDT_BTC-USDT-241220,ETH-USDT_ETH-USD-241227,BTC-USDT-241220_BTC-USDT-250131,ETH-USDT_ETH-USDT-SWAP,ETH-USDT-241227_ETH-USDT-25032"
     }
    }
   },
   "api": {
    "authenticatedSupport": false,
    "authenticatedWebsocketApiSupport": false,
    "credentials": {},
    "credentialsValidator": {
     "requiresKey": true,
     "requiresSecret": true,
     "requiresClientID": true
    },
    "urlEndpoints": {
     "RestSpotURL": "https://www.okx.com/api/v5/",
     "WebsocketSpotURL": "wss://ws.okx.com:8443/ws/v5/public"
    }
   },
   "features": {
    "supports": {
     "restAPI": true,
     "restCapabilities": {
      "autoPairUpdates": true,
      "fundingRateFetching": false
     },
     "websocketAPI": true,
     "websocketCapabilities": {
      "fundingRateFetching": false
     }
    },
    "enabled": {
     "autoPairUpdates": true,
     "websocketAPI": true,
     "saveTradeData": false,
     "tradeFeed": false,
     "fillsFeed": false
    }
   },
   "bankAccounts": [
    {
     "enabled": false,
     "bankName": "",
     "bankAddress": "",
     "bankPostalCode": "",
     "bankPostalCity": "",
     "bankCountry": "",
     "accountName": "",
     "accountNumber": "",
     "swiftCode": "",
     "iban": "",
     "supportedCurrencies": ""
    }
   ],
   "orderbook": {
    "verificationBypass": false,
    "websocketBufferLimit": 5,
    "websocketBufferEnabled": false
   }
  },
  {
   "name": "Poloniex",
   "enabled": true,
   "verbose": false,
   "httpTimeout": 15000000000,
   "websocketResponseCheckTimeout": 30000000,
   "websocketResponseMaxLimit": 7000000000,
   "websocketTrafficTimeout": 30000000000,
   "connectionMonitorDelay": 0,
   "baseCurrencies": "USD",
   "currencyPairs": {
    "bypassConfigFormatUpgrades": false,
    "requestFormat": {
     "uppercase": true,
     "delimiter": "_"
    },
    "configFormat": {
     "uppercase": true,
     "delimiter": "_"
    },
    "useGlobalFormat": true,
    "pairs": {
     "spot": {
      "assetEnabled": true,
      "enabled": "BTC_LTC,BTC_ETH,BTC_DOGE,BTC_DASH,BTC_XRP",
      "available": "USDC_GRIN,BTC_BCN,BTC_DGB,BTC_XMR,USDT_STR,BTC_SC,BTC_ZRX,USDC_XMR,BTC_TRX,BTC_STR,BTC_SNT,USDT_QTUM,USDC_BTC,BTC_NMR,BTC_DASH,BTC_NXT,USDT_LTC,BTC_DCR,USDT_ZRX,USDC_ZEC,USDT_REP,USDT_BAT,BTC_MANA,USDC_BCHABC,USDC_STR,BTC_XRP,USDT_ETH,BTC_REP,USDT_EOS,USDC_ATOM,USDT_XRP,BTC_ETH,USDT_LSK,USDT_SC,USDT_MANA,USDC_ETC,USDC_ETH,BTC_BTS,BTC_LTC,BTC_ETC,BTC_OMG,BTC_STORJ,USDC_XRP,USDT_GRIN,BTC_QTUM,BTC_MAID,BTC_XEM,USDT_BTC,USDT_DASH,ETH_REP,BTC_ZEC,BTC_STRAT,USDC_LTC,BTC_FOAM,USDC_TRX,BTC_DOGE,BTC_VIA,BTC_VTC,ETH_ETC,USDT_ETC,ETH_EOS,USDC_BCHSV,USDT_NXT,USDT_XMR,BTC_ARDR,BTC_CVC,ETH_BAT,USDC_DOGE,BTC_XPM,BTC_LOOM,BTC_LPT,USDC_EOS,USDT_DGB,USDT_BCHSV,BTC_OMNI,ETH_ZEC,BTC_EOS,BTC_KNC,BTC_BCHSV,BTC_POLY,USDC_DASH,USDT_GNT,BTC_BCHABC,BTC_GRIN,BTC_ATOM,USDT_ATOM,USDT_BCHABC,BTC_LSK,ETH_ZRX,BTC_GAS,BTC_BAT,BTC_BNT,USDT_TRX,BTC_FCT,USDT_ZEC,BTC_GNT,USDT_DOGE,USDC_USDT"
     }
    }
   },
   "api": {
    "authenticatedSupport": false,
    "authenticatedWebsocketApiSupport": false,
    "credentials": {
     "key": "Key",
     "secret": "Secret"
    },
    "credentialsValidator": {
     "requiresKey": true,
     "requiresSecret": true
    },
    "endpoints": {
     "url": "NON_DEFAULT_HTTP_LINK_TO_EXCHANGE_API",
     "urlSecondary": "NON_DEFAULT_HTTP_LINK_TO_EXCHANGE_API",
     "websocketURL": "NON_DEFAULT_HTTP_LINK_TO_WEBSOCKET_EXCHANGE_API"
    },
    "urlEndpoints": null
   },
   "features": {
    "supports": {
     "restAPI": true,
     "restCapabilities": {
      "tickerBatching": true,
      "autoPairUpdates": true,
      "fundingRateFetching": false
     },
     "websocketAPI": true,
     "websocketCapabilities": {
      "fundingRateFetching": false
     }
    },
    "enabled": {
     "autoPairUpdates": true,
     "websocketAPI": false,
     "saveTradeData": false,
     "tradeFeed": false,
     "fillsFeed": false
    }
   },
   "bankAccounts": [
    {
     "enabled": false,
     "bankName": "",
     "bankAddress": "",
     "bankPostalCode": "",
     "bankPostalCity": "",
     "bankCountry": "",
     "accountName": "",
     "accountNumber": "",
     "swiftCode": "",
     "iban": "",
     "supportedCurrencies": ""
    }
   ],
   "orderbook": {
    "verificationBypass": false,
    "websocketBufferLimit": 5,
    "websocketBufferEnabled": false,
    "publishPeriod": 10000000000
   }
  },
  {
   "name": "Yobit",
   "enabled": true,
   "verbose": false,
   "httpTimeout": 15000000000,
   "websocketResponseCheckTimeout": 30000000,
   "websocketResponseMaxLimit": 7000000000,
   "websocketTrafficTimeout": 30000000000,
   "connectionMonitorDelay": 0,
   "baseCurrencies": "USD",
   "currencyPairs": {
    "bypassConfigFormatUpgrades": false,
    "requestFormat": {
     "uppercase": false,
     "delimiter": "_",
     "separator": "-"
    },
    "configFormat": {
     "uppercase": true,
     "delimiter": "_"
    },
    "useGlobalFormat": true,
    "lastUpdated": 1566798411,
    "pairs": {
     "spot": {
      "assetEnabled": true,
      "enabled": "LTC_BTC,ETH_BTC,BTC_USD,DASH_BTC",
      "available": "DASH_BTC,WAVES_BTC,LSK_BTC,LIZA_BTC,BCC_BTC,ETH_BTC,LTC_BTC,TRX_BTC,DOGE_BTC,VNTX_BTC,SW_BTC,ZEC_BTC,DASH_ETH,WAVES_ETH,LSK_ETH,LIZA_ETH,BCC_ETH,LTC_ETH,TRX_ETH,DOGE_ETH,VNTX_ETH,SW_ETH,ZEC_ETH,DASH_DOGE,WAVES_DOGE,LSK_DOGE,LIZA_DOGE,BCC_DOGE,LTC_DOGE,TRX_DOGE,VNTX_DOGE,SW_DOGE,ZEC_DOGE,DASH_USD,WAVES_USD,LSK_USD,LIZA_USD,BCC_USD,LTC_USD,TRX_USD,VNTX_USD,SW_USD,ZEC_USD,ETH_USD,BTC_USD,DASH_RUR,WAVES_BTC,WAVES_RUR,LSK_RUR,LIZA_RUR,BCC_RUR,LTC_RUR,TRX_RUR,VNTX_RUR,SW_RUR,ETH_RUR,ZEC_RUR"
     }
    }
   },
   "api": {
    "authenticatedSupport": false,
    "authenticatedWebsocketApiSupport": false,
    "credentials": {
     "key": "Key",
     "secret": "Secret"
    },
    "credentialsValidator": {
     "requiresKey": true,
     "requiresSecret": true
    },
    "endpoints": {
     "url": "NON_DEFAULT_HTTP_LINK_TO_EXCHANGE_API",
     "urlSecondary": "NON_DEFAULT_HTTP_LINK_TO_EXCHANGE_API",
     "websocketURL": "NON_DEFAULT_HTTP_LINK_TO_WEBSOCKET_EXCHANGE_API"
    },
    "urlEndpoints": null
   },
   "features": {
    "supports": {
     "restAPI": true,
     "restCapabilities": {
      "tickerBatching": true,
      "autoPairUpdates": true,
      "fundingRateFetching": false
     },
     "websocketAPI": false,
     "websocketCapabilities": {
      "fundingRateFetching": false
     }
    },
    "enabled": {
     "autoPairUpdates": false,
     "websocketAPI": false,
     "saveTradeData": false,
     "tradeFeed": false,
     "fillsFeed": false
    }
   },
   "bankAccounts": [
    {
     "enabled": false,
     "bankName": "",
     "bankAddress": "",
     "bankPostalCode": "",
     "bankPostalCity": "",
     "bankCountry": "",
     "accountName": "",
     "accountNumber": "",
     "swiftCode": "",
     "iban": "",
     "supportedCurrencies": ""
    }
   ],
   "orderbook": {
    "verificationBypass": false,
    "websocketBufferLimit": 5,
    "websocketBufferEnabled": false,
    "publishPeriod": 10000000000
   }
  },
  {
   "name": "Mexc",
   "enabled": true,
   "verbose": false,
   "httpTimeout": 0,
   "websocketResponseCheckTimeout": 0,
   "websocketResponseMaxLimit": 0,
   "websocketTrafficTimeout": 0,
   "connectionMonitorDelay": 0,
   "baseCurrencies": "",
   "currencyPairs": {
    "bypassConfigFormatUpgrades": false,
    "requestFormat": {
     "uppercase": true
    },
    "configFormat": {
     "uppercase": true,
     "delimiter": "-"
    },
    "useGlobalFormat": true,
    "pairs": {}
   },
   "api": {
    "authenticatedSupport": false,
    "authenticatedWebsocketApiSupport": false,
    "credentials": {
     "key": "Key",
     "secret": "Secret"
    },
    "urlEndpoints": null
   },
   "features": null,
   "orderbook": {
    "verificationBypass": false,
    "websocketBufferLimit": 0,
    "websocketBufferEnabled": false,
    "publishPeriod": null
   }
  }
 ],
 "bankAccounts": [
  {
   "enabled": false,
   "bankName": "test",
   "bankAddress": "test",
   "bankPostalCode": "",
   "bankPostalCity": "",
   "bankCountry": "",
   "accountName": "TestAccount",
   "accountNumber": "0234",
   "swiftCode": "91272837",
   "iban": "98218738671897",
   "supportedCurrencies": "USD",
   "supportedExchanges": "Kraken,Bitstamp"
  }
 ]
}<|MERGE_RESOLUTION|>--- conflicted
+++ resolved
@@ -718,13 +718,7 @@
     "enabled": {
      "autoPairUpdates": true,
      "websocketAPI": true,
-<<<<<<< HEAD
-     "saveTradeData": false,
-     "tradeFeed": false,
-     "fillsFeed": false
-=======
      "tradeFeed": true
->>>>>>> 5463e359
     }
    },
    "bankAccounts": [
