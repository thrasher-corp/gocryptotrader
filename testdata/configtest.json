--- conflicted
+++ resolved
@@ -222,24 +222,7 @@
    "enabled": true,
    "listenAddress": "localhost:9052",
    "grpcProxyEnabled": true,
-<<<<<<< HEAD
-   "grpcProxyListenAddress": "localhost:9053",
-   "grpcAllowBotShutdown": false,
-   "timeInNanoSeconds": false
-  },
-  "deprecatedRPC": {
-   "enabled": true,
-   "listenAddress": "localhost:9050"
-  },
-  "websocketRPC": {
-   "enabled": true,
-   "listenAddress": "localhost:9051",
-   "connectionLimit": 1,
-   "maxAuthFailures": 3,
-   "allowInsecureOrigin": true
-=======
    "grpcProxyListenAddress": "localhost:9053"
->>>>>>> 3ae0197e
   }
  },
  "portfolioAddresses": {
