--- conflicted
+++ resolved
@@ -2065,12 +2065,7 @@
      "autoPairUpdates": true,
      "websocketAPI": true,
      "saveTradeData": false,
-<<<<<<< HEAD
-     "tradeFeed": false,
-     "fillsFeed": false
-=======
      "tradeFeed": true
->>>>>>> e544e99c
     }
    },
    "bankAccounts": [
