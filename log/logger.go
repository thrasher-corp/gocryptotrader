package log

import (
	"errors"
	"fmt"
	"io"
	"strings"
	"time"
)

var (
	errEmptyLoggerName            = errors.New("cannot have empty logger name")
	errSubLoggerAlreadyregistered = errors.New("sub logger already registered")
)

// NewSubLogger allows for a new sub logger to be registered.
func NewSubLogger(name string) (*SubLogger, error) {
	if name == "" {
		return nil, errEmptyLoggerName
	}
	name = strings.ToUpper(name)
	if _, ok := SubLoggers[name]; ok {
		return nil, errSubLoggerAlreadyregistered
	}
	return registerNewSubLogger(name), nil
}

<<<<<<< HEAD
func newLogger(c *Config) Logger {
	return Logger{
=======
// SetOutput overrides the default output with a new writer
func (s *SubLogger) SetOutput(o io.Writer) {
	RWM.Lock()
	defer RWM.Unlock()

	s.output = o
}

func newLogger(c *Config) *Logger {
	return &Logger{
>>>>>>> 0e6b653b
		Timestamp:         c.AdvancedSettings.TimeStampFormat,
		Spacer:            c.AdvancedSettings.Spacer,
		ErrorHeader:       c.AdvancedSettings.Headers.Error,
		InfoHeader:        c.AdvancedSettings.Headers.Info,
		WarnHeader:        c.AdvancedSettings.Headers.Warn,
		DebugHeader:       c.AdvancedSettings.Headers.Debug,
		ShowLogSystemName: *c.AdvancedSettings.ShowLogSystemName,
	}
}

func (l *Logger) newLogEvent(data, header, slName string, w io.Writer) error {
	if w == nil {
		return errors.New("io.Writer not set")
	}

	pool, ok := eventPool.Get().(*[]byte)
	if !ok {
		return errors.New("unable to type assert slice of bytes pointer")
	}

	*pool = append(*pool, header...)
	if l.ShowLogSystemName {
		*pool = append(*pool, l.Spacer...)
		*pool = append(*pool, slName...)
	}
	*pool = append(*pool, l.Spacer...)
	if l.Timestamp != "" {
		*pool = time.Now().AppendFormat(*pool, l.Timestamp)
	}
	*pool = append(*pool, l.Spacer...)
	*pool = append(*pool, data...)
	if data == "" || data[len(data)-1] != '\n' {
		*pool = append(*pool, '\n')
	}
	_, err := w.Write(*pool)
	*pool = (*pool)[:0]
	eventPool.Put(pool)

	return err
}

// CloseLogger is called on shutdown of application
func CloseLogger() error {
	return GlobalLogFile.Close()
}

func validSubLogger(s string) (bool, *SubLogger) {
	if v, found := SubLoggers[s]; found {
		return true, v
	}
	return false, nil
}

// Level retries the current sublogger levels
func Level(s string) (*Levels, error) {
	found, logger := validSubLogger(s)
	if !found {
		return nil, fmt.Errorf("logger %v not found", s)
	}

	return &logger.Levels, nil
}

// SetLevel sets sublogger levels
func SetLevel(s, level string) (*Levels, error) {
	found, logger := validSubLogger(s)
	if !found {
		return nil, fmt.Errorf("logger %v not found", s)
	}
	logger.Levels = splitLevel(level)
	return &logger.Levels, nil
}<|MERGE_RESOLUTION|>--- conflicted
+++ resolved
@@ -25,10 +25,6 @@
 	return registerNewSubLogger(name), nil
 }
 
-<<<<<<< HEAD
-func newLogger(c *Config) Logger {
-	return Logger{
-=======
 // SetOutput overrides the default output with a new writer
 func (s *SubLogger) SetOutput(o io.Writer) {
 	RWM.Lock()
@@ -37,9 +33,8 @@
 	s.output = o
 }
 
-func newLogger(c *Config) *Logger {
-	return &Logger{
->>>>>>> 0e6b653b
+func newLogger(c *Config) Logger {
+	return Logger{
 		Timestamp:         c.AdvancedSettings.TimeStampFormat,
 		Spacer:            c.AdvancedSettings.Spacer,
 		ErrorHeader:       c.AdvancedSettings.Headers.Error,
